#filter substitution
// -*- Mode: js2; tab-width: 2; indent-tabs-mode: nil; js2-basic-offset: 2; js2-skip-preprocessor-directives: t; -*-
/* This Source Code Form is subject to the terms of the Mozilla Public
 * License, v. 2.0. If a copy of the MPL was not distributed with this
 * file, You can obtain one at http://mozilla.org/MPL/2.0/. */
"use strict";

let Cc = Components.classes;
let Ci = Components.interfaces;
let Cu = Components.utils;
let Cr = Components.results;

Cu.import("resource://gre/modules/XPCOMUtils.jsm");
Cu.import("resource://gre/modules/Services.jsm");
Cu.import("resource://gre/modules/AddonManager.jsm");
Cu.import("resource://gre/modules/FileUtils.jsm");
Cu.import("resource://gre/modules/JNI.jsm");
Cu.import('resource://gre/modules/Payment.jsm');
Cu.import("resource://gre/modules/PermissionPromptHelper.jsm");
Cu.import("resource://gre/modules/ContactService.jsm");

#ifdef ACCESSIBILITY
Cu.import("resource://gre/modules/accessibility/AccessFu.jsm");
#endif

XPCOMUtils.defineLazyModuleGetter(this, "PluralForm",
                                  "resource://gre/modules/PluralForm.jsm");

XPCOMUtils.defineLazyModuleGetter(this, "DebuggerServer",
                                  "resource://gre/modules/devtools/dbg-server.jsm");

XPCOMUtils.defineLazyModuleGetter(this, "UserAgentOverrides",
                                  "resource://gre/modules/UserAgentOverrides.jsm");

XPCOMUtils.defineLazyModuleGetter(this, "LoginManagerContent",
                                  "resource://gre/modules/LoginManagerContent.jsm");

XPCOMUtils.defineLazyModuleGetter(this, "NetUtil",
                                  "resource://gre/modules/NetUtil.jsm");

#ifdef MOZ_SAFE_BROWSING
XPCOMUtils.defineLazyModuleGetter(this, "SafeBrowsing",
                                  "resource://gre/modules/SafeBrowsing.jsm");
#endif

XPCOMUtils.defineLazyModuleGetter(this, "PrivateBrowsingUtils",
                                  "resource://gre/modules/PrivateBrowsingUtils.jsm");

XPCOMUtils.defineLazyModuleGetter(this, "Sanitizer",
                                  "resource://gre/modules/Sanitizer.jsm");

XPCOMUtils.defineLazyModuleGetter(this, "Prompt",
                                  "resource://gre/modules/Prompt.jsm");

XPCOMUtils.defineLazyModuleGetter(this, "FormHistory",
                                  "resource://gre/modules/FormHistory.jsm");

XPCOMUtils.defineLazyServiceGetter(this, "uuidgen",
                                   "@mozilla.org/uuid-generator;1",
                                   "nsIUUIDGenerator");

// Lazily-loaded browser scripts:
[
  ["HelperApps", "chrome://browser/content/HelperApps.js"],
  ["SelectHelper", "chrome://browser/content/SelectHelper.js"],
  ["InputWidgetHelper", "chrome://browser/content/InputWidgetHelper.js"],
  ["AboutReader", "chrome://browser/content/aboutReader.js"],
  ["WebAppRT", "chrome://browser/content/WebAppRT.js"],
  ["MasterPassword", "chrome://browser/content/MasterPassword.js"],
  ["PluginHelper", "chrome://browser/content/PluginHelper.js"],
  ["OfflineApps", "chrome://browser/content/OfflineApps.js"],
].forEach(function (aScript) {
  let [name, script] = aScript;
  XPCOMUtils.defineLazyGetter(window, name, function() {
    let sandbox = {};
    Services.scriptloader.loadSubScript(script, sandbox);
    return sandbox[name];
  });
});

// Lazily-loaded browser scripts that use observer notifcations:
var LazyNotificationGetter = {
  observers: [],
  shutdown: function lng_shutdown() {
    this.observers.forEach(function(o) {
      Services.obs.removeObserver(o, o.notification);
    });
    this.observers = [];
  }
};

[
#ifdef MOZ_WEBRTC
  ["WebrtcUI", ["getUserMedia:request", "recording-device-events"], "chrome://browser/content/WebrtcUI.js"],
#endif
  ["MemoryObserver", ["memory-pressure", "Memory:Dump"], "chrome://browser/content/MemoryObserver.js"],
  ["ConsoleAPI", ["console-api-log-event"], "chrome://browser/content/ConsoleAPI.js"],
  ["FindHelper", ["FindInPage:Find", "FindInPage:Prev", "FindInPage:Next", "FindInPage:Closed", "Tab:Selected"], "chrome://browser/content/FindHelper.js"],
  ["PermissionsHelper", ["Permissions:Get", "Permissions:Clear"], "chrome://browser/content/PermissionsHelper.js"],
  ["FeedHandler", ["Feeds:Subscribe"], "chrome://browser/content/FeedHandler.js"],
  ["Feedback", ["Feedback:Show"], "chrome://browser/content/Feedback.js"],
  ["SelectionHandler", ["TextSelection:Get"], "chrome://browser/content/SelectionHandler.js"],
].forEach(function (aScript) {
  let [name, notifications, script] = aScript;
  XPCOMUtils.defineLazyGetter(window, name, function() {
    let sandbox = {};
    Services.scriptloader.loadSubScript(script, sandbox);
    return sandbox[name];
  });
  notifications.forEach(function (aNotification) {
    let o = {
      notification: aNotification,
      observe: function(s, t, d) {
        window[name].observe(s, t, d);
      }
    };
    Services.obs.addObserver(o, aNotification, false);
    LazyNotificationGetter.observers.push(o);
  });
});

XPCOMUtils.defineLazyServiceGetter(this, "Haptic",
  "@mozilla.org/widget/hapticfeedback;1", "nsIHapticFeedback");

XPCOMUtils.defineLazyServiceGetter(this, "DOMUtils",
  "@mozilla.org/inspector/dom-utils;1", "inIDOMUtils");

XPCOMUtils.defineLazyServiceGetter(window, "URIFixup",
  "@mozilla.org/docshell/urifixup;1", "nsIURIFixup");

#ifdef MOZ_WEBRTC
XPCOMUtils.defineLazyServiceGetter(this, "MediaManagerService",
  "@mozilla.org/mediaManagerService;1", "nsIMediaManagerService");
#endif

const kStateActive = 0x00000001; // :active pseudoclass for elements

const kXLinkNamespace = "http://www.w3.org/1999/xlink";

const kDefaultCSSViewportWidth = 980;
const kDefaultCSSViewportHeight = 480;

const kViewportRemeasureThrottle = 500;

const kDoNotTrackPrefState = Object.freeze({
  NO_PREF: "0",
  DISALLOW_TRACKING: "1",
  ALLOW_TRACKING: "2",
});

function dump(a) {
  Services.console.logStringMessage(a);
}

function sendMessageToJava(aMessage) {
  return Services.androidBridge.handleGeckoMessage(JSON.stringify(aMessage));
}

function doChangeMaxLineBoxWidth(aWidth) {
  gReflowPending = null;
  let webNav = BrowserApp.selectedTab.window.QueryInterface(Ci.nsIInterfaceRequestor).getInterface(Ci.nsIWebNavigation);
  let docShell = webNav.QueryInterface(Ci.nsIDocShell);
  let docViewer = docShell.contentViewer.QueryInterface(Ci.nsIMarkupDocumentViewer);

  let range = null;
  if (BrowserApp.selectedTab._mReflozPoint) {
    range = BrowserApp.selectedTab._mReflozPoint.range;
  }

  docViewer.changeMaxLineBoxWidth(aWidth);

  if (range) {
    BrowserEventHandler._zoomInAndSnapToRange(range);
  }
}

function fuzzyEquals(a, b) {
  return (Math.abs(a - b) < 1e-6);
}

/**
 * Convert a font size to CSS pixels (px) from twentieiths-of-a-point
 * (twips).
 */
function convertFromTwipsToPx(aSize) {
  return aSize/240 * 16.0;
}

#ifdef MOZ_CRASHREPORTER
Cu.import("resource://gre/modules/XPCOMUtils.jsm");
XPCOMUtils.defineLazyServiceGetter(this, "CrashReporter",
  "@mozilla.org/xre/app-info;1", "nsICrashReporter");
#endif

XPCOMUtils.defineLazyGetter(this, "ContentAreaUtils", function() {
  let ContentAreaUtils = {};
  Services.scriptloader.loadSubScript("chrome://global/content/contentAreaUtils.js", ContentAreaUtils);
  return ContentAreaUtils;
});

XPCOMUtils.defineLazyModuleGetter(this, "Rect",
                                  "resource://gre/modules/Geometry.jsm");

function resolveGeckoURI(aURI) {
  if (!aURI)
    throw "Can't resolve an empty uri";

  if (aURI.startsWith("chrome://")) {
    let registry = Cc['@mozilla.org/chrome/chrome-registry;1'].getService(Ci["nsIChromeRegistry"]);
    return registry.convertChromeURL(Services.io.newURI(aURI, null, null)).spec;
  } else if (aURI.startsWith("resource://")) {
    let handler = Services.io.getProtocolHandler("resource").QueryInterface(Ci.nsIResProtocolHandler);
    return handler.resolveURI(Services.io.newURI(aURI, null, null));
  }
  return aURI;
}

function shouldShowProgress(url) {
  return (url != "about:home" && !url.startsWith("about:reader"));
}

/**
 * Cache of commonly used string bundles.
 */
var Strings = {};
[
  ["brand",      "chrome://branding/locale/brand.properties"],
  ["browser",    "chrome://browser/locale/browser.properties"],
  ["charset",    "chrome://global/locale/charsetTitles.properties"]
].forEach(function (aStringBundle) {
  let [name, bundle] = aStringBundle;
  XPCOMUtils.defineLazyGetter(Strings, name, function() {
    return Services.strings.createBundle(bundle);
  });
});

const kFormHelperModeDisabled = 0;
const kFormHelperModeEnabled = 1;
const kFormHelperModeDynamic = 2;   // disabled on tablets

var BrowserApp = {
  _tabs: [],
  _selectedTab: null,
  _prefObservers: [],

  get isTablet() {
    let sysInfo = Cc["@mozilla.org/system-info;1"].getService(Ci.nsIPropertyBag2);
    delete this.isTablet;
    return this.isTablet = sysInfo.get("tablet");
  },

  get isOnLowMemoryPlatform() {
    let memory = Cc["@mozilla.org/xpcom/memory-service;1"].getService(Ci.nsIMemory);
    delete this.isOnLowMemoryPlatform;
    return this.isOnLowMemoryPlatform = memory.isLowMemoryPlatform();
  },

  deck: null,

  startup: function startup() {
    window.QueryInterface(Ci.nsIDOMChromeWindow).browserDOMWindow = new nsBrowserAccess();
    dump("zerdatime " + Date.now() + " - browser chrome startup finished.");

    this.deck = document.getElementById("browsers");
    BrowserEventHandler.init();
    ViewportHandler.init();

    Services.androidBridge.browserApp = this;

    Services.obs.addObserver(this, "Tab:Load", false);
    Services.obs.addObserver(this, "Tab:Selected", false);
    Services.obs.addObserver(this, "Tab:Closed", false);
    Services.obs.addObserver(this, "Session:Back", false);
    Services.obs.addObserver(this, "Session:ShowHistory", false);
    Services.obs.addObserver(this, "Session:Forward", false);
    Services.obs.addObserver(this, "Session:Reload", false);
    Services.obs.addObserver(this, "Session:Stop", false);
    Services.obs.addObserver(this, "SaveAs:PDF", false);
    Services.obs.addObserver(this, "Browser:Quit", false);
    Services.obs.addObserver(this, "Preferences:Get", false);
    Services.obs.addObserver(this, "Preferences:Set", false);
    Services.obs.addObserver(this, "Preferences:Observe", false);
    Services.obs.addObserver(this, "Preferences:RemoveObservers", false);
    Services.obs.addObserver(this, "ScrollTo:FocusedInput", false);
    Services.obs.addObserver(this, "Sanitize:ClearData", false);
    Services.obs.addObserver(this, "FullScreen:Exit", false);
    Services.obs.addObserver(this, "Viewport:Change", false);
    Services.obs.addObserver(this, "Viewport:Flush", false);
    Services.obs.addObserver(this, "Viewport:FixedMarginsChanged", false);
    Services.obs.addObserver(this, "Passwords:Init", false);
    Services.obs.addObserver(this, "FormHistory:Init", false);
    Services.obs.addObserver(this, "gather-telemetry", false);
    Services.obs.addObserver(this, "keyword-search", false);

    Services.obs.addObserver(this, "sessionstore-state-purge-complete", false);

    function showFullScreenWarning() {
      NativeWindow.toast.show(Strings.browser.GetStringFromName("alertFullScreenToast"), "short");
    }

    window.addEventListener("fullscreen", function() {
      sendMessageToJava({
        type: window.fullScreen ? "ToggleChrome:Show" : "ToggleChrome:Hide"
      });
    }, false);

    window.addEventListener("mozfullscreenchange", function() {
      sendMessageToJava({
        type: document.mozFullScreen ? "DOMFullScreen:Start" : "DOMFullScreen:Stop"
      });

      if (document.mozFullScreen)
        showFullScreenWarning();
    }, false);

    // When a restricted key is pressed in DOM full-screen mode, we should display
    // the "Press ESC to exit" warning message.
    window.addEventListener("MozShowFullScreenWarning", showFullScreenWarning, true);

    NativeWindow.init();
    LightWeightThemeWebInstaller.init();
    Downloads.init();
    FormAssistant.init();
    IndexedDB.init();
    HealthReportStatusListener.init();
    XPInstallObserver.init();
    ClipboardHelper.init();
    CharacterEncoding.init();
    ActivityObserver.init();
    WebappsUI.init();
    RemoteDebugger.init();
    Reader.init();
    UserAgentOverrides.init();
    DesktopUserAgent.init();
    ExternalApps.init();
    Distribution.init();
    Tabs.init();
#ifdef MOZ_TELEMETRY_REPORTING
    Telemetry.init();
#endif
#ifdef ACCESSIBILITY
    AccessFu.attach(window);
#endif

    // Init LoginManager
    Cc["@mozilla.org/login-manager;1"].getService(Ci.nsILoginManager);

    let url = null;
    let pinned = false;
    if ("arguments" in window) {
      if (window.arguments[0])
        url = window.arguments[0];
      if (window.arguments[1])
        gScreenWidth = window.arguments[1];
      if (window.arguments[2])
        gScreenHeight = window.arguments[2];
      if (window.arguments[3])
        pinned = window.arguments[3];
    }

    let status = this.startupStatus();
    if (pinned) {
      WebAppRT.init(status, url, function(aUrl) {
        BrowserApp.addTab(aUrl);
      });
    } else {
      SearchEngines.init();
      this.initContextMenu();
    }

    // XXX maybe we don't do this if the launch was kicked off from external
    Services.io.offline = false;

    // Broadcast a UIReady message so add-ons know we are finished with startup
    let event = document.createEvent("Events");
    event.initEvent("UIReady", true, false);
    window.dispatchEvent(event);

    if (status)
      this.onAppUpdated();

    // Store the low-precision buffer pref
    this.gUseLowPrecision = Services.prefs.getBoolPref("layers.low-precision-buffer");

    // notify java that gecko has loaded
    sendMessageToJava({ type: "Gecko:Ready" });

#ifdef MOZ_SAFE_BROWSING
    // Bug 778855 - Perf regression if we do this here. To be addressed in bug 779008.
    setTimeout(function() { SafeBrowsing.init(); }, 5000);
#endif
  },

  startupStatus: function() {
    let savedmstone = null;
    try {
      savedmstone = Services.prefs.getCharPref("browser.startup.homepage_override.mstone");
    } catch (e) {
    }
#expand    let ourmstone = "__MOZ_APP_VERSION__";
    if (ourmstone != savedmstone) {
      Services.prefs.setCharPref("browser.startup.homepage_override.mstone", ourmstone);
      return savedmstone ? "upgrade" : "new";
    }
    return "";
  },

  initContextMenu: function ba_initContextMenu() {
    // TODO: These should eventually move into more appropriate classes
    NativeWindow.contextmenus.add(Strings.browser.GetStringFromName("contextmenu.openInNewTab"),
      NativeWindow.contextmenus.linkOpenableNonPrivateContext,
      function(aTarget) {
        let url = NativeWindow.contextmenus._getLinkURL(aTarget);
        BrowserApp.addTab(url, { selected: false, parentId: BrowserApp.selectedTab.id });

        let newtabStrings = Strings.browser.GetStringFromName("newtabpopup.opened");
        let label = PluralForm.get(1, newtabStrings).replace("#1", 1);
        NativeWindow.toast.show(label, "short");
      });

    NativeWindow.contextmenus.add(Strings.browser.GetStringFromName("contextmenu.openInPrivateTab"),
      NativeWindow.contextmenus.linkOpenableContext,
      function(aTarget) {
        let url = NativeWindow.contextmenus._getLinkURL(aTarget);
        BrowserApp.addTab(url, { selected: false, parentId: BrowserApp.selectedTab.id, isPrivate: true });

        let newtabStrings = Strings.browser.GetStringFromName("newprivatetabpopup.opened");
        let label = PluralForm.get(1, newtabStrings).replace("#1", 1);
        NativeWindow.toast.show(label, "short");
      });

    NativeWindow.contextmenus.add(Strings.browser.GetStringFromName("contextmenu.copyLink"),
      NativeWindow.contextmenus.linkCopyableContext,
      function(aTarget) {
        let url = NativeWindow.contextmenus._getLinkURL(aTarget);
        NativeWindow.contextmenus._copyStringToDefaultClipboard(url);
      });

    NativeWindow.contextmenus.add(Strings.browser.GetStringFromName("contextmenu.copyEmailAddress"),
      NativeWindow.contextmenus.emailLinkContext,
      function(aTarget) {
        let url = NativeWindow.contextmenus._getLinkURL(aTarget);
        let emailAddr = NativeWindow.contextmenus._stripScheme(url);
        NativeWindow.contextmenus._copyStringToDefaultClipboard(emailAddr);
      });

    NativeWindow.contextmenus.add(Strings.browser.GetStringFromName("contextmenu.copyPhoneNumber"),
      NativeWindow.contextmenus.phoneNumberLinkContext,
      function(aTarget) {
        let url = NativeWindow.contextmenus._getLinkURL(aTarget);
        let phoneNumber = NativeWindow.contextmenus._stripScheme(url);
        NativeWindow.contextmenus._copyStringToDefaultClipboard(phoneNumber);
      });

    NativeWindow.contextmenus.add(Strings.browser.GetStringFromName("contextmenu.shareLink"),
      NativeWindow.contextmenus.linkShareableContext,
      function(aTarget) {
        let url = NativeWindow.contextmenus._getLinkURL(aTarget);
        let title = aTarget.textContent || aTarget.title;
        NativeWindow.contextmenus._shareStringWithDefault(url, title);
      });

    NativeWindow.contextmenus.add(Strings.browser.GetStringFromName("contextmenu.shareEmailAddress"),
      NativeWindow.contextmenus.emailLinkContext,
      function(aTarget) {
        let url = NativeWindow.contextmenus._getLinkURL(aTarget);
        let emailAddr = NativeWindow.contextmenus._stripScheme(url);
        let title = aTarget.textContent || aTarget.title;
        NativeWindow.contextmenus._shareStringWithDefault(emailAddr, title);
      });

    NativeWindow.contextmenus.add(Strings.browser.GetStringFromName("contextmenu.sharePhoneNumber"),
      NativeWindow.contextmenus.phoneNumberLinkContext,
      function(aTarget) {
        let url = NativeWindow.contextmenus._getLinkURL(aTarget);
        let phoneNumber = NativeWindow.contextmenus._stripScheme(url);
        let title = aTarget.textContent || aTarget.title;
        NativeWindow.contextmenus._shareStringWithDefault(phoneNumber, title);
      });

    NativeWindow.contextmenus.add(Strings.browser.GetStringFromName("contextmenu.addToContacts"),
      NativeWindow.contextmenus.emailLinkContext,
      function(aTarget) {
        let url = NativeWindow.contextmenus._getLinkURL(aTarget);
        sendMessageToJava({
          type: "Contact:Add",
          email: url
        });
      });

    NativeWindow.contextmenus.add(Strings.browser.GetStringFromName("contextmenu.addToContacts"),
      NativeWindow.contextmenus.phoneNumberLinkContext,
      function(aTarget) {
        let url = NativeWindow.contextmenus._getLinkURL(aTarget);
        sendMessageToJava({
          type: "Contact:Add",
          phone: url
        });
      });

    NativeWindow.contextmenus.add(Strings.browser.GetStringFromName("contextmenu.bookmarkLink"),
      NativeWindow.contextmenus.linkBookmarkableContext,
      function(aTarget) {
        let url = NativeWindow.contextmenus._getLinkURL(aTarget);
        let title = aTarget.textContent || aTarget.title || url;
        sendMessageToJava({
          type: "Bookmark:Insert",
          url: url,
          title: title
        });
      });

    NativeWindow.contextmenus.add(Strings.browser.GetStringFromName("contextmenu.playMedia"),
      NativeWindow.contextmenus.mediaContext("media-paused"),
      function(aTarget) {
        aTarget.play();
      });

    NativeWindow.contextmenus.add(Strings.browser.GetStringFromName("contextmenu.pauseMedia"),
      NativeWindow.contextmenus.mediaContext("media-playing"),
      function(aTarget) {
        aTarget.pause();
      });

    NativeWindow.contextmenus.add(Strings.browser.GetStringFromName("contextmenu.showControls2"),
      NativeWindow.contextmenus.mediaContext("media-hidingcontrols"),
      function(aTarget) {
        aTarget.setAttribute("controls", true);
      });

    NativeWindow.contextmenus.add(Strings.browser.GetStringFromName("contextmenu.shareMedia"),
      NativeWindow.contextmenus.SelectorContext("video"),
      function(aTarget) {
        let url = (aTarget.currentSrc || aTarget.src);
        let title = aTarget.textContent || aTarget.title;
        NativeWindow.contextmenus._shareStringWithDefault(url, title);
      });

    NativeWindow.contextmenus.add(Strings.browser.GetStringFromName("contextmenu.fullScreen"),
      NativeWindow.contextmenus.SelectorContext("video:not(:-moz-full-screen)"),
      function(aTarget) {
        aTarget.mozRequestFullScreen();
      });

    NativeWindow.contextmenus.add(Strings.browser.GetStringFromName("contextmenu.mute"),
      NativeWindow.contextmenus.mediaContext("media-unmuted"),
      function(aTarget) {
        aTarget.muted = true;
      });
  
    NativeWindow.contextmenus.add(Strings.browser.GetStringFromName("contextmenu.unmute"),
      NativeWindow.contextmenus.mediaContext("media-muted"),
      function(aTarget) {
        aTarget.muted = false;
      });

    NativeWindow.contextmenus.add(Strings.browser.GetStringFromName("contextmenu.copyImageLocation"),
      NativeWindow.contextmenus.imageLocationCopyableContext,
      function(aTarget) {
        let url = aTarget.src;
        NativeWindow.contextmenus._copyStringToDefaultClipboard(url);
      });

    NativeWindow.contextmenus.add(Strings.browser.GetStringFromName("contextmenu.shareImage"),
      NativeWindow.contextmenus.imageSaveableContext,
      function(aTarget) {
        let doc = aTarget.ownerDocument;
        let imageCache = Cc["@mozilla.org/image/tools;1"].getService(Ci.imgITools)
                                                         .getImgCacheForDocument(doc);
        let props = imageCache.findEntryProperties(aTarget.currentURI, doc.characterSet);
        let src = aTarget.src;
        let type = "";
        try {
           type = String(props.get("type", Ci.nsISupportsCString));
        } catch(ex) {
           type = "";
        }
        sendMessageToJava({
          type: "Share:Image",
          url: src,
          mime: type,
        });
      });

    NativeWindow.contextmenus.add(Strings.browser.GetStringFromName("contextmenu.saveImage"),
      NativeWindow.contextmenus.imageSaveableContext,
      function(aTarget) {
        ContentAreaUtils.saveImageURL(aTarget.currentURI.spec, null, "SaveImageTitle",
                                      false, true, aTarget.ownerDocument.documentURIObject,
                                      aTarget.ownerDocument);
      });

    NativeWindow.contextmenus.add(Strings.browser.GetStringFromName("contextmenu.setImageAs"),
      NativeWindow.contextmenus.imageSaveableContext,
      function(aTarget) {
        let src = aTarget.src;
        sendMessageToJava({
          type: "Image:SetAs",
          url: src
        });
      });

    NativeWindow.contextmenus.add(
      function(aTarget) {
        if (aTarget instanceof HTMLVideoElement) {
          // If a video element is zero width or height, its essentially
          // an HTMLAudioElement.
          if (aTarget.videoWidth == 0 || aTarget.videoHeight == 0 )
            return Strings.browser.GetStringFromName("contextmenu.saveAudio");
          return Strings.browser.GetStringFromName("contextmenu.saveVideo");
        } else if (aTarget instanceof HTMLAudioElement) {
          return Strings.browser.GetStringFromName("contextmenu.saveAudio");
        }
        return Strings.browser.GetStringFromName("contextmenu.saveVideo");
      }, NativeWindow.contextmenus.mediaSaveableContext,
      function(aTarget) {
        let url = aTarget.currentSrc || aTarget.src;
        let filePickerTitleKey = (aTarget instanceof HTMLVideoElement &&
                                  (aTarget.videoWidth != 0 && aTarget.videoHeight != 0))
                                  ? "SaveVideoTitle" : "SaveAudioTitle";
        // Skipped trying to pull MIME type out of cache for now
        ContentAreaUtils.internalSave(url, null, null, null, null, false,
                                      filePickerTitleKey, null, aTarget.ownerDocument.documentURIObject,
                                      aTarget.ownerDocument, true, null);
      });
  },

  onAppUpdated: function() {
    // initialize the form history and passwords databases on upgrades
    Services.obs.notifyObservers(null, "FormHistory:Init", "");
    Services.obs.notifyObservers(null, "Passwords:Init", "");

    // Migrate user-set "plugins.click_to_play" pref. See bug 884694.
    // Because the default value is true, a user-set pref means that the pref was set to false.
    if (Services.prefs.prefHasUserValue("plugins.click_to_play")) {
      Services.prefs.setIntPref("plugin.default.state", Ci.nsIPluginTag.STATE_ENABLED);
      Services.prefs.clearUserPref("plugins.click_to_play");
    }
  },

  shutdown: function shutdown() {
    NativeWindow.uninit();
    LightWeightThemeWebInstaller.uninit();
    FormAssistant.uninit();
    IndexedDB.uninit();
    ViewportHandler.uninit();
    XPInstallObserver.uninit();
    HealthReportStatusListener.uninit();
    CharacterEncoding.uninit();
    SearchEngines.uninit();
    WebappsUI.uninit();
    RemoteDebugger.uninit();
    Reader.uninit();
    UserAgentOverrides.uninit();
    DesktopUserAgent.uninit();
    ExternalApps.uninit();
    Distribution.uninit();
    Tabs.uninit();
#ifdef MOZ_TELEMETRY_REPORTING
    Telemetry.uninit();
#endif
  },

  // This function returns false during periods where the browser displayed document is
  // different from the browser content document, so user actions and some kinds of viewport
  // updates should be ignored. This period starts when we start loading a new page or
  // switch tabs, and ends when the new browser content document has been drawn and handed
  // off to the compositor.
  isBrowserContentDocumentDisplayed: function() {
    try {
      if (!Services.androidBridge.isContentDocumentDisplayed())
        return false;
    } catch (e) {
      return false;
    }

    let tab = this.selectedTab;
    if (!tab)
      return false;
    return tab.contentDocumentIsDisplayed;
  },

  contentDocumentChanged: function() {
    window.top.QueryInterface(Ci.nsIInterfaceRequestor).getInterface(Ci.nsIDOMWindowUtils).isFirstPaint = true;
    Services.androidBridge.contentDocumentChanged();
  },

  get tabs() {
    return this._tabs;
  },

  get selectedTab() {
    return this._selectedTab;
  },

  set selectedTab(aTab) {
    if (this._selectedTab == aTab)
      return;

    if (this._selectedTab) {
      Tabs.touch(this._selectedTab);
      this._selectedTab.setActive(false);
    }

    this._selectedTab = aTab;
    if (!aTab)
      return;

    Tabs.touch(aTab);
    aTab.setActive(true);
    aTab.setResolution(aTab._zoom, true);
    this.contentDocumentChanged();
    this.deck.selectedPanel = aTab.browser;
    // Focus the browser so that things like selection will be styled correctly.
    aTab.browser.focus();
  },

  get selectedBrowser() {
    if (this._selectedTab)
      return this._selectedTab.browser;
    return null;
  },

  getTabForId: function getTabForId(aId) {
    let tabs = this._tabs;
    for (let i=0; i < tabs.length; i++) {
       if (tabs[i].id == aId)
         return tabs[i];
    }
    return null;
  },

  getTabForBrowser: function getTabForBrowser(aBrowser) {
    let tabs = this._tabs;
    for (let i = 0; i < tabs.length; i++) {
      if (tabs[i].browser == aBrowser)
        return tabs[i];
    }
    return null;
  },

  getTabForWindow: function getTabForWindow(aWindow) {
    let tabs = this._tabs;
    for (let i = 0; i < tabs.length; i++) {
      if (tabs[i].browser.contentWindow == aWindow)
        return tabs[i];
    }
    return null;
  },

  getBrowserForWindow: function getBrowserForWindow(aWindow) {
    let tabs = this._tabs;
    for (let i = 0; i < tabs.length; i++) {
      if (tabs[i].browser.contentWindow == aWindow)
        return tabs[i].browser;
    }
    return null;
  },

  getBrowserForDocument: function getBrowserForDocument(aDocument) {
    let tabs = this._tabs;
    for (let i = 0; i < tabs.length; i++) {
      if (tabs[i].browser.contentDocument == aDocument)
        return tabs[i].browser;
    }
    return null;
  },

  loadURI: function loadURI(aURI, aBrowser, aParams) {
    aBrowser = aBrowser || this.selectedBrowser;
    if (!aBrowser)
      return;

    aParams = aParams || {};

    let flags = "flags" in aParams ? aParams.flags : Ci.nsIWebNavigation.LOAD_FLAGS_NONE;
    let postData = ("postData" in aParams && aParams.postData) ? aParams.postData : null;
    let referrerURI = "referrerURI" in aParams ? aParams.referrerURI : null;
    let charset = "charset" in aParams ? aParams.charset : null;

    let tab = this.getTabForBrowser(aBrowser);
    if (tab) {
      if (!tab.aboutHomePage) tab.aboutHomePage = ("aboutHomePage" in aParams) ? aParams.aboutHomePage : "";
      if ("showProgress" in aParams) tab.showProgress = aParams.showProgress;
      if ("userSearch" in aParams) tab.userSearch = aParams.userSearch;
    }

    try {
      aBrowser.loadURIWithFlags(aURI, flags, referrerURI, charset, postData);
    } catch(e) {
      if (tab) {
        let message = {
          type: "Content:LoadError",
          tabID: tab.id
        };
        sendMessageToJava(message);
        dump("Handled load error: " + e)
      }
    }
  },

  addTab: function addTab(aURI, aParams) {
    aParams = aParams || {};

    let newTab = new Tab(aURI, aParams);
    this._tabs.push(newTab);

    let selected = "selected" in aParams ? aParams.selected : true;
    if (selected)
      this.selectedTab = newTab;

    let pinned = "pinned" in aParams ? aParams.pinned : false;
    if (pinned) {
      let ss = Cc["@mozilla.org/browser/sessionstore;1"].getService(Ci.nsISessionStore);
      ss.setTabValue(newTab, "appOrigin", aURI);
    }

    let evt = document.createEvent("UIEvents");
    evt.initUIEvent("TabOpen", true, false, window, null);
    newTab.browser.dispatchEvent(evt);

    Tabs.expireLruTab();

    return newTab;
  },

  // Use this method to close a tab from JS. This method sends a message
  // to Java to close the tab in the Java UI (we'll get a Tab:Closed message
  // back from Java when that happens).
  closeTab: function closeTab(aTab) {
    if (!aTab) {
      Cu.reportError("Error trying to close tab (tab doesn't exist)");
      return;
    }

    let message = {
      type: "Tab:Close",
      tabID: aTab.id
    };
    sendMessageToJava(message);
  },

  // Calling this will update the state in BrowserApp after a tab has been
  // closed in the Java UI.
  _handleTabClosed: function _handleTabClosed(aTab) {
    if (aTab == this.selectedTab)
      this.selectedTab = null;

    let evt = document.createEvent("UIEvents");
    evt.initUIEvent("TabClose", true, false, window, null);
    aTab.browser.dispatchEvent(evt);

    aTab.destroy();
    this._tabs.splice(this._tabs.indexOf(aTab), 1);
  },

  // Use this method to select a tab from JS. This method sends a message
  // to Java to select the tab in the Java UI (we'll get a Tab:Selected message
  // back from Java when that happens).
  selectTab: function selectTab(aTab) {
    if (!aTab) {
      Cu.reportError("Error trying to select tab (tab doesn't exist)");
      return;
    }

    // There's nothing to do if the tab is already selected
    if (aTab == this.selectedTab)
      return;

    let message = {
      type: "Tab:Select",
      tabID: aTab.id
    };
    sendMessageToJava(message);
  },

  /**
   * Gets an open tab with the given URL.
   *
   * @param  aURL URL to look for
   * @return the tab with the given URL, or null if no such tab exists
   */
  getTabWithURL: function getTabWithURL(aURL) {
    let uri = Services.io.newURI(aURL, null, null);
    for (let i = 0; i < this._tabs.length; ++i) {
      let tab = this._tabs[i];
      if (tab.browser.currentURI.equals(uri)) {
        return tab;
      }
    }
    return null;
  },

  /**
   * If a tab with the given URL already exists, that tab is selected.
   * Otherwise, a new tab is opened with the given URL.
   *
   * @param aURL URL to open
   */
  selectOrOpenTab: function selectOrOpenTab(aURL) {
    let tab = this.getTabWithURL(aURL);
    if (tab == null) {
      this.addTab(aURL);
    } else {
      this.selectTab(tab);
    }
  },

  // This method updates the state in BrowserApp after a tab has been selected
  // in the Java UI.
  _handleTabSelected: function _handleTabSelected(aTab) {
    this.selectedTab = aTab;

    let evt = document.createEvent("UIEvents");
    evt.initUIEvent("TabSelect", true, false, window, null);
    aTab.browser.dispatchEvent(evt);
  },

  quit: function quit() {
    // Figure out if there's at least one other browser window around.
    let lastBrowser = true;
    let e = Services.wm.getEnumerator("navigator:browser");
    while (e.hasMoreElements() && lastBrowser) {
      let win = e.getNext();
      if (win != window)
        lastBrowser = false;
    }

    if (lastBrowser) {
      // Let everyone know we are closing the last browser window
      let closingCanceled = Cc["@mozilla.org/supports-PRBool;1"].createInstance(Ci.nsISupportsPRBool);
      Services.obs.notifyObservers(closingCanceled, "browser-lastwindow-close-requested", null);
      if (closingCanceled.data)
        return;

      Services.obs.notifyObservers(null, "browser-lastwindow-close-granted", null);
    }

    window.QueryInterface(Ci.nsIDOMChromeWindow).minimize();
    window.close();
  },

  saveAsPDF: function saveAsPDF(aBrowser) {
    // Create the final destination file location
    let fileName = ContentAreaUtils.getDefaultFileName(aBrowser.contentTitle, aBrowser.currentURI, null, null);
    fileName = fileName.trim() + ".pdf";

    let dm = Cc["@mozilla.org/download-manager;1"].getService(Ci.nsIDownloadManager);
    let downloadsDir = dm.defaultDownloadsDirectory;

    let file = downloadsDir.clone();
    file.append(fileName);
    file.createUnique(file.NORMAL_FILE_TYPE, parseInt("666", 8));

    let printSettings = Cc["@mozilla.org/gfx/printsettings-service;1"].getService(Ci.nsIPrintSettingsService).newPrintSettings;
    printSettings.printSilent = true;
    printSettings.showPrintProgress = false;
    printSettings.printBGImages = true;
    printSettings.printBGColors = true;
    printSettings.printToFile = true;
    printSettings.toFileName = file.path;
    printSettings.printFrameType = Ci.nsIPrintSettings.kFramesAsIs;
    printSettings.outputFormat = Ci.nsIPrintSettings.kOutputFormatPDF;

    //XXX we probably need a preference here, the header can be useful
    printSettings.footerStrCenter = "";
    printSettings.footerStrLeft   = "";
    printSettings.footerStrRight  = "";
    printSettings.headerStrCenter = "";
    printSettings.headerStrLeft   = "";
    printSettings.headerStrRight  = "";

    // Create a valid mimeInfo for the PDF
    let ms = Cc["@mozilla.org/mime;1"].getService(Ci.nsIMIMEService);
    let mimeInfo = ms.getFromTypeAndExtension("application/pdf", "pdf");

    let webBrowserPrint = aBrowser.contentWindow.QueryInterface(Ci.nsIInterfaceRequestor)
                                                .getInterface(Ci.nsIWebBrowserPrint);

    let cancelable = {
      cancel: function (aReason) {
        webBrowserPrint.cancel();
      }
    }
    let isPrivate = PrivateBrowsingUtils.isWindowPrivate(aBrowser.contentWindow);
    let download = dm.addDownload(Ci.nsIDownloadManager.DOWNLOAD_TYPE_DOWNLOAD,
                                  aBrowser.currentURI,
                                  Services.io.newFileURI(file), "", mimeInfo,
                                  Date.now() * 1000, null, cancelable, isPrivate);

    webBrowserPrint.print(printSettings, download);
  },

  notifyPrefObservers: function(aPref) {
    this._prefObservers[aPref].forEach(function(aRequestId) {
      let request = { requestId : aRequestId,
                      preferences : [aPref] };
      this.getPreferences(request);
    }, this);
  },

  getPreferences: function getPreferences(aPrefsRequest, aListen) {
    let prefs = [];

    for (let prefName of aPrefsRequest.preferences) {
      let pref = {
        name: prefName,
        type: "",
        value: null
      };

      if (aListen) {
        if (this._prefObservers[prefName])
          this._prefObservers[prefName].push(aPrefsRequest.requestId);
        else
          this._prefObservers[prefName] = [ aPrefsRequest.requestId ];
        Services.prefs.addObserver(prefName, this, false);
      }

      // These pref names are not "real" pref names.
      // They are used in the setting menu,
      // and these are passed when initializing the setting menu.
      switch (prefName) {
        // The plugin pref is actually two separate prefs, so
        // we need to handle it differently
        case "plugin.enable":
          pref.type = "string";// Use a string type for java's ListPreference
          pref.value = PluginHelper.getPluginPreference();
          prefs.push(pref);
          continue;
        // Handle master password
        case "privacy.masterpassword.enabled":
          pref.type = "bool";
          pref.value = MasterPassword.enabled;
          prefs.push(pref);
          continue;
        // Handle do-not-track preference
        case "privacy.donottrackheader":
          pref.type = "string";

          let enableDNT = Services.prefs.getBoolPref("privacy.donottrackheader.enabled");
          if (!enableDNT) {
            pref.value = kDoNotTrackPrefState.NO_PREF;
          } else {
            let dntState = Services.prefs.getIntPref("privacy.donottrackheader.value");
            pref.value = (dntState === 0) ? kDoNotTrackPrefState.ALLOW_TRACKING :
                                            kDoNotTrackPrefState.DISALLOW_TRACKING;
          }

          prefs.push(pref);
          continue;
#ifdef MOZ_CRASHREPORTER
        // Crash reporter submit pref must be fetched from nsICrashReporter service.
        case "datareporting.crashreporter.submitEnabled":
          pref.type = "bool";
          pref.value = CrashReporter.submitReports;
          prefs.push(pref);
          continue;
#endif
      }

      // Pref name translation.
      switch (prefName) {
#ifdef MOZ_TELEMETRY_REPORTING
        // Telemetry pref differs based on build.
        case Telemetry.SHARED_PREF_TELEMETRY_ENABLED:
#ifdef MOZ_TELEMETRY_ON_BY_DEFAULT
          prefName = "toolkit.telemetry.enabledPreRelease";
#else
          prefName = "toolkit.telemetry.enabled";
#endif
          break;
#endif
      }

      try {
        switch (Services.prefs.getPrefType(prefName)) {
          case Ci.nsIPrefBranch.PREF_BOOL:
            pref.type = "bool";
            pref.value = Services.prefs.getBoolPref(prefName);
            break;
          case Ci.nsIPrefBranch.PREF_INT:
            pref.type = "int";
            pref.value = Services.prefs.getIntPref(prefName);
            break;
          case Ci.nsIPrefBranch.PREF_STRING:
          default:
            pref.type = "string";
            try {
              // Try in case it's a localized string (will throw an exception if not)
              pref.value = Services.prefs.getComplexValue(prefName, Ci.nsIPrefLocalizedString).data;
            } catch (e) {
              pref.value = Services.prefs.getCharPref(prefName);
            }
            break;
        }
      } catch (e) {
        dump("Error reading pref [" + prefName + "]: " + e);
        // preference does not exist; do not send it
        continue;
      }

      // Some Gecko preferences use integers or strings to reference
      // state instead of directly representing the value.
      // Since the Java UI uses the type to determine which ui elements
      // to show and how to handle them, we need to normalize these
      // preferences to the correct type.
      switch (prefName) {
        // (string) index for determining which multiple choice value to display.
        case "browser.chrome.titlebarMode":
        case "network.cookie.cookieBehavior":
        case "font.size.inflation.minTwips":
          pref.type = "string";
          pref.value = pref.value.toString();
          break;
      }

      prefs.push(pref);
    }

    sendMessageToJava({
      type: "Preferences:Data",
      requestId: aPrefsRequest.requestId,    // opaque request identifier, can be any string/int/whatever
      preferences: prefs
    });
  },

  removePreferenceObservers: function removePreferenceObservers(aRequestId) {
    let newPrefObservers = [];
    for (let prefName in this._prefObservers) {
      let requestIds = this._prefObservers[prefName];
      // Remove the requestID from the preference handlers
      let i = requestIds.indexOf(aRequestId);
      if (i >= 0) {
        requestIds.splice(i, 1);
      }

      // If there are no more request IDs, remove the observer
      if (requestIds.length == 0) {
        Services.prefs.removeObserver(prefName, this);
      } else {
        newPrefObservers[prefName] = requestIds;
      }
    }
    this._prefObservers = newPrefObservers;
  },

  setPreferences: function setPreferences(aPref) {
    let json = JSON.parse(aPref);

    switch (json.name) {
      // The plugin pref is actually two separate prefs, so
      // we need to handle it differently
      case "plugin.enable":
        PluginHelper.setPluginPreference(json.value);
        return;

      // MasterPassword pref is not real, we just need take action and leave
      case "privacy.masterpassword.enabled":
        if (MasterPassword.enabled)
          MasterPassword.removePassword(json.value);
        else
          MasterPassword.setPassword(json.value);
        return;

      // "privacy.donottrackheader" is not "real" pref name, it's used in the setting menu.
      case "privacy.donottrackheader":
        switch (json.value) {
          // Don't tell anything about tracking me
          case kDoNotTrackPrefState.NO_PREF:
            Services.prefs.setBoolPref("privacy.donottrackheader.enabled", false);
            Services.prefs.clearUserPref("privacy.donottrackheader.value");
            break;
          // Accept tracking me
          case kDoNotTrackPrefState.ALLOW_TRACKING:
            Services.prefs.setBoolPref("privacy.donottrackheader.enabled", true);
            Services.prefs.setIntPref("privacy.donottrackheader.value", 0);
            break;
          // Not accept tracking me
          case kDoNotTrackPrefState.DISALLOW_TRACKING:
            Services.prefs.setBoolPref("privacy.donottrackheader.enabled", true);
            Services.prefs.setIntPref("privacy.donottrackheader.value", 1);
            break;
        }
        return;

      // Enabling or disabling suggestions will prevent future prompts
      case SearchEngines.PREF_SUGGEST_ENABLED:
        Services.prefs.setBoolPref(SearchEngines.PREF_SUGGEST_PROMPTED, true);
        break;

#ifdef MOZ_CRASHREPORTER
      // Crash reporter preference is in a service; set and return.
      case "datareporting.crashreporter.submitEnabled":
        CrashReporter.submitReports = json.value;
        return;
#endif
      // When sending to Java, we normalized special preferences that use
      // integers and strings to represent booleans. Here, we convert them back
      // to their actual types so we can store them.
      case "browser.chrome.titlebarMode":
      case "network.cookie.cookieBehavior":
      case "font.size.inflation.minTwips":
        json.type = "int";
        json.value = parseInt(json.value);
        break;
    }

    // Pref name translation.
    switch (json.name) {
#ifdef MOZ_TELEMETRY_REPORTING
      // Telemetry pref differs based on build.
      case Telemetry.SHARED_PREF_TELEMETRY_ENABLED:
#ifdef MOZ_TELEMETRY_ON_BY_DEFAULT
        json.name = "toolkit.telemetry.enabledPreRelease";
#else
        json.name = "toolkit.telemetry.enabled";
#endif
        break;
#endif
    }

    switch (json.type) {
      case "bool":
        Services.prefs.setBoolPref(json.name, json.value);
        break;
      case "int":
        Services.prefs.setIntPref(json.name, json.value);
        break;
      default: {
        let pref = Cc["@mozilla.org/pref-localizedstring;1"].createInstance(Ci.nsIPrefLocalizedString);
        pref.data = json.value;
        Services.prefs.setComplexValue(json.name, Ci.nsISupportsString, pref);
        break;
      }
    }
  },

  sanitize: function (aItems) {
    let json = JSON.parse(aItems);
    let success = true;

    for (let key in json) {
      if (!json[key])
        continue;

      try {
        switch (key) {
          case "history_downloads":
            Sanitizer.clearItem("history");

            // If we're also removing downloaded files, don't clear the
            // download history yet since it will be handled when the files are
            // removed.
            if (!json["downloadFiles"]) {
              Sanitizer.clearItem("downloads");
            }
            break;
          case "cookies_sessions":
            Sanitizer.clearItem("cookies");
            Sanitizer.clearItem("sessions");
            break;
          default:
            Sanitizer.clearItem(key);
        }
      } catch (e) {
        dump("sanitize error: " + e);
        success = false;
      }
    }

    sendMessageToJava({
      type: "Sanitize:Finished",
      success: success
    });
  },

  getFocusedInput: function(aBrowser, aOnlyInputElements = false) {
    if (!aBrowser)
      return null;

    let doc = aBrowser.contentDocument;
    if (!doc)
      return null;

    let focused = doc.activeElement;
    while (focused instanceof HTMLFrameElement || focused instanceof HTMLIFrameElement) {
      doc = focused.contentDocument;
      focused = doc.activeElement;
    }

    if (focused instanceof HTMLInputElement && focused.mozIsTextField(false))
      return focused;

    if (aOnlyInputElements)
      return null;

    if (focused && (focused instanceof HTMLTextAreaElement || focused.isContentEditable)) {

      if (focused instanceof HTMLBodyElement) {
        // we are putting focus into a contentEditable frame. scroll the frame into
        // view instead of the contentEditable document contained within, because that
        // results in a better user experience
        focused = focused.ownerDocument.defaultView.frameElement;
      }
      return focused;
    }
    return null;
  },

  scrollToFocusedInput: function(aBrowser, aAllowZoom = true) {
    let formHelperMode = Services.prefs.getIntPref("formhelper.mode");
    if (formHelperMode == kFormHelperModeDisabled)
      return;

    let focused = this.getFocusedInput(aBrowser);

    if (focused) {
      let shouldZoom = Services.prefs.getBoolPref("formhelper.autozoom");
      if (formHelperMode == kFormHelperModeDynamic && this.isTablet)
        shouldZoom = false;
       // _zoomToElement will handle not sending any message if this input is already mostly filling the screen
      BrowserEventHandler._zoomToElement(focused, -1, false,
          aAllowZoom && shouldZoom && !ViewportHandler.getViewportMetadata(aBrowser.contentWindow).isSpecified);
    }
  },

  observe: function(aSubject, aTopic, aData) {
    let browser = this.selectedBrowser;

    switch (aTopic) {

      case "Session:Back":
        browser.goBack();
        break;

      case "Session:Forward":
        browser.goForward();
        break;

      case "Session:Reload": {
        let allowMixedContent = false;
        if (aData) {
            let data = JSON.parse(aData);
            allowMixedContent = data.allowMixedContent;
        }

        // Try to use the session history to reload so that framesets are
        // handled properly. If the window has no session history, fall back
        // to using the web navigation's reload method.
        let flags = allowMixedContent ? Ci.nsIWebNavigation.LOAD_FLAGS_ALLOW_MIXED_CONTENT :
                    Ci.nsIWebNavigation.LOAD_FLAGS_BYPASS_PROXY | Ci.nsIWebNavigation.LOAD_FLAGS_BYPASS_CACHE;
        let webNav = browser.webNavigation;
        try {
          let sh = webNav.sessionHistory;
          if (sh)
            webNav = sh.QueryInterface(Ci.nsIWebNavigation);
        } catch (e) {}
        webNav.reload(flags);
        break;
      }

      case "Session:Stop":
        browser.stop();
        break;

      case "Session:ShowHistory": {
        let data = JSON.parse(aData);
        this.showHistory(data.fromIndex, data.toIndex, data.selIndex);
        break;
      }

      case "Tab:Load": {
        let data = JSON.parse(aData);

        // Pass LOAD_FLAGS_DISALLOW_INHERIT_OWNER to prevent any loads from
        // inheriting the currently loaded document's principal.
        let flags = Ci.nsIWebNavigation.LOAD_FLAGS_ALLOW_THIRD_PARTY_FIXUP;
        if (data.userEntered) {
          flags |= Ci.nsIWebNavigation.LOAD_FLAGS_DISALLOW_INHERIT_OWNER;
        }

        let delayLoad = ("delayLoad" in data) ? data.delayLoad : false;
        let params = {
          selected: ("selected" in data) ? data.selected : !delayLoad,
          parentId: ("parentId" in data) ? data.parentId : -1,
          flags: flags,
          tabID: data.tabID,
          isPrivate: (data.isPrivate === true),
          aboutHomePage: ("aboutHomePage" in data) ? data.aboutHomePage : "",
          pinned: (data.pinned === true),
          delayLoad: (delayLoad === true),
          desktopMode: (data.desktopMode === true)
        };

        let url = data.url;
        if (data.engine) {
          let engine = Services.search.getEngineByName(data.engine);
          if (engine) {
            params.userSearch = url;
            let submission = engine.getSubmission(url);
            url = submission.uri.spec;
            params.postData = submission.postData;
          }
        }

        // Don't show progress throbber for about:home or about:reader
        if (!shouldShowProgress(url))
          params.showProgress = false;

        if (data.newTab)
          this.addTab(url, params);
        else
          this.loadURI(url, browser, params);
        break;
      }

      case "Tab:Selected":
        this._handleTabSelected(this.getTabForId(parseInt(aData)));
        break;

      case "Tab:Closed":
        this._handleTabClosed(this.getTabForId(parseInt(aData)));
        break;

      case "keyword-search":
        // This assumes that the user can only perform a keyword search on the selected tab.
        this.selectedTab.userSearch = aData;

        let engine = aSubject.QueryInterface(Ci.nsISearchEngine);
        sendMessageToJava({
          type: "Search:Keyword",
          identifier: engine.identifier,
          name: engine.name,
        });
        break;

      case "Browser:Quit":
        this.quit();
        break;

      case "SaveAs:PDF":
        this.saveAsPDF(browser);
        break;

      case "Preferences:Get":
        this.getPreferences(JSON.parse(aData));
        break;

      case "Preferences:Set":
        this.setPreferences(aData);
        break;

      case "Preferences:Observe":
        this.getPreferences(JSON.parse(aData), true);
        break;

      case "Preferences:RemoveObservers":
        this.removePreferenceObservers(aData);
        break;

      case "ScrollTo:FocusedInput":
        // these messages come from a change in the viewable area and not user interaction
        // we allow scrolling to the selected input, but not zooming the page
        this.scrollToFocusedInput(browser, false);
        break;

      case "Sanitize:ClearData":
        this.sanitize(aData);
        break;

      case "FullScreen:Exit":
        browser.contentDocument.mozCancelFullScreen();
        break;

      case "Viewport:Change":
        if (this.isBrowserContentDocumentDisplayed())
          this.selectedTab.setViewport(JSON.parse(aData));
        break;

      case "Viewport:Flush":
        this.contentDocumentChanged();
        break;

      case "Passwords:Init": {
        let storage = Cc["@mozilla.org/login-manager/storage/mozStorage;1"].
                      getService(Ci.nsILoginManagerStorage);
        storage.init();
        Services.obs.removeObserver(this, "Passwords:Init");
        break;
      }

      case "FormHistory:Init": {
        // Force creation/upgrade of formhistory.sqlite
        FormHistory.count({});
        Services.obs.removeObserver(this, "FormHistory:Init");
        break;
      }

      case "sessionstore-state-purge-complete":
        sendMessageToJava({ type: "Session:StatePurged" });
        break;

      case "gather-telemetry":
        sendMessageToJava({ type: "Telemetry:Gather" });
        break;

      case "Viewport:FixedMarginsChanged":
        gViewportMargins = JSON.parse(aData);
        this.selectedTab.updateViewportSize(gScreenWidth);
        break;

      case "nsPref:changed":
        this.notifyPrefObservers(aData);
        break;

      default:
        dump('BrowserApp.observe: unexpected topic "' + aTopic + '"\n');
        break;

    }
  },

  get defaultBrowserWidth() {
    delete this.defaultBrowserWidth;
    let width = Services.prefs.getIntPref("browser.viewport.desktopWidth");
    return this.defaultBrowserWidth = width;
  },

  // nsIAndroidBrowserApp
  getBrowserTab: function(tabId) {
    return this.getTabForId(tabId);
  },

  // This method will print a list from fromIndex to toIndex, optionally
  // selecting selIndex(if fromIndex<=selIndex<=toIndex)
  showHistory: function(fromIndex, toIndex, selIndex) {
    let browser = this.selectedBrowser;
    let hist = browser.sessionHistory;
    let listitems = [];
    for (let i = toIndex; i >= fromIndex; i--) {
      let entry = hist.getEntryAtIndex(i, false);
      let item = {
        label: entry.title || entry.URI.spec,
        selected: (i == selIndex)
      };
      listitems.push(item);
    }

    let p = new Prompt({
      window: browser.contentWindow
    }).setSingleChoiceItems(listitems).show(function(data) {
        let selected = data.button;
        if (selected == -1)
          return;

        browser.gotoIndex(toIndex-selected);
    });
  },
};

var NativeWindow = {
  init: function() {
    Services.obs.addObserver(this, "Menu:Clicked", false);
    Services.obs.addObserver(this, "PageActions:Clicked", false);
    Services.obs.addObserver(this, "PageActions:LongClicked", false);
    Services.obs.addObserver(this, "Doorhanger:Reply", false);
    Services.obs.addObserver(this, "Toast:Click", false);
    Services.obs.addObserver(this, "Toast:Hidden", false);
    this.contextmenus.init();
  },

  uninit: function() {
    Services.obs.removeObserver(this, "Menu:Clicked");
    Services.obs.removeObserver(this, "PageActions:Clicked");
    Services.obs.removeObserver(this, "PageActions:LongClicked");
    Services.obs.removeObserver(this, "Doorhanger:Reply");
    Services.obs.removeObserver(this, "Toast:Click", false);
    Services.obs.removeObserver(this, "Toast:Hidden", false);
    this.contextmenus.uninit();
  },

  loadDex: function(zipFile, implClass) {
    sendMessageToJava({
      type: "Dex:Load",
      zipfile: zipFile,
      impl: implClass || "Main"
    });
  },

  unloadDex: function(zipFile) {
    sendMessageToJava({
      type: "Dex:Unload",
      zipfile: zipFile
    });
  },

  toast: {
    _callbacks: {},
    show: function(aMessage, aDuration, aOptions) {
      let msg = {
        type: "Toast:Show",
        message: aMessage,
        duration: aDuration
      };

      if (aOptions && aOptions.button) {
        msg.button = {
          label: aOptions.button.label,
          id: uuidgen.generateUUID().toString(),
          // If the caller specified a button, make sure we convert any chrome urls
          // to jar:jar urls so that the frontend can show them
          icon: aOptions.button.icon ? resolveGeckoURI(aOptions.button.icon) : null,
        };
        this._callbacks[msg.button.id] = aOptions.button.callback;
      }

      sendMessageToJava(msg);
    }
  },

  pageactions: {
    _items: { },
    add: function(aOptions) {
      let id = uuidgen.generateUUID().toString();
      sendMessageToJava({
        type: "PageActions:Add",
        id: id,
        title: aOptions.title,
        icon: resolveGeckoURI(aOptions.icon)
      });
      this._items[id] = {
        clickCallback: aOptions.clickCallback,
        longClickCallback: aOptions.longClickCallback
      };
      return id;
    },
    remove: function(id) {
      sendMessageToJava({
        type: "PageActions:Remove",
        id: id
      });
      delete this._items[id];
    }
  },

  menu: {
    _callbacks: [],
    _menuId: 1,
    toolsMenuID: -1,
    add: function() {
      let options;
      if (arguments.length == 1) {
        options = arguments[0];
      } else if (arguments.length == 3) {
          options = {
            name: arguments[0],
            icon: arguments[1],
            callback: arguments[2]
          };
      } else {
         throw "Incorrect number of parameters";
      }

      options.type = "Menu:Add";
      options.id = this._menuId;

      sendMessageToJava(options);
      this._callbacks[this._menuId] = options.callback;
      this._menuId++;
      return this._menuId - 1;
    },

    remove: function(aId) {
      sendMessageToJava({ type: "Menu:Remove", id: aId });
    },

    update: function(aId, aOptions) {
      if (!aOptions)
        return;

      sendMessageToJava({
        type: "Menu:Update", 
        id: aId,
        options: aOptions
      });
    }
  },

  doorhanger: {
    _callbacks: {},
    _callbacksId: 0,
    _promptId: 0,

  /**
   * @param aOptions
   *        An options JavaScript object holding additional properties for the
   *        notification. The following properties are currently supported:
   *        persistence: An integer. The notification will not automatically
   *                     dismiss for this many page loads. If persistence is set
   *                     to -1, the doorhanger will never automatically dismiss.
   *        persistWhileVisible:
   *                     A boolean. If true, a visible notification will always
   *                     persist across location changes.
   *        timeout:     A time in milliseconds. The notification will not
   *                     automatically dismiss before this time.
   *        checkbox:    A string to appear next to a checkbox under the notification
   *                     message. The button callback functions will be called with
   *                     the checked state as an argument.                   
   */
    show: function(aMessage, aValue, aButtons, aTabID, aOptions) {
      aButtons.forEach((function(aButton) {
        this._callbacks[this._callbacksId] = { cb: aButton.callback, prompt: this._promptId };
        aButton.callback = this._callbacksId;
        this._callbacksId++;
      }).bind(this));

      this._promptId++;
      let json = {
        type: "Doorhanger:Add",
        message: aMessage,
        value: aValue,
        buttons: aButtons,
        // use the current tab if none is provided
        tabID: aTabID || BrowserApp.selectedTab.id,
        options: aOptions || {}
      };
      sendMessageToJava(json);
    },

    hide: function(aValue, aTabID) {
      sendMessageToJava({
        type: "Doorhanger:Remove",
        value: aValue,
        tabID: aTabID
      });
    }
  },

  observe: function(aSubject, aTopic, aData) {
    if (aTopic == "Menu:Clicked") {
      if (this.menu._callbacks[aData])
        this.menu._callbacks[aData]();
    } else if (aTopic == "PageActions:Clicked") {
        if (this.pageactions._items[aData].clickCallback)
          this.pageactions._items[aData].clickCallback();
    } else if (aTopic == "PageActions:LongClicked") {
        if (this.pageactions._items[aData].longClickCallback)
          this.pageactions._items[aData].longClickCallback();
    } else if (aTopic == "Toast:Click") {
      if (this.toast._callbacks[aData]) {
        this.toast._callbacks[aData]();
        delete this.toast._callbacks[aData];
      }
    } else if (aTopic == "Toast:Hidden") {
      if (this.toast._callbacks[aData])
        delete this.toast._callbacks[aData];
    } else if (aTopic == "Doorhanger:Reply") {
      let data = JSON.parse(aData);
      let reply_id = data["callback"];

      if (this.doorhanger._callbacks[reply_id]) {
        // Pass the value of the optional checkbox to the callback
        let checked = data["checked"];
        this.doorhanger._callbacks[reply_id].cb(checked, data.inputs);

        let prompt = this.doorhanger._callbacks[reply_id].prompt;
        for (let id in this.doorhanger._callbacks) {
          if (this.doorhanger._callbacks[id].prompt == prompt) {
            delete this.doorhanger._callbacks[id];
          }
        }
      }
    }
  },
  contextmenus: {
    items: {}, //  a list of context menu items that we may show
    _nativeItemsSeparator: 0, // the index to insert native context menu items at
    _contextId: 0, // id to assign to new context menu items if they are added

    init: function() {
      Services.obs.addObserver(this, "Gesture:LongPress", false);
    },

    uninit: function() {
      Services.obs.removeObserver(this, "Gesture:LongPress");
    },

    add: function(aName, aSelector, aCallback) {
      if (!aName)
        throw "Menu items must have a name";

      let item = {
        name: aName,
        context: aSelector,
        callback: aCallback,
        matches: function(aElt, aX, aY) {
          return this.context.matches(aElt, aX, aY);
        },
        getValue: function(aElt) {
          return {
            label: (typeof this.name == "function") ? this.name(aElt) : this.name,
            id: this.id
          }
        }
      };
      item.id = this._contextId++;
      this.items[item.id] = item;
      return item.id;
    },

    remove: function(aId) {
      delete this.items[aId];
    },

    SelectorContext: function(aSelector) {
      return {
        matches: function(aElt) {
          if (aElt.mozMatchesSelector)
            return aElt.mozMatchesSelector(aSelector);
          return false;
        }
      }
    },

    linkOpenableNonPrivateContext: {
      matches: function linkOpenableNonPrivateContextMatches(aElement) {
        let doc = aElement.ownerDocument;
        if (!doc || PrivateBrowsingUtils.isWindowPrivate(doc.defaultView)) {
          return false;
        }

        return NativeWindow.contextmenus.linkOpenableContext.matches(aElement);
      }
    },

    linkOpenableContext: {
      matches: function linkOpenableContextMatches(aElement) {
        let uri = NativeWindow.contextmenus._getLink(aElement);
        if (uri) {
          let scheme = uri.scheme;
          let dontOpen = /^(javascript|mailto|news|snews|tel)$/;
          return (scheme && !dontOpen.test(scheme));
        }
        return false;
      }
    },

    linkCopyableContext: {
      matches: function linkCopyableContextMatches(aElement) {
        let uri = NativeWindow.contextmenus._getLink(aElement);
        if (uri) {
          let scheme = uri.scheme;
          let dontCopy = /^(mailto|tel)$/;
          return (scheme && !dontCopy.test(scheme));
        }
        return false;
      }
    },

    linkShareableContext: {
      matches: function linkShareableContextMatches(aElement) {
        let uri = NativeWindow.contextmenus._getLink(aElement);
        if (uri) {
          let scheme = uri.scheme;
          let dontShare = /^(about|chrome|file|javascript|mailto|resource|tel)$/;
          return (scheme && !dontShare.test(scheme));
        }
        return false;
      }
    },

    linkBookmarkableContext: {
      matches: function linkBookmarkableContextMatches(aElement) {
        let uri = NativeWindow.contextmenus._getLink(aElement);
        if (uri) {
          let scheme = uri.scheme;
          let dontBookmark = /^(mailto|tel)$/;
          return (scheme && !dontBookmark.test(scheme));
        }
        return false;
      }
    },

    emailLinkContext: {
      matches: function emailLinkContextMatches(aElement) {
        let uri = NativeWindow.contextmenus._getLink(aElement);
        if (uri)
          return uri.schemeIs("mailto");
        return false;
      }
    },

    phoneNumberLinkContext: {
      matches: function phoneNumberLinkContextMatches(aElement) {
        let uri = NativeWindow.contextmenus._getLink(aElement);
        if (uri)
          return uri.schemeIs("tel");
        return false;
      }
    },

    textContext: {
      matches: function textContext(aElement) {
        return ((aElement instanceof Ci.nsIDOMHTMLInputElement && aElement.mozIsTextField(false))
                || aElement instanceof Ci.nsIDOMHTMLTextAreaElement);
      }
    },

    imageLocationCopyableContext: {
      matches: function imageLinkCopyableContextMatches(aElement) {
        return (aElement instanceof Ci.nsIImageLoadingContent && aElement.currentURI);
      }
    },

    imageSaveableContext: {
      matches: function imageSaveableContextMatches(aElement) {
        if (aElement instanceof Ci.nsIImageLoadingContent && aElement.currentURI) {
          // The image must be loaded to allow saving
          let request = aElement.getRequest(Ci.nsIImageLoadingContent.CURRENT_REQUEST);
          return (request && (request.imageStatus & request.STATUS_SIZE_AVAILABLE));
        }
        return false;
      }
    },

    mediaSaveableContext: {
      matches: function mediaSaveableContextMatches(aElement) {
        return (aElement instanceof HTMLVideoElement ||
               aElement instanceof HTMLAudioElement);
      }
    },

    mediaContext: function(aMode) {
      return {
        matches: function(aElt) {
          if (aElt instanceof Ci.nsIDOMHTMLMediaElement) {
            let hasError = aElt.error != null || aElt.networkState == aElt.NETWORK_NO_SOURCE;
            if (hasError)
              return false;

            let paused = aElt.paused || aElt.ended;
            if (paused && aMode == "media-paused")
              return true;
            if (!paused && aMode == "media-playing")
              return true;
            let controls = aElt.controls;
            if (!controls && aMode == "media-hidingcontrols")
              return true;

            let muted = aElt.muted;
            if (muted && aMode == "media-muted")
              return true;
            else if (!muted && aMode == "media-unmuted")
              return true;
          }
          return false;
        }
      }
    },

    get _target() {
      if (this._targetRef)
        return this._targetRef.get();
      return null;
    },
  
    set _target(aTarget) {
      if (aTarget)
        this._targetRef = Cu.getWeakReference(aTarget);
      else this._targetRef = null;
    },

    _addHTMLContextMenuItems: function cm_addContextMenuItems(aMenu, aParent) {
      for (let i = 0; i < aMenu.childNodes.length; i++) {
        let item = aMenu.childNodes[i];
        if (!item.label)
          continue;

        let id = this._contextId++;
        let menuitem = {
          id: id,
          isGroup: false,
          callback: (function(aTarget, aX, aY) {
            // If this is a menu item, show a new context menu with the submenu in it
            if (item instanceof Ci.nsIDOMHTMLMenuElement) {
              this.menuitems = [];
              this._nativeItemsSeparator = 0;

              this._addHTMLContextMenuItems(item, id);
              this._innerShow(aTarget, aX, aY);
            } else {
              // oltherwise just click the item
              item.click();
            }
          }).bind(this),

          getValue: function(aElt) {
            if (item.hasAttribute("hidden"))
              return null;

            return {
              icon: item.icon,
              label: item.label,
              id: id,
              disabled: item.disabled,
              parent: item instanceof Ci.nsIDOMHTMLMenuElement
            }
          }
        };

        this.menuitems.splice(this._nativeItemsSeparator, 0, menuitem);
        this._nativeItemsSeparator++;
      }
    },

    _getMenuItemForId: function(aId) {
      if (!this.menuitems)
        return null;

      for (let i = 0; i < this.menuitems.length; i++) {
        if (this.menuitems[i].id == aId)
          return this.menuitems[i];
      }
      return null;
    },

    // Checks if there are context menu items to show, and if it finds them
    // sends a contextmenu event to content. We also send showing events to
    // any html5 context menus we are about to show
    _sendToContent: function(aX, aY) {
      // find and store the top most element this context menu is being shown for
      // use the highlighted element if possible, otherwise look for nearby clickable elements
      // If we still don't find one we fall back to using anything
      let target = BrowserEventHandler._highlightElement || ElementTouchHelper.elementFromPoint(aX, aY);
      if (!target)
        target = ElementTouchHelper.anyElementFromPoint(aX, aY);

      if (!target)
        return;

      // store a weakref to the target to be used when the context menu event returns
      this._target = target;

      this.menuitems = [];
      let menuitemsSet = false;

      Services.obs.notifyObservers(null, "before-build-contextmenu", "");

      // now walk up the tree and for each node look for any context menu items that apply
      let element = target;
      this._nativeItemsSeparator = 0;
      while (element) {
        // first check for any html5 context menus that might exist
        let contextmenu = element.contextMenu;
        if (contextmenu) {
          // send this before we build the list to make sure the site can update the menu
          contextmenu.QueryInterface(Components.interfaces.nsIHTMLMenu);
          contextmenu.sendShowEvent();
          this._addHTMLContextMenuItems(contextmenu, null);
        }

        // then check for any context menu items registered in the ui
        for (let itemId of Object.keys(this.items)) {
          let item = this.items[itemId];
          if (!this._getMenuItemForId(item.id) && item.matches(element, aX, aY)) {
            this.menuitems.push(item);
          }
        }

        element = element.parentNode;
      }

      // only send the contextmenu event to content if we are planning to show a context menu (i.e. not on every long tap)
      if (this.menuitems.length > 0) {
        let event = target.ownerDocument.createEvent("MouseEvent");
        event.initMouseEvent("contextmenu", true, true, content,
                             0, aX, aY, aX, aY, false, false, false, false,
                             0, null);
        target.ownerDocument.defaultView.addEventListener("contextmenu", this, false);
        target.dispatchEvent(event);
      } else {
        this._target = null;
        BrowserEventHandler._cancelTapHighlight();

        if (SelectionHandler.canSelect(target))
          SelectionHandler.startSelection(target, aX, aY);
      }
    },

    // Actually shows the native context menu by passing a list of context menu items to
    // show to the Java.
    _show: function(aEvent) {
      let popupNode = this._target;
      this._target = null;
      if (aEvent.defaultPrevented || !popupNode) {
        return;
      }
      this._innerShow(popupNode, aEvent.clientX, aEvent.clientY);
    },

    _innerShow: function(aTarget, aX, aY) {
      Haptic.performSimpleAction(Haptic.LongPress);

      // spin through the tree looking for a title for this context menu
      let node = aTarget;
      let title ="";
      while(node && !title) {
        if (node.hasAttribute && node.hasAttribute("title")) {
          title = node.getAttribute("title");
        } else if ((node instanceof Ci.nsIDOMHTMLAnchorElement && node.href) ||
                (node instanceof Ci.nsIDOMHTMLAreaElement && node.href)) {
          title = this._getLinkURL(node);
        } else if (node instanceof Ci.nsIImageLoadingContent && node.currentURI) {
          title = node.currentURI.spec;
        } else if (node instanceof Ci.nsIDOMHTMLMediaElement) {
          title = (node.currentSrc || node.src);
        }
        node = node.parentNode;
      }

      // convert this.menuitems object to an array for sending to native code
      let itemArray = [];
      for (let i = 0; i < this.menuitems.length; i++) {
        let val = this.menuitems[i].getValue(aTarget);

        // hidden menu items will return null from getValue
        if (val)
          itemArray.push(val);
      }

      if (itemArray.length == 0)
        return;

      let prompt = new Prompt({
        window: aTarget.ownerDocument.defaultView,
        title: title
      }).setSingleChoiceItems(itemArray)
      .show((function(data) {
        if (data.button == -1) {
          // prompt was cancelled
          return;
        }

        let selectedId = itemArray[data.button].id;
        let selectedItem = this._getMenuItemForId(selectedId);

        this.menuitems = null;
        if (selectedItem && selectedItem.callback) {
          if (selectedItem.matches) {
            // for menuitems added using the native UI, pass the dom element that matched that item to the callback
            while (aTarget) {
              if (selectedItem.matches(aTarget, aX, aY)) {
                selectedItem.callback.call(selectedItem, aTarget, aX, aY);
                break;
              }
              aTarget = aTarget.parentNode;
            }
          } else {
            // if this was added using the html5 context menu api, just click on the context menu item
            selectedItem.callback.call(selectedItem, aTarget, aX, aY);
          }
        }
      }).bind(this));
    },

    handleEvent: function(aEvent) {
      BrowserEventHandler._cancelTapHighlight();
      aEvent.target.ownerDocument.defaultView.removeEventListener("contextmenu", this, false);
      this._show(aEvent);
    },

    observe: function(aSubject, aTopic, aData) {
      let data = JSON.parse(aData);
      // content gets first crack at cancelling context menus
      this._sendToContent(data.x, data.y);
    },

    // XXX - These are stolen from Util.js, we should remove them if we bring it back
    makeURLAbsolute: function makeURLAbsolute(base, url) {
      // Note:  makeURI() will throw if url is not a valid URI
      return this.makeURI(url, null, this.makeURI(base)).spec;
    },

    makeURI: function makeURI(aURL, aOriginCharset, aBaseURI) {
      return Services.io.newURI(aURL, aOriginCharset, aBaseURI);
    },

    _getLink: function(aElement) {
      if (aElement.nodeType == Ci.nsIDOMNode.ELEMENT_NODE &&
          ((aElement instanceof Ci.nsIDOMHTMLAnchorElement && aElement.href) ||
          (aElement instanceof Ci.nsIDOMHTMLAreaElement && aElement.href) ||
          aElement instanceof Ci.nsIDOMHTMLLinkElement ||
          aElement.getAttributeNS(kXLinkNamespace, "type") == "simple")) {
        try {
          let url = NativeWindow.contextmenus._getLinkURL(aElement);
          return Services.io.newURI(url, null, null);
        } catch (e) {}
      }
      return null;
    },

    _getLinkURL: function ch_getLinkURL(aLink) {
      let href = aLink.href;
      if (href)
        return href;

      href = aLink.getAttributeNS(kXLinkNamespace, "href");
      if (!href || !href.match(/\S/)) {
        // Without this we try to save as the current doc,
        // for example, HTML case also throws if empty
        throw "Empty href";
      }

      return this.makeURLAbsolute(aLink.baseURI, href);
    },

    _copyStringToDefaultClipboard: function(aString) {
      let clipboard = Cc["@mozilla.org/widget/clipboardhelper;1"].getService(Ci.nsIClipboardHelper);
      clipboard.copyString(aString);
    },

    _shareStringWithDefault: function(aSharedString, aTitle) {
      let sharing = Cc["@mozilla.org/uriloader/external-sharing-app-service;1"].getService(Ci.nsIExternalSharingAppService);
      sharing.shareWithDefault(aSharedString, "text/plain", aTitle);
    },

    _stripScheme: function(aString) {
      return aString.slice(aString.indexOf(":") + 1);
    }
  }
};

var LightWeightThemeWebInstaller = {
  init: function sh_init() {
    let temp = {};
    Cu.import("resource://gre/modules/LightweightThemeConsumer.jsm", temp);
    let theme = new temp.LightweightThemeConsumer(document);
    BrowserApp.deck.addEventListener("InstallBrowserTheme", this, false, true);
    BrowserApp.deck.addEventListener("PreviewBrowserTheme", this, false, true);
    BrowserApp.deck.addEventListener("ResetBrowserThemePreview", this, false, true);
  },

  uninit: function() {
    BrowserApp.deck.addEventListener("InstallBrowserTheme", this, false, true);
    BrowserApp.deck.addEventListener("PreviewBrowserTheme", this, false, true);
    BrowserApp.deck.addEventListener("ResetBrowserThemePreview", this, false, true);
  },

  handleEvent: function (event) {
    switch (event.type) {
      case "InstallBrowserTheme":
      case "PreviewBrowserTheme":
      case "ResetBrowserThemePreview":
        // ignore requests from background tabs
        if (event.target.ownerDocument.defaultView.top != content)
          return;
    }

    switch (event.type) {
      case "InstallBrowserTheme":
        this._installRequest(event);
        break;
      case "PreviewBrowserTheme":
        this._preview(event);
        break;
      case "ResetBrowserThemePreview":
        this._resetPreview(event);
        break;
      case "pagehide":
      case "TabSelect":
        this._resetPreview();
        break;
    }
  },

  get _manager () {
    let temp = {};
    Cu.import("resource://gre/modules/LightweightThemeManager.jsm", temp);
    delete this._manager;
    return this._manager = temp.LightweightThemeManager;
  },

  _installRequest: function (event) {
    let node = event.target;
    let data = this._getThemeFromNode(node);
    if (!data)
      return;

    if (this._isAllowed(node)) {
      this._install(data);
      return;
    }

    let allowButtonText = Strings.browser.GetStringFromName("lwthemeInstallRequest.allowButton");
    let message = Strings.browser.formatStringFromName("lwthemeInstallRequest.message", [node.ownerDocument.location.hostname], 1);
    let buttons = [{
      label: allowButtonText,
      callback: function () {
        LightWeightThemeWebInstaller._install(data);
      }
    }];

    NativeWindow.doorhanger.show(message, "Personas", buttons, BrowserApp.selectedTab.id);
  },

  _install: function (newLWTheme) {
    this._manager.currentTheme = newLWTheme;
  },

  _previewWindow: null,
  _preview: function (event) {
    if (!this._isAllowed(event.target))
      return;
    let data = this._getThemeFromNode(event.target);
    if (!data)
      return;
    this._resetPreview();

    this._previewWindow = event.target.ownerDocument.defaultView;
    this._previewWindow.addEventListener("pagehide", this, true);
    BrowserApp.deck.addEventListener("TabSelect", this, false);
    this._manager.previewTheme(data);
  },

  _resetPreview: function (event) {
    if (!this._previewWindow ||
        event && !this._isAllowed(event.target))
      return;

    this._previewWindow.removeEventListener("pagehide", this, true);
    this._previewWindow = null;
    BrowserApp.deck.removeEventListener("TabSelect", this, false);

    this._manager.resetPreview();
  },

  _isAllowed: function (node) {
    let pm = Services.perms;

    let uri = node.ownerDocument.documentURIObject;
    return pm.testPermission(uri, "install") == pm.ALLOW_ACTION;
  },

  _getThemeFromNode: function (node) {
    return this._manager.parseTheme(node.getAttribute("data-browsertheme"), node.baseURI);
  }
};

var DesktopUserAgent = {
  DESKTOP_UA: null,

  init: function ua_init() {
    Services.obs.addObserver(this, "DesktopMode:Change", false);
    UserAgentOverrides.addComplexOverride(this.onRequest.bind(this));

    // See https://developer.mozilla.org/en/Gecko_user_agent_string_reference
    this.DESKTOP_UA = Cc["@mozilla.org/network/protocol;1?name=http"]
                        .getService(Ci.nsIHttpProtocolHandler).userAgent
                        .replace(/Android; [a-zA-Z]+/, "X11; Linux x86_64")
                        .replace(/Gecko\/[0-9\.]+/, "Gecko/20100101");
  },

  uninit: function ua_uninit() {
    Services.obs.removeObserver(this, "DesktopMode:Change");
  },

  onRequest: function(channel, defaultUA) {
    let channelWindow = this._getWindowForRequest(channel);
    let tab = BrowserApp.getTabForWindow(channelWindow);
    if (tab == null)
      return null;

    return this.getUserAgentForTab(tab);
  },

  getUserAgentForWindow: function ua_getUserAgentForWindow(aWindow) {
    let tab = BrowserApp.getTabForWindow(aWindow.top);
    if (tab)
      return this.getUserAgentForTab(tab);

    return null;
  },

  getUserAgentForTab: function ua_getUserAgentForTab(aTab) {
    // Send desktop UA if "Request Desktop Site" is enabled.
    if (aTab.desktopMode)
      return this.DESKTOP_UA;

    return null;
  },

  _getRequestLoadContext: function ua_getRequestLoadContext(aRequest) {
    if (aRequest && aRequest.notificationCallbacks) {
      try {
        return aRequest.notificationCallbacks.getInterface(Ci.nsILoadContext);
      } catch (ex) { }
    }

    if (aRequest && aRequest.loadGroup && aRequest.loadGroup.notificationCallbacks) {
      try {
        return aRequest.loadGroup.notificationCallbacks.getInterface(Ci.nsILoadContext);
      } catch (ex) { }
    }

    return null;
  },

  _getWindowForRequest: function ua_getWindowForRequest(aRequest) {
    let loadContext = this._getRequestLoadContext(aRequest);
    if (loadContext)
      return loadContext.associatedWindow;
    return null;
  },

  observe: function ua_observe(aSubject, aTopic, aData) {
    if (aTopic === "DesktopMode:Change") {
      let args = JSON.parse(aData);
      let tab = BrowserApp.getTabForId(args.tabId);
      if (tab != null)
        tab.reloadWithMode(args.desktopMode);
    }
  }
};


function nsBrowserAccess() {
}

nsBrowserAccess.prototype = {
  QueryInterface: XPCOMUtils.generateQI([Ci.nsIBrowserDOMWindow]),

  _getBrowser: function _getBrowser(aURI, aOpener, aWhere, aContext) {
    let isExternal = (aContext == Ci.nsIBrowserDOMWindow.OPEN_EXTERNAL);
    if (isExternal && aURI && aURI.schemeIs("chrome"))
      return null;

    let loadflags = isExternal ?
                      Ci.nsIWebNavigation.LOAD_FLAGS_FROM_EXTERNAL :
                      Ci.nsIWebNavigation.LOAD_FLAGS_NONE;
    if (aWhere == Ci.nsIBrowserDOMWindow.OPEN_DEFAULTWINDOW) {
      switch (aContext) {
        case Ci.nsIBrowserDOMWindow.OPEN_EXTERNAL:
          aWhere = Services.prefs.getIntPref("browser.link.open_external");
          break;
        default: // OPEN_NEW or an illegal value
          aWhere = Services.prefs.getIntPref("browser.link.open_newwindow");
      }
    }

    Services.io.offline = false;

    let referrer;
    if (aOpener) {
      try {
        let location = aOpener.location;
        referrer = Services.io.newURI(location, null, null);
      } catch(e) { }
    }

    let ss = Cc["@mozilla.org/browser/sessionstore;1"].getService(Ci.nsISessionStore);
    let pinned = false;

    if (aURI && aWhere == Ci.nsIBrowserDOMWindow.OPEN_SWITCHTAB) {
      pinned = true;
      let spec = aURI.spec;
      let tabs = BrowserApp.tabs;
      for (let i = 0; i < tabs.length; i++) {
        let appOrigin = ss.getTabValue(tabs[i], "appOrigin");
        if (appOrigin == spec) {
          let tab = tabs[i];
          BrowserApp.selectTab(tab);
          return tab.browser;
        }
      }
    }

    let newTab = (aWhere == Ci.nsIBrowserDOMWindow.OPEN_NEWWINDOW ||
                  aWhere == Ci.nsIBrowserDOMWindow.OPEN_NEWTAB ||
                  aWhere == Ci.nsIBrowserDOMWindow.OPEN_SWITCHTAB);
    let isPrivate = false;

    if (newTab) {
      let parentId = -1;
      if (!isExternal && aOpener) {
        let parent = BrowserApp.getTabForWindow(aOpener.top);
        if (parent) {
          parentId = parent.id;
          isPrivate = PrivateBrowsingUtils.isWindowPrivate(parent.browser.contentWindow);
        }
      }

      // BrowserApp.addTab calls loadURIWithFlags with the appropriate params
      let tab = BrowserApp.addTab(aURI ? aURI.spec : "about:blank", { flags: loadflags,
                                                                      referrerURI: referrer,
                                                                      external: isExternal,
                                                                      parentId: parentId,
                                                                      selected: true,
                                                                      isPrivate: isPrivate,
                                                                      pinned: pinned });

      return tab.browser;
    }

    // OPEN_CURRENTWINDOW and illegal values
    let browser = BrowserApp.selectedBrowser;
    if (aURI && browser)
      browser.loadURIWithFlags(aURI.spec, loadflags, referrer, null, null);

    return browser;
  },

  openURI: function browser_openURI(aURI, aOpener, aWhere, aContext) {
    let browser = this._getBrowser(aURI, aOpener, aWhere, aContext);
    return browser ? browser.contentWindow : null;
  },

  openURIInFrame: function browser_openURIInFrame(aURI, aOpener, aWhere, aContext) {
    let browser = this._getBrowser(aURI, aOpener, aWhere, aContext);
    return browser ? browser.QueryInterface(Ci.nsIFrameLoaderOwner) : null;
  },

  isTabContentWindow: function(aWindow) {
    return BrowserApp.getBrowserForWindow(aWindow) != null;
  },

  get contentWindow() {
    return BrowserApp.selectedBrowser.contentWindow;
  }
};


// track the last known screen size so that new tabs
// get created with the right size rather than being 1x1
let gScreenWidth = 1;
let gScreenHeight = 1;
let gReflowPending = null;

// The margins that should be applied to the viewport for fixed position
// children. This is used to avoid browser chrome permanently obscuring
// fixed position content, and also to make sure window-sized pages take
// into account said browser chrome.
let gViewportMargins = { top: 0, right: 0, bottom: 0, left: 0};

function Tab(aURL, aParams) {
  this.browser = null;
  this.id = 0;
  this.lastTouchedAt = Date.now();
  this.showProgress = true;
  this._zoom = 1.0;
  this._drawZoom = 1.0;
  this._fixedMarginLeft = 0;
  this._fixedMarginTop = 0;
  this._fixedMarginRight = 0;
  this._fixedMarginBottom = 0;
  this._readerEnabled = false;
  this._readerActive = false;
  this.userScrollPos = { x: 0, y: 0 };
  this.viewportExcludesHorizontalMargins = true;
  this.viewportExcludesVerticalMargins = true;
  this.viewportMeasureCallback = null;
  this.lastPageSizeAfterViewportRemeasure = { width: 0, height: 0 };
  this.contentDocumentIsDisplayed = true;
  this.pluginDoorhangerTimeout = null;
  this.shouldShowPluginDoorhanger = true;
  this.clickToPlayPluginsActivated = false;
  this.desktopMode = false;
  this.originalURI = null;
  this.aboutHomePage = null;
  this.savedArticle = null;
  this.hasTouchListener = false;
  this.browserWidth = 0;
  this.browserHeight = 0;

  this.create(aURL, aParams);
}

Tab.prototype = {
  create: function(aURL, aParams) {
    if (this.browser)
      return;

    aParams = aParams || {};

    this.browser = document.createElement("browser");
    this.browser.setAttribute("type", "content-targetable");
    this.setBrowserSize(kDefaultCSSViewportWidth, kDefaultCSSViewportHeight);

    // Make sure the previously selected panel remains selected. The selected panel of a deck is
    // not stable when panels are added.
    let selectedPanel = BrowserApp.deck.selectedPanel;
    BrowserApp.deck.insertBefore(this.browser, aParams.sibling || null);
    BrowserApp.deck.selectedPanel = selectedPanel;

    if (BrowserApp.manifestUrl) {
      let appsService = Cc["@mozilla.org/AppsService;1"].getService(Ci.nsIAppsService);
      let manifest = appsService.getAppByManifestURL(BrowserApp.manifestUrl);
      if (manifest) {
        let app = manifest.QueryInterface(Ci.mozIApplication);
        this.browser.docShell.setIsApp(app.localId);
      }
    }

    // Must be called after appendChild so the docshell has been created.
    this.setActive(false);

    let isPrivate = ("isPrivate" in aParams) && aParams.isPrivate;
    if (isPrivate) {
      this.browser.docShell.QueryInterface(Ci.nsILoadContext).usePrivateBrowsing = true;
    }

    this.browser.stop();

    let frameLoader = this.browser.QueryInterface(Ci.nsIFrameLoaderOwner).frameLoader;
    frameLoader.renderMode = Ci.nsIFrameLoader.RENDER_MODE_ASYNC_SCROLL;

    // only set tab uri if uri is valid
    let uri = null;
    let title = aParams.title || aURL;
    try {
      uri = Services.io.newURI(aURL, null, null).spec;
    } catch (e) {}

    // When the tab is stubbed from Java, there's a window between the stub
    // creation and the tab creation in Gecko where the stub could be removed
    // (which is easiest to hit during startup).  We need to differentiate
    // between tab stubs from Java and new tabs from Gecko to prevent breakage.
    let stub = false;

    if (!aParams.zombifying) {
      if ("tabID" in aParams) {
        this.id = aParams.tabID;
        stub = true;
      } else {
        let jni = new JNI();
        let cls = jni.findClass("org/mozilla/gecko/Tabs");
        let method = jni.getStaticMethodID(cls, "getNextTabId", "()I");
        this.id = jni.callStaticIntMethod(cls, method);
        jni.close();
      }

      this.desktopMode = ("desktopMode" in aParams) ? aParams.desktopMode : false;

      let message = {
        type: "Tab:Added",
        tabID: this.id,
        uri: uri,
        parentId: ("parentId" in aParams) ? aParams.parentId : -1,
        external: ("external" in aParams) ? aParams.external : false,
        selected: ("selected" in aParams) ? aParams.selected : true,
        title: title,
        delayLoad: aParams.delayLoad || false,
        desktopMode: this.desktopMode,
        isPrivate: isPrivate,
        stub: stub
      };
      sendMessageToJava(message);

      this.overscrollController = new OverscrollController(this);
    }

    this.browser.contentWindow.controllers.insertControllerAt(0, this.overscrollController);

    let flags = Ci.nsIWebProgress.NOTIFY_STATE_ALL |
                Ci.nsIWebProgress.NOTIFY_LOCATION |
                Ci.nsIWebProgress.NOTIFY_SECURITY;
    this.browser.addProgressListener(this, flags);
    this.browser.sessionHistory.addSHistoryListener(this);

    this.browser.addEventListener("DOMContentLoaded", this, true);
    this.browser.addEventListener("DOMLinkAdded", this, true);
    this.browser.addEventListener("DOMTitleChanged", this, true);
    this.browser.addEventListener("DOMWindowClose", this, true);
    this.browser.addEventListener("DOMWillOpenModalDialog", this, true);
    this.browser.addEventListener("DOMAutoComplete", this, true);
    this.browser.addEventListener("blur", this, true);
    this.browser.addEventListener("scroll", this, true);
    this.browser.addEventListener("MozScrolledAreaChanged", this, true);
    // Note that the XBL binding is untrusted
    this.browser.addEventListener("PluginBindingAttached", this, true, true);
    this.browser.addEventListener("pageshow", this, true);
    this.browser.addEventListener("MozApplicationManifest", this, true);

    Services.obs.addObserver(this, "before-first-paint", false);
    Services.prefs.addObserver("browser.ui.zoom.force-user-scalable", this, false);

    if (aParams.delayLoad) {
      // If this is a zombie tab, attach restore data so the tab will be
      // restored when selected
      this.browser.__SS_data = {
        entries: [{
          url: aURL,
          title: title
        }],
        index: 1
      };
      this.browser.__SS_restore = true;
    } else {
      let flags = "flags" in aParams ? aParams.flags : Ci.nsIWebNavigation.LOAD_FLAGS_NONE;
      let postData = ("postData" in aParams && aParams.postData) ? aParams.postData.value : null;
      let referrerURI = "referrerURI" in aParams ? aParams.referrerURI : null;
      let charset = "charset" in aParams ? aParams.charset : null;

      // This determines whether or not we show the progress throbber in the urlbar
      this.showProgress = "showProgress" in aParams ? aParams.showProgress : true;

      // The search term the user entered to load the current URL
      this.userSearch = "userSearch" in aParams ? aParams.userSearch : "";

      try {
        this.browser.loadURIWithFlags(aURL, flags, referrerURI, charset, postData);
      } catch(e) {
        let message = {
          type: "Content:LoadError",
          tabID: this.id
        };
        sendMessageToJava(message);
        dump("Handled load error: " + e);
      }
    }
  },

  /**
   * Retrieves the font size in twips for a given element.
   */
  getInflatedFontSizeFor: function(aElement) {
    // GetComputedStyle should always give us CSS pixels for a font size.
    let fontSizeStr = this.window.getComputedStyle(aElement)['fontSize'];
    let fontSize = fontSizeStr.slice(0, -2);
    return aElement.fontSizeInflation * fontSize;
  },

  /**
   * This returns the zoom necessary to match the font size of an element to
   * the minimum font size specified by the browser.zoom.reflowOnZoom.minFontSizeTwips
   * preference.
   */
  getZoomToMinFontSize: function(aElement) {
    // We only use the font.size.inflation.minTwips preference because this is
    // the only one that is controlled by the user-interface in the 'Settings'
    // menu. Thus, if font.size.inflation.emPerLine is changed, this does not
    // effect reflow-on-zoom.
    let minFontSize = convertFromTwipsToPx(Services.prefs.getIntPref("font.size.inflation.minTwips"));
    return minFontSize / this.getInflatedFontSizeFor(aElement);
  },

  performReflowOnZoom: function(aViewport) {
      let zoom = this._drawZoom ? this._drawZoom : aViewport.zoom;

      let viewportWidth = gScreenWidth / zoom;
      let reflozTimeout = Services.prefs.getIntPref("browser.zoom.reflowZoom.reflowTimeout");

      if (gReflowPending) {
        clearTimeout(gReflowPending);
      }

      // We add in a bit of fudge just so that the end characters
      // don't accidentally get clipped. 15px is an arbitrary choice.
      gReflowPending = setTimeout(doChangeMaxLineBoxWidth,
                                  reflozTimeout,
                                  viewportWidth - 15);
  },

  /** 
   * Reloads the tab with the desktop mode setting.
   */
  reloadWithMode: function (aDesktopMode) {
    // Set desktop mode for tab and send change to Java
    if (this.desktopMode != aDesktopMode) {
      this.desktopMode = aDesktopMode;
      sendMessageToJava({
        type: "DesktopMode:Changed",
        desktopMode: aDesktopMode,
        tabID: this.id
      });
    }

    // Only reload the page for http/https schemes
    let currentURI = this.browser.currentURI;
    if (!currentURI.schemeIs("http") && !currentURI.schemeIs("https"))
      return;

    let url = currentURI.spec;
    let flags = Ci.nsIWebNavigation.LOAD_FLAGS_BYPASS_CACHE;
    if (this.originalURI && !this.originalURI.equals(currentURI)) {
      // We were redirected; reload the original URL
      url = this.originalURI.spec;
      flags |= Ci.nsIWebNavigation.LOAD_FLAGS_REPLACE_HISTORY;
    } else {
      // Many sites use mobile-specific URLs, such as:
      //   http://m.yahoo.com
      //   http://www.google.com/m
      // If the user clicks "Request Desktop Site" while on a mobile site, it
      // will appear to do nothing since the mobile URL is still being
      // requested. To address this, we do the following:
      //   1) Remove the path from the URL (http://www.google.com/m?q=query -> http://www.google.com)
      //   2) If a host subdomain is "m", remove it (http://en.m.wikipedia.org -> http://en.wikipedia.org)
      // This means the user is sent to site's home page, but this is better
      // than the setting having no effect at all.
      if (aDesktopMode)
        url = currentURI.prePath.replace(/([\/\.])m\./g, "$1");
      else
        flags |= Ci.nsIWebNavigation.LOAD_FLAGS_REPLACE_HISTORY;
    }

    this.browser.docShell.loadURI(url, flags, null, null, null);
  },

  destroy: function() {
    if (!this.browser)
      return;

    this.browser.contentWindow.controllers.removeController(this.overscrollController);

    this.browser.removeProgressListener(this);
    this.browser.sessionHistory.removeSHistoryListener(this);

    this.browser.removeEventListener("DOMContentLoaded", this, true);
    this.browser.removeEventListener("DOMLinkAdded", this, true);
    this.browser.removeEventListener("DOMTitleChanged", this, true);
    this.browser.removeEventListener("DOMWindowClose", this, true);
    this.browser.removeEventListener("DOMWillOpenModalDialog", this, true);
    this.browser.removeEventListener("DOMAutoComplete", this, true);
    this.browser.removeEventListener("blur", this, true);
    this.browser.removeEventListener("scroll", this, true);
    this.browser.removeEventListener("MozScrolledAreaChanged", this, true);
    this.browser.removeEventListener("PluginBindingAttached", this, true);
    this.browser.removeEventListener("pageshow", this, true);
    this.browser.removeEventListener("MozApplicationManifest", this, true);

    Services.obs.removeObserver(this, "before-first-paint");
    Services.prefs.removeObserver("browser.ui.zoom.force-user-scalable", this);

    // Make sure the previously selected panel remains selected. The selected panel of a deck is
    // not stable when panels are removed.
    let selectedPanel = BrowserApp.deck.selectedPanel;
    BrowserApp.deck.removeChild(this.browser);
    BrowserApp.deck.selectedPanel = selectedPanel;

    this.browser = null;
    this.savedArticle = null;
  },

  // This should be called to update the browser when the tab gets selected/unselected
  setActive: function setActive(aActive) {
    if (!this.browser || !this.browser.docShell)
      return;

    if (aActive) {
      this.browser.setAttribute("type", "content-primary");
      this.browser.focus();
      this.browser.docShellIsActive = true;
      Reader.updatePageAction(this);
    } else {
      this.browser.setAttribute("type", "content-targetable");
      this.browser.docShellIsActive = false;
    }
  },

  getActive: function getActive() {
    return this.browser.docShellIsActive;
  },

  setDisplayPort: function(aDisplayPort) {
    let zoom = this._zoom;
    let resolution = aDisplayPort.resolution;
    if (zoom <= 0 || resolution <= 0)
      return;

    // "zoom" is the user-visible zoom of the "this" tab
    // "resolution" is the zoom at which we wish gecko to render "this" tab at
    // these two may be different if we are, for example, trying to render a
    // large area of the page at low resolution because the user is panning real
    // fast.
    // The gecko scroll position is in CSS pixels. The display port rect
    // values (aDisplayPort), however, are in CSS pixels multiplied by the desired
    // rendering resolution. Therefore care must be taken when doing math with
    // these sets of values, to ensure that they are normalized to the same coordinate
    // space first.

    let element = this.browser.contentDocument.documentElement;
    if (!element)
      return;

    // we should never be drawing background tabs at resolutions other than the user-
    // visible zoom. for foreground tabs, however, if we are drawing at some other
    // resolution, we need to set the resolution as specified.
    let cwu = window.top.QueryInterface(Ci.nsIInterfaceRequestor).getInterface(Ci.nsIDOMWindowUtils);
    if (BrowserApp.selectedTab == this) {
      if (resolution != this._drawZoom) {
        this._drawZoom = resolution;
        cwu.setResolution(resolution / window.devicePixelRatio, resolution / window.devicePixelRatio);
      }
    } else if (!fuzzyEquals(resolution, zoom)) {
      dump("Warning: setDisplayPort resolution did not match zoom for background tab! (" + resolution + " != " + zoom + ")");
    }

    // Finally, we set the display port, taking care to convert everything into the CSS-pixel
    // coordinate space, because that is what the function accepts. Also we have to fudge the
    // displayport somewhat to make sure it gets through all the conversions gecko will do on it
    // without deforming too much. See https://bugzilla.mozilla.org/show_bug.cgi?id=737510#c10
    // for details on what these operations are.
    let geckoScrollX = this.browser.contentWindow.scrollX;
    let geckoScrollY = this.browser.contentWindow.scrollY;
    aDisplayPort = this._dirtiestHackEverToWorkAroundGeckoRounding(aDisplayPort, geckoScrollX, geckoScrollY);

    cwu = this.browser.contentWindow.QueryInterface(Ci.nsIInterfaceRequestor).getInterface(Ci.nsIDOMWindowUtils);

    let displayPort = {
      x: (aDisplayPort.left / resolution) - geckoScrollX,
      y: (aDisplayPort.top / resolution) - geckoScrollY,
      width: (aDisplayPort.right - aDisplayPort.left) / resolution,
      height: (aDisplayPort.bottom - aDisplayPort.top) / resolution
    };

    if (this._oldDisplayPort == null ||
        !fuzzyEquals(displayPort.x, this._oldDisplayPort.x) ||
        !fuzzyEquals(displayPort.y, this._oldDisplayPort.y) ||
        !fuzzyEquals(displayPort.width, this._oldDisplayPort.width) ||
        !fuzzyEquals(displayPort.height, this._oldDisplayPort.height)) {
      if (BrowserApp.gUseLowPrecision) {
        // Set the display-port to be 4x the size of the critical display-port,
        // on each dimension, giving us a 0.25x lower precision buffer around the
        // critical display-port. Spare area is *not* redistributed to the other
        // axis, as display-list building and invalidation cost scales with the
        // size of the display-port.
        let pageRect = cwu.getRootBounds();
        let pageXMost = pageRect.right - geckoScrollX;
        let pageYMost = pageRect.bottom - geckoScrollY;

        let dpW = Math.min(pageRect.right - pageRect.left, displayPort.width * 4);
        let dpH = Math.min(pageRect.bottom - pageRect.top, displayPort.height * 4);

        let dpX = Math.min(Math.max(displayPort.x - displayPort.width * 1.5,
                                    pageRect.left - geckoScrollX), pageXMost - dpW);
        let dpY = Math.min(Math.max(displayPort.y - displayPort.height * 1.5,
                                    pageRect.top - geckoScrollY), pageYMost - dpH);
        cwu.setDisplayPortForElement(dpX, dpY, dpW, dpH, element);
        cwu.setCriticalDisplayPortForElement(displayPort.x, displayPort.y,
                                             displayPort.width, displayPort.height,
                                             element);
      } else {
        cwu.setDisplayPortForElement(displayPort.x, displayPort.y,
                                     displayPort.width, displayPort.height,
                                     element);
      }
    }

    this._oldDisplayPort = displayPort;
  },

  /*
   * Yes, this is ugly. But it's currently the safest way to account for the rounding errors that occur
   * when we pump the displayport coordinates through gecko and they pop out in the compositor.
   *
   * In general, the values are converted from page-relative device pixels to viewport-relative app units,
   * and then back to page-relative device pixels (now as ints). The first half of this is only slightly
   * lossy, but it's enough to throw off the numbers a little. Because of this, when gecko calls
   * ScaleToOutsidePixels to generate the final rect, the rect may get expanded more than it should,
   * ending up a pixel larger than it started off. This is undesirable in general, but specifically
   * bad for tiling, because it means we means we end up painting one line of pixels from a tile,
   * causing an otherwise unnecessary upload of the whole tile.
   *
   * In order to counteract the rounding error, this code simulates the conversions that will happen
   * to the display port, and calculates whether or not that final ScaleToOutsidePixels is actually
   * expanding the rect more than it should. If so, it determines how much rounding error was introduced
   * up until that point, and adjusts the original values to compensate for that rounding error.
   */
  _dirtiestHackEverToWorkAroundGeckoRounding: function(aDisplayPort, aGeckoScrollX, aGeckoScrollY) {
    const APP_UNITS_PER_CSS_PIXEL = 60.0;
    const EXTRA_FUDGE = 0.04;

    let resolution = aDisplayPort.resolution;

    // Some helper functions that simulate conversion processes in gecko

    function cssPixelsToAppUnits(aVal) {
      return Math.floor((aVal * APP_UNITS_PER_CSS_PIXEL) + 0.5);
    }

    function appUnitsToDevicePixels(aVal) {
      return aVal / APP_UNITS_PER_CSS_PIXEL * resolution;
    }

    function devicePixelsToAppUnits(aVal) {
      return cssPixelsToAppUnits(aVal / resolution);
    }

    // Stash our original (desired) displayport width and height away, we need it
    // later and we might modify the displayport in between.
    let originalWidth = aDisplayPort.right - aDisplayPort.left;
    let originalHeight = aDisplayPort.bottom - aDisplayPort.top;

    // This is the first conversion the displayport goes through, going from page-relative
    // device pixels to viewport-relative app units.
    let appUnitDisplayPort = {
      x: cssPixelsToAppUnits((aDisplayPort.left / resolution) - aGeckoScrollX),
      y: cssPixelsToAppUnits((aDisplayPort.top / resolution) - aGeckoScrollY),
      w: cssPixelsToAppUnits((aDisplayPort.right - aDisplayPort.left) / resolution),
      h: cssPixelsToAppUnits((aDisplayPort.bottom - aDisplayPort.top) / resolution)
    };

    // This is the translation gecko applies when converting back from viewport-relative
    // device pixels to page-relative device pixels.
    let geckoTransformX = -Math.floor((-aGeckoScrollX * resolution) + 0.5);
    let geckoTransformY = -Math.floor((-aGeckoScrollY * resolution) + 0.5);

    // The final "left" value as calculated in gecko is:
    //    left = geckoTransformX + Math.floor(appUnitsToDevicePixels(appUnitDisplayPort.x))
    // In a perfect world, this value would be identical to aDisplayPort.left, which is what
    // we started with. However, this may not be the case if the value being floored has accumulated
    // enough error to drop below what it should be.
    // For example, assume geckoTransformX is 0, and aDisplayPort.left is 4, but
    // appUnitsToDevicePixels(appUnitsToDevicePixels.x) comes out as 3.9 because of rounding error.
    // That's bad, because the -0.1 error has caused it to floor to 3 instead of 4. (If it had errored
    // the other way and come out as 4.1, there's no problem). In this example, we need to increase the
    // "left" value by some amount so that the 3.9 actually comes out as >= 4, and it gets floored into
    // the expected value of 4. The delta values calculated below calculate that error amount (e.g. -0.1).
    let errorLeft = (geckoTransformX + appUnitsToDevicePixels(appUnitDisplayPort.x)) - aDisplayPort.left;
    let errorTop = (geckoTransformY + appUnitsToDevicePixels(appUnitDisplayPort.y)) - aDisplayPort.top;

    // If the error was negative, that means it will floor incorrectly, so we need to bump up the
    // original aDisplayPort.left and/or aDisplayPort.top values. The amount we bump it up by is
    // the error amount (increased by a small fudge factor to ensure it's sufficient), converted
    // backwards through the conversion process.
    if (errorLeft < 0) {
      aDisplayPort.left += appUnitsToDevicePixels(devicePixelsToAppUnits(EXTRA_FUDGE - errorLeft));
      // After we modify the left value, we need to re-simulate some values to take that into account
      appUnitDisplayPort.x = cssPixelsToAppUnits((aDisplayPort.left / resolution) - aGeckoScrollX);
      appUnitDisplayPort.w = cssPixelsToAppUnits((aDisplayPort.right - aDisplayPort.left) / resolution);
    }
    if (errorTop < 0) {
      aDisplayPort.top += appUnitsToDevicePixels(devicePixelsToAppUnits(EXTRA_FUDGE - errorTop));
      // After we modify the top value, we need to re-simulate some values to take that into account
      appUnitDisplayPort.y = cssPixelsToAppUnits((aDisplayPort.top / resolution) - aGeckoScrollY);
      appUnitDisplayPort.h = cssPixelsToAppUnits((aDisplayPort.bottom - aDisplayPort.top) / resolution);
    }

    // At this point, the aDisplayPort.left and aDisplayPort.top values have been corrected to account
    // for the error in conversion such that they end up where we want them. Now we need to also do the
    // same for the right/bottom values so that the width/height end up where we want them.

    // This is the final conversion that the displayport goes through before gecko spits it back to
    // us. Note that the width/height calculates are of the form "ceil(transform(right)) - floor(transform(left))"
    let scaledOutDevicePixels = {
      x: Math.floor(appUnitsToDevicePixels(appUnitDisplayPort.x)),
      y: Math.floor(appUnitsToDevicePixels(appUnitDisplayPort.y)),
      w: Math.ceil(appUnitsToDevicePixels(appUnitDisplayPort.x + appUnitDisplayPort.w)) - Math.floor(appUnitsToDevicePixels(appUnitDisplayPort.x)),
      h: Math.ceil(appUnitsToDevicePixels(appUnitDisplayPort.y + appUnitDisplayPort.h)) - Math.floor(appUnitsToDevicePixels(appUnitDisplayPort.y))
    };

    // The final "width" value as calculated in gecko is scaledOutDevicePixels.w.
    // In a perfect world, this would equal originalWidth. However, things are not perfect, and as before,
    // we need to calculate how much rounding error has been introduced. In this case the rounding error is causing
    // the Math.ceil call above to ceiling to the wrong final value. For example, 4 gets converted 4.1 and gets
    // ceiling'd to 5; in this case the error is 0.1.
    let errorRight = (appUnitsToDevicePixels(appUnitDisplayPort.x + appUnitDisplayPort.w) - scaledOutDevicePixels.x) - originalWidth;
    let errorBottom = (appUnitsToDevicePixels(appUnitDisplayPort.y + appUnitDisplayPort.h) - scaledOutDevicePixels.y) - originalHeight;

    // If the error was positive, that means it will ceiling incorrectly, so we need to bump down the
    // original aDisplayPort.right and/or aDisplayPort.bottom. Again, we back-convert the error amount
    // with a small fudge factor to figure out how much to adjust the original values.
    if (errorRight > 0) aDisplayPort.right -= appUnitsToDevicePixels(devicePixelsToAppUnits(errorRight + EXTRA_FUDGE));
    if (errorBottom > 0) aDisplayPort.bottom -= appUnitsToDevicePixels(devicePixelsToAppUnits(errorBottom + EXTRA_FUDGE));

    // Et voila!
    return aDisplayPort;
  },

  setScrollClampingSize: function(zoom) {
    let viewportWidth = gScreenWidth / zoom;
    let viewportHeight = gScreenHeight / zoom;
    let screenWidth = gScreenWidth;
    let screenHeight = gScreenHeight;

    let [pageWidth, pageHeight] = this.getPageSize(this.browser.contentDocument,
                                                   viewportWidth, viewportHeight);

    // Check if the page would fit into either of the viewport dimensions minus
    // the margins and shrink the screen size accordingly so that the aspect
    // ratio calculation below works correctly in these situations.
    // We take away the margin size over two to account for rounding errors,
    // as the browser size set in updateViewportSize doesn't allow for any
    // size between these two values (and thus anything between them is
    // attributable to rounding error).
    if ((pageHeight * zoom) < gScreenHeight - (gViewportMargins.top + gViewportMargins.bottom) / 2) {
      screenHeight = gScreenHeight - gViewportMargins.top - gViewportMargins.bottom;
      viewportHeight = screenHeight / zoom;
    }
    if ((pageWidth * zoom) < gScreenWidth - (gViewportMargins.left + gViewportMargins.right) / 2) {
      screenWidth = gScreenWidth - gViewportMargins.left - gViewportMargins.right;
      viewportWidth = screenWidth / zoom;
    }

    // Make sure the aspect ratio of the screen is maintained when setting
    // the clamping scroll-port size.
    let factor = Math.min(viewportWidth / screenWidth, pageWidth / screenWidth,
                          viewportHeight / screenHeight, pageHeight / screenHeight);
    let scrollPortWidth = screenWidth * factor;
    let scrollPortHeight = screenHeight * factor;

    let win = this.browser.contentWindow;
    win.QueryInterface(Ci.nsIInterfaceRequestor).getInterface(Ci.nsIDOMWindowUtils).
        setScrollPositionClampingScrollPortSize(scrollPortWidth, scrollPortHeight);
  },

  setViewport: function(aViewport) {
    // Transform coordinates based on zoom
    let x = aViewport.x / aViewport.zoom;
    let y = aViewport.y / aViewport.zoom;

    this.setScrollClampingSize(aViewport.zoom);

    // Adjust the max line box width to be no more than the viewport width, but
    // only if the reflow-on-zoom preference is enabled.
    let isZooming = !fuzzyEquals(aViewport.zoom, this._zoom);
    if (BrowserApp.selectedTab.reflozPinchSeen &&
        isZooming && aViewport.zoom < 1.0) {
      // In this case, we want to restore the max line box width,
      // because we are pinch-zooming to zoom out.
      BrowserEventHandler.resetMaxLineBoxWidth();
      BrowserApp.selectedTab.reflozPinchSeen = false;
    } else if (BrowserApp.selectedTab.reflozPinchSeen &&
               isZooming) {
      // In this case, the user pinch-zoomed in, so we don't want to
      // preserve position as we would with reflow-on-zoom.
      BrowserApp.selectedTab.probablyNeedRefloz = false;
      BrowserApp.selectedTab._mReflozPoint = null;
    }

    if (isZooming &&
        BrowserEventHandler.mReflozPref &&
        BrowserApp.selectedTab._mReflozPoint &&
        BrowserApp.selectedTab.probablyNeedRefloz) {
      BrowserApp.selectedTab.performReflowOnZoom(aViewport);
      BrowserApp.selectedTab.probablyNeedRefloz = false;
    }

    let win = this.browser.contentWindow;
    win.scrollTo(x, y);

    this.userScrollPos.x = win.scrollX;
    this.userScrollPos.y = win.scrollY;
    this.setResolution(aViewport.zoom, false);

    if (aViewport.displayPort)
      this.setDisplayPort(aViewport.displayPort);

    // Store fixed margins for later retrieval in getViewport.
    this._fixedMarginLeft = aViewport.fixedMarginLeft;
    this._fixedMarginTop = aViewport.fixedMarginTop;
    this._fixedMarginRight = aViewport.fixedMarginRight;
    this._fixedMarginBottom = aViewport.fixedMarginBottom;

    let dwi = win.QueryInterface(Ci.nsIInterfaceRequestor).getInterface(Ci.nsIDOMWindowUtils);
    dwi.setContentDocumentFixedPositionMargins(
      aViewport.fixedMarginTop / aViewport.zoom,
      aViewport.fixedMarginRight / aViewport.zoom,
      aViewport.fixedMarginBottom / aViewport.zoom,
      aViewport.fixedMarginLeft / aViewport.zoom);

    Services.obs.notifyObservers(null, "after-viewport-change", "");
  },

  setResolution: function(aZoom, aForce) {
    // Set zoom level
    if (aForce || !fuzzyEquals(aZoom, this._zoom)) {
      this._zoom = aZoom;
      if (BrowserApp.selectedTab == this) {
        let cwu = window.top.QueryInterface(Ci.nsIInterfaceRequestor).getInterface(Ci.nsIDOMWindowUtils);
        this._drawZoom = aZoom;
        cwu.setResolution(aZoom / window.devicePixelRatio, aZoom / window.devicePixelRatio);
      }
    }
  },

  getPageSize: function(aDocument, aDefaultWidth, aDefaultHeight) {
    let body = aDocument.body || { scrollWidth: aDefaultWidth, scrollHeight: aDefaultHeight };
    let html = aDocument.documentElement || { scrollWidth: aDefaultWidth, scrollHeight: aDefaultHeight };
    return [Math.max(body.scrollWidth, html.scrollWidth),
      Math.max(body.scrollHeight, html.scrollHeight)];
  },

  getViewport: function() {
    let screenW = gScreenWidth - gViewportMargins.left - gViewportMargins.right;
    let screenH = gScreenHeight - gViewportMargins.top - gViewportMargins.bottom;

    let viewport = {
      width: screenW,
      height: screenH,
      cssWidth: screenW / this._zoom,
      cssHeight: screenH / this._zoom,
      pageLeft: 0,
      pageTop: 0,
      pageRight: screenW,
      pageBottom: screenH,
      // We make up matching css page dimensions
      cssPageLeft: 0,
      cssPageTop: 0,
      cssPageRight: screenW / this._zoom,
      cssPageBottom: screenH / this._zoom,
      fixedMarginLeft: this._fixedMarginLeft,
      fixedMarginTop: this._fixedMarginTop,
      fixedMarginRight: this._fixedMarginRight,
      fixedMarginBottom: this._fixedMarginBottom,
      zoom: this._zoom,
    };

    // Set the viewport offset to current scroll offset
    viewport.cssX = this.browser.contentWindow.scrollX || 0;
    viewport.cssY = this.browser.contentWindow.scrollY || 0;

    // Transform coordinates based on zoom
    viewport.x = Math.round(viewport.cssX * viewport.zoom);
    viewport.y = Math.round(viewport.cssY * viewport.zoom);

    let doc = this.browser.contentDocument;
    if (doc != null) {
      let cwu = this.browser.contentWindow.QueryInterface(Ci.nsIInterfaceRequestor).getInterface(Ci.nsIDOMWindowUtils);
      let cssPageRect = cwu.getRootBounds();

      /*
       * Avoid sending page sizes of less than screen size before we hit DOMContentLoaded, because
       * this causes the page size to jump around wildly during page load. After the page is loaded,
       * send updates regardless of page size; we'll zoom to fit the content as needed.
       *
       * In the check below, we floor the viewport size because there might be slight rounding errors
       * introduced in the CSS page size due to the conversion to and from app units in Gecko. The
       * error should be no more than one app unit so doing the floor is overkill, but safe in the
       * sense that the extra page size updates that get sent as a result will be mostly harmless.
       */
      let pageLargerThanScreen = (cssPageRect.width >= Math.floor(viewport.cssWidth))
                              && (cssPageRect.height >= Math.floor(viewport.cssHeight));
      if (doc.readyState === 'complete' || pageLargerThanScreen) {
        viewport.cssPageLeft = cssPageRect.left;
        viewport.cssPageTop = cssPageRect.top;
        viewport.cssPageRight = cssPageRect.right;
        viewport.cssPageBottom = cssPageRect.bottom;
        /* Transform the page width and height based on the zoom factor. */
        viewport.pageLeft = (viewport.cssPageLeft * viewport.zoom);
        viewport.pageTop = (viewport.cssPageTop * viewport.zoom);
        viewport.pageRight = (viewport.cssPageRight * viewport.zoom);
        viewport.pageBottom = (viewport.cssPageBottom * viewport.zoom);
      }
    }

    return viewport;
  },

  sendViewportUpdate: function(aPageSizeUpdate) {
    let viewport = this.getViewport();
    let displayPort = Services.androidBridge.getDisplayPort(aPageSizeUpdate, BrowserApp.isBrowserContentDocumentDisplayed(), this.id, viewport);
    if (displayPort != null)
      this.setDisplayPort(displayPort);
  },

  updateViewportForPageSize: function() {
    let hasHorizontalMargins = gViewportMargins.left != 0 || gViewportMargins.right != 0;
    let hasVerticalMargins = gViewportMargins.top != 0 || gViewportMargins.bottom != 0;

    if (!hasHorizontalMargins && !hasVerticalMargins) {
      // If there are no margins, then we don't need to do any remeasuring
      return;
    }

    // If the page size has changed so that it might or might not fit on the
    // screen with the margins included, run updateViewportSize to resize the
    // browser accordingly.
    // A page will receive the smaller viewport when its page size fits
    // within the screen size, so remeasure when the page size remains within
    // the threshold of screen + margins, in case it's sizing itself relative
    // to the viewport.
    let viewport = this.getViewport();
    let pageWidth = viewport.pageRight - viewport.pageLeft;
    let pageHeight = viewport.pageBottom - viewport.pageTop;
    let remeasureNeeded = false;

    if (hasHorizontalMargins) {
      let viewportShouldExcludeHorizontalMargins = (pageWidth <= gScreenWidth - 0.5);
      if (viewportShouldExcludeHorizontalMargins != this.viewportExcludesHorizontalMargins) {
        remeasureNeeded = true;
      }
    }
    if (hasVerticalMargins) {
      let viewportShouldExcludeVerticalMargins = (pageHeight <= gScreenHeight - 0.5);
      if (viewportShouldExcludeVerticalMargins != this.viewportExcludesVerticalMargins) {
        remeasureNeeded = true;
      }
    }

    if (remeasureNeeded) {
      if (!this.viewportMeasureCallback) {
        this.viewportMeasureCallback = setTimeout(function() {
          this.viewportMeasureCallback = null;

          // Re-fetch the viewport as it may have changed between setting the timeout
          // and running this callback
          let viewport = this.getViewport();
          let pageWidth = viewport.pageRight - viewport.pageLeft;
          let pageHeight = viewport.pageBottom - viewport.pageTop;

          if (Math.abs(pageWidth - this.lastPageSizeAfterViewportRemeasure.width) >= 0.5 ||
              Math.abs(pageHeight - this.lastPageSizeAfterViewportRemeasure.height) >= 0.5) {
            this.updateViewportSize(gScreenWidth);
          }
        }.bind(this), kViewportRemeasureThrottle);
      }
    } else if (this.viewportMeasureCallback) {
      // If the page changed size twice since we last measured the viewport and
      // the latest size change reveals we don't need to remeasure, cancel any
      // pending remeasure.
      clearTimeout(this.viewportMeasureCallback);
      this.viewportMeasureCallback = null;
    }
  },

  handleEvent: function(aEvent) {
    switch (aEvent.type) {
      case "DOMContentLoaded": {
        let target = aEvent.originalTarget;

        LoginManagerContent.onContentLoaded(aEvent);

        // ignore on frames and other documents
        if (target != this.browser.contentDocument)
          return;

        // Sample the background color of the page and pass it along. (This is used to draw the
        // checkerboard.) Right now we don't detect changes in the background color after this
        // event fires; it's not clear that doing so is worth the effort.
        var backgroundColor = null;
        try {
          let { contentDocument, contentWindow } = this.browser;
          let computedStyle = contentWindow.getComputedStyle(contentDocument.body);
          backgroundColor = computedStyle.backgroundColor;
        } catch (e) {
          // Ignore. Catching and ignoring exceptions here ensures that Talos succeeds.
        }

        let docURI = target.documentURI;
        let errorType = "";
        if (docURI.startsWith("about:certerror"))
          errorType = "certerror";
        else if (docURI.startsWith("about:blocked"))
          errorType = "blocked"
        else if (docURI.startsWith("about:neterror"))
          errorType = "neterror";

        sendMessageToJava({
          type: "DOMContentLoaded",
          tabID: this.id,
          bgColor: backgroundColor,
          errorType: errorType
        });

        // Attach a listener to watch for "click" events bubbling up from error
        // pages and other similar page. This lets us fix bugs like 401575 which
        // require error page UI to do privileged things, without letting error
        // pages have any privilege themselves.
        if (docURI.startsWith("about:certerror") || docURI.startsWith("about:blocked")) {
          this.browser.addEventListener("click", ErrorPageEventHandler, true);
          let listener = function() {
            this.browser.removeEventListener("click", ErrorPageEventHandler, true);
            this.browser.removeEventListener("pagehide", listener, true);
          }.bind(this);

          this.browser.addEventListener("pagehide", listener, true);
        }

        if (docURI.startsWith("about:reader"))
          new AboutReader(this.browser.contentDocument, this.browser.contentWindow);

        break;
      }

      case "DOMLinkAdded": {
        let target = aEvent.originalTarget;
        if (!target.href || target.disabled)
          return;

        // Ignore on frames and other documents
        if (target.ownerDocument != this.browser.contentDocument)
          return;

        // Sanitize the rel string
        let list = [];
        if (target.rel) {
          list = target.rel.toLowerCase().split(/\s+/);
          let hash = {};
          list.forEach(function(value) { hash[value] = true; });
          list = [];
          for (let rel in hash)
            list.push("[" + rel + "]");
        }

        if (list.indexOf("[icon]") != -1) {
          // We want to get the largest icon size possible for our UI.
          let maxSize = 0;

          // We use the sizes attribute if available
          // see http://www.whatwg.org/specs/web-apps/current-work/multipage/links.html#rel-icon
          if (target.hasAttribute("sizes")) {
            let sizes = target.getAttribute("sizes").toLowerCase();

            if (sizes == "any") {
              // Since Java expects an integer, use -1 to represent icons with sizes="any"
              maxSize = -1; 
            } else {
              let tokens = sizes.split(" ");
              tokens.forEach(function(token) {
                // TODO: check for invalid tokens
                let [w, h] = token.split("x");
                maxSize = Math.max(maxSize, Math.max(w, h));
              });
            }
          }

          let json = {
            type: "Link:Favicon",
            tabID: this.id,
            href: resolveGeckoURI(target.href),
            charset: target.ownerDocument.characterSet,
            title: target.title,
            rel: list.join(" "),
            size: maxSize
          };
          sendMessageToJava(json);
        } else if (list.indexOf("[alternate]") != -1) {
          let type = target.type.toLowerCase().replace(/^\s+|\s*(?:;.*)?$/g, "");
          let isFeed = (type == "application/rss+xml" || type == "application/atom+xml");

          if (!isFeed)
            return;

          try {
            // urlSecurityCeck will throw if things are not OK
            ContentAreaUtils.urlSecurityCheck(target.href, target.ownerDocument.nodePrincipal, Ci.nsIScriptSecurityManager.DISALLOW_INHERIT_PRINCIPAL);

            if (!this.browser.feeds)
              this.browser.feeds = [];
            this.browser.feeds.push({ href: target.href, title: target.title, type: type });

            let json = {
              type: "Link:Feed",
              tabID: this.id
            };
            sendMessageToJava(json);
          } catch (e) {}
        }
        break;
      }

      case "DOMTitleChanged": {
        if (!aEvent.isTrusted)
          return;

        // ignore on frames and other documents
        if (aEvent.originalTarget != this.browser.contentDocument)
          return;

        sendMessageToJava({
          type: "DOMTitleChanged",
          tabID: this.id,
          title: aEvent.target.title.substring(0, 255)
        });
        break;
      }

      case "DOMWindowClose": {
        if (!aEvent.isTrusted)
          return;

        // Find the relevant tab, and close it from Java
        if (this.browser.contentWindow == aEvent.target) {
          aEvent.preventDefault();

          sendMessageToJava({
            type: "Tab:Close",
            tabID: this.id
          });
        }
        break;
      }

      case "DOMWillOpenModalDialog": {
        if (!aEvent.isTrusted)
          return;

        // We're about to open a modal dialog, make sure the opening
        // tab is brought to the front.
        let tab = BrowserApp.getTabForWindow(aEvent.target.top);
        BrowserApp.selectTab(tab);
        break;
      }

      case "DOMAutoComplete":
      case "blur": {
        LoginManagerContent.onUsernameInput(aEvent);
        break;
      }

      case "scroll": {
        let win = this.browser.contentWindow;
        if (this.userScrollPos.x != win.scrollX || this.userScrollPos.y != win.scrollY) {
          this.sendViewportUpdate();
        }
        break;
      }

      case "MozScrolledAreaChanged": {
        // This event is only fired for root scroll frames, and only when the
        // scrolled area has actually changed, so no need to check for that.
        // Just make sure it's the event for the correct root scroll frame.
        if (aEvent.originalTarget != this.browser.contentDocument)
          return;

        this.sendViewportUpdate(true);
        this.updateViewportForPageSize();
        break;
      }

      case "PluginBindingAttached": {
        PluginHelper.handlePluginBindingAttached(this, aEvent);
        break;
      }

      case "MozApplicationManifest": {
        OfflineApps.offlineAppRequested(aEvent.originalTarget.defaultView);
        break;
      }

      case "pageshow": {
        // only send pageshow for the top-level document
        if (aEvent.originalTarget.defaultView != this.browser.contentWindow)
          return;

        sendMessageToJava({
          type: "Content:PageShow",
          tabID: this.id
        });

        if (!Reader.isEnabledForParseOnLoad)
          return;

        // Once document is fully loaded, parse it
        Reader.parseDocumentFromTab(this.id, function (article) {
          // Do nothing if there's no article or the page in this tab has
          // changed
          let tabURL = this.browser.currentURI.specIgnoringRef;
          if (article == null || (article.url != tabURL)) {
            // Don't clear the article for about:reader pages since we want to
            // use the article from the previous page
            if (!tabURL.startsWith("about:reader")) {
              this.savedArticle = null;
              this.readerEnabled = false;
              this.readerActive = false;
            } else {
              this.readerActive = true;
            }
            return;
          }

          this.savedArticle = article;

          sendMessageToJava({
            type: "Content:ReaderEnabled",
            tabID: this.id
          });

          if(this.readerActive)
            this.readerActive = false;

          if(!this.readerEnabled)
            this.readerEnabled = true;
        }.bind(this));
      }
    }
  },

  onStateChange: function(aWebProgress, aRequest, aStateFlags, aStatus) {
    let contentWin = aWebProgress.DOMWindow;
    if (contentWin != contentWin.top)
        return;

    // Filter optimization: Only really send NETWORK state changes to Java listener
    if (aStateFlags & Ci.nsIWebProgressListener.STATE_IS_NETWORK) {
      if ((aStateFlags & Ci.nsIWebProgressListener.STATE_STOP) && aWebProgress.isLoadingDocument) {
        // We may receive a document stop event while a document is still loading
        // (such as when doing URI fixup). Don't notify Java UI in these cases.
        return;
      }

      // Check to see if we restoring the content from a previous presentation (session)
      // since there should be no real network activity
      let restoring = aStateFlags & Ci.nsIWebProgressListener.STATE_RESTORING;
      let showProgress = restoring ? false : this.showProgress;

      // true if the page loaded successfully (i.e., no 404s or other errors)
      let success = false; 
      let uri = "";
      try {
        // Remember original URI for UA changes on redirected pages
        this.originalURI = aRequest.QueryInterface(Components.interfaces.nsIChannel).originalURI;

        if (this.originalURI != null)
          uri = this.originalURI.spec;
      } catch (e) { }
      try {
        success = aRequest.QueryInterface(Components.interfaces.nsIHttpChannel).requestSucceeded;
      } catch (e) { }

      let message = {
        type: "Content:StateChange",
        tabID: this.id,
        uri: uri,
        state: aStateFlags,
        showProgress: showProgress,
        success: success
      };
      sendMessageToJava(message);

      // Reset showProgress after state change
      this.showProgress = true;
    }
  },

  onLocationChange: function(aWebProgress, aRequest, aLocationURI, aFlags) {
    let contentWin = aWebProgress.DOMWindow;

    // Browser webapps may load content inside iframes that can not reach across the app/frame boundary
    // i.e. even though the page is loaded in an iframe window.top != webapp
    // Make cure this window is a top level tab before moving on.
    if (BrowserApp.getBrowserForWindow(contentWin) == null)
      return;

    this._hostChanged = true;

    let fixedURI = aLocationURI;
    try {
      fixedURI = URIFixup.createExposableURI(aLocationURI);
    } catch (ex) { }

    let contentType = contentWin.document.contentType;

    // If fixedURI matches browser.lastURI, we assume this isn't a real location
    // change but rather a spurious addition like a wyciwyg URI prefix. See Bug 747883.
    // Note that we have to ensure fixedURI is not the same as aLocationURI so we
    // don't false-positive page reloads as spurious additions.
    let sameDocument = (aFlags & Ci.nsIWebProgressListener.LOCATION_CHANGE_SAME_DOCUMENT) != 0 ||
                       ((this.browser.lastURI != null) && fixedURI.equals(this.browser.lastURI) && !fixedURI.equals(aLocationURI));
    this.browser.lastURI = fixedURI;

    // Reset state of click-to-play plugin notifications.
    clearTimeout(this.pluginDoorhangerTimeout);
    this.pluginDoorhangerTimeout = null;
    this.shouldShowPluginDoorhanger = true;
    this.clickToPlayPluginsActivated = false;
    // Borrowed from desktop Firefox: http://mxr.mozilla.org/mozilla-central/source/browser/base/content/urlbarBindings.xml#174
    let documentURI = contentWin.document.documentURIObject.spec
    let matchedURL = documentURI.match(/^((?:[a-z]+:\/\/)?(?:[^\/]+@)?)(.+?)(?::\d+)?(?:\/|$)/);
    let baseDomain = "";
    if (matchedURL) {
      var domain = "";
      [, , domain] = matchedURL;

      try {
        baseDomain = Services.eTLD.getBaseDomainFromHost(domain);
        if (!domain.endsWith(baseDomain)) {
          // getBaseDomainFromHost converts its resultant to ACE.
          let IDNService = Cc["@mozilla.org/network/idn-service;1"].getService(Ci.nsIIDNService);
          baseDomain = IDNService.convertACEtoUTF8(baseDomain);
        }
      } catch (e) {}
    }

    let message = {
      type: "Content:LocationChange",
      tabID: this.id,
      uri: fixedURI.spec,
      userSearch: this.userSearch || "",
<<<<<<< HEAD
      documentURI: documentURI,
      aboutHomePage: this.aboutHomePage || "",
=======
>>>>>>> 0d0c487d
      baseDomain: baseDomain,
      contentType: (contentType ? contentType : ""),
      sameDocument: sameDocument
    };

    sendMessageToJava(message);

    // The search term is only valid for this location change event, so reset it here.
    this.userSearch = "";

    if (!sameDocument) {
      // XXX This code assumes that this is the earliest hook we have at which
      // browser.contentDocument is changed to the new document we're loading
      this.contentDocumentIsDisplayed = false;
      this.hasTouchListener = false;
    } else {
      this.sendViewportUpdate();
    }
  },

  // Properties used to cache security state used to update the UI
  _state: null,
  _hostChanged: false, // onLocationChange will flip this bit

  onSecurityChange: function(aWebProgress, aRequest, aState) {
    // Don't need to do anything if the data we use to update the UI hasn't changed
    if (this._state == aState && !this._hostChanged)
      return;

    this._state = aState;
    this._hostChanged = false;

    let identity = IdentityHandler.checkIdentity(aState, this.browser);

    let message = {
      type: "Content:SecurityChange",
      tabID: this.id,
      identity: identity
    };

    sendMessageToJava(message);
  },

  onProgressChange: function(aWebProgress, aRequest, aCurSelfProgress, aMaxSelfProgress, aCurTotalProgress, aMaxTotalProgress) {
  },

  onStatusChange: function(aBrowser, aWebProgress, aRequest, aStatus, aMessage) {
  },

  _sendHistoryEvent: function(aMessage, aParams) {
    let message = {
      type: "SessionHistory:" + aMessage,
      tabID: this.id,
    };

    if (aParams) {
      if ("url" in aParams)
        message.url = aParams.url;
      if ("index" in aParams)
        message.index = aParams.index;
      if ("numEntries" in aParams)
        message.numEntries = aParams.numEntries;
    }

    sendMessageToJava(message);
  },

  OnHistoryNewEntry: function(aUri) {
    this._sendHistoryEvent("New", { url: aUri.spec });
  },

  OnHistoryGoBack: function(aUri) {
    this._sendHistoryEvent("Back");
    return true;
  },

  OnHistoryGoForward: function(aUri) {
    this._sendHistoryEvent("Forward");
    return true;
  },

  OnHistoryReload: function(aUri, aFlags) {
    // we don't do anything with this, so don't propagate it
    // for now anyway
    return true;
  },

  OnHistoryGotoIndex: function(aIndex, aUri) {
    this._sendHistoryEvent("Goto", { index: aIndex });
    return true;
  },

  OnHistoryPurge: function(aNumEntries) {
    this._sendHistoryEvent("Purge", { numEntries: aNumEntries });
    return true;
  },

  get metadata() {
    return ViewportHandler.getMetadataForDocument(this.browser.contentDocument);
  },

  /** Update viewport when the metadata changes. */
  updateViewportMetadata: function updateViewportMetadata(aMetadata, aInitialLoad) {
    if (Services.prefs.getBoolPref("browser.ui.zoom.force-user-scalable")) {
      aMetadata.allowZoom = true;
      aMetadata.minZoom = aMetadata.maxZoom = NaN;
    }

    let scaleRatio = window.devicePixelRatio;

    if (aMetadata.defaultZoom > 0)
      aMetadata.defaultZoom *= scaleRatio;
    if (aMetadata.minZoom > 0)
      aMetadata.minZoom *= scaleRatio;
    if (aMetadata.maxZoom > 0)
      aMetadata.maxZoom *= scaleRatio;

    aMetadata.isRTL = this.browser.contentDocument.documentElement.dir == "rtl";

    ViewportHandler.setMetadataForDocument(this.browser.contentDocument, aMetadata);
    this.updateViewportSize(gScreenWidth, aInitialLoad);
    this.sendViewportMetadata();
  },

  /** Update viewport when the metadata or the window size changes. */
  updateViewportSize: function updateViewportSize(aOldScreenWidth, aInitialLoad) {
    // When this function gets called on window resize, we must execute
    // this.sendViewportUpdate() so that refreshDisplayPort is called.
    // Ensure that when making changes to this function that code path
    // is not accidentally removed (the call to sendViewportUpdate() is
    // at the very end).

    if (this.viewportMeasureCallback) {
      clearTimeout(this.viewportMeasureCallback);
      this.viewportMeasureCallback = null;
    }

    let browser = this.browser;
    if (!browser)
      return;

    let screenW = gScreenWidth - gViewportMargins.left - gViewportMargins.right;
    let screenH = gScreenHeight - gViewportMargins.top - gViewportMargins.bottom;
    let viewportW, viewportH;
    this.viewportExcludesHorizontalMargins = true;
    this.viewportExcludesVerticalMargins = true;

    let metadata = this.metadata;
    if (metadata.autoSize) {
      viewportW = screenW / window.devicePixelRatio;
      viewportH = screenH / window.devicePixelRatio;
    } else {
      viewportW = metadata.width;
      viewportH = metadata.height;

      // If (scale * width) < device-width, increase the width (bug 561413).
      let maxInitialZoom = metadata.defaultZoom || metadata.maxZoom;
      if (maxInitialZoom && viewportW) {
        viewportW = Math.max(viewportW, screenW / maxInitialZoom);
      }

      let validW = viewportW > 0;
      let validH = viewportH > 0;

      if (!validW)
        viewportW = validH ? (viewportH * (screenW / screenH)) : BrowserApp.defaultBrowserWidth;
      if (!validH)
        viewportH = viewportW * (screenH / screenW);
    }

    // Make sure the viewport height is not shorter than the window when
    // the page is zoomed out to show its full width. Note that before
    // we set the viewport width, the "full width" of the page isn't properly
    // defined, so that's why we have to call setBrowserSize twice - once
    // to set the width, and the second time to figure out the height based
    // on the layout at that width.
    let oldBrowserWidth = this.browserWidth;
    this.setBrowserSize(viewportW, viewportH);

    // if this page has not been painted yet, then this must be getting run
    // because a meta-viewport element was added (via the DOMMetaAdded handler).
    // in this case, we should not do anything that forces a reflow (see bug 759678)
    // such as requesting the page size or sending a viewport update. this code
    // will get run again in the before-first-paint handler and that point we
    // will run though all of it. the reason we even bother executing up to this
    // point on the DOMMetaAdded handler is so that scripts that use window.innerWidth
    // before they are painted have a correct value (bug 771575).
    if (!this.contentDocumentIsDisplayed) {
      return;
    }

    let minScale = 1.0;
    if (this.browser.contentDocument) {
      // this may get run during a Viewport:Change message while the document
      // has not yet loaded, so need to guard against a null document.
      let [pageWidth, pageHeight] = this.getPageSize(this.browser.contentDocument, viewportW, viewportH);

      // In the situation the page size equals or exceeds the screen size,
      // lengthen the viewport on the corresponding axis to include the margins.
      // The '- 0.5' is to account for rounding errors.
      if (pageWidth * this._zoom > gScreenWidth - 0.5) {
        screenW = gScreenWidth;
        this.viewportExcludesHorizontalMargins = false;
      }
      if (pageHeight * this._zoom > gScreenHeight - 0.5) {
        screenH = gScreenHeight;
        this.viewportExcludesVerticalMargins = false;
      }

      minScale = screenW / pageWidth;
    }
    minScale = this.clampZoom(minScale);
    viewportH = Math.max(viewportH, screenH / minScale);
    this.setBrowserSize(viewportW, viewportH);

    // Avoid having the scroll position jump around after device rotation.
    let win = this.browser.contentWindow;
    this.userScrollPos.x = win.scrollX;
    this.userScrollPos.y = win.scrollY;

    // This change to the zoom accounts for all types of changes I can conceive:
    // 1. screen size changes, CSS viewport does not (pages with no meta viewport
    //    or a fixed size viewport)
    // 2. screen size changes, CSS viewport also does (pages with a device-width
    //    viewport)
    // 3. screen size remains constant, but CSS viewport changes (meta viewport
    //    tag is added or removed)
    // 4. neither screen size nor CSS viewport changes
    //
    // In all of these cases, we maintain how much actual content is visible
    // within the screen width. Note that "actual content" may be different
    // with respect to CSS pixels because of the CSS viewport size changing.
    let zoomScale = (screenW * oldBrowserWidth) / (aOldScreenWidth * viewportW);
    let zoom = (aInitialLoad && metadata.defaultZoom) ? metadata.defaultZoom : this.clampZoom(this._zoom * zoomScale);
    this.setResolution(zoom, false);
    this.setScrollClampingSize(zoom);
    this.sendViewportUpdate();

    // Store the page size that was used to calculate the viewport so that we
    // can verify it's changed when we consider remeasuring in updateViewportForPageSize
    let viewport = this.getViewport();
    this.lastPageSizeAfterViewportRemeasure = {
      width: viewport.pageRight - viewport.pageLeft,
      height: viewport.pageBottom - viewport.pageTop
    };
  },

  sendViewportMetadata: function sendViewportMetadata() {
    let metadata = this.metadata;
    sendMessageToJava({
      type: "Tab:ViewportMetadata",
      allowZoom: metadata.allowZoom,
      defaultZoom: metadata.defaultZoom || window.devicePixelRatio,
      minZoom: metadata.minZoom || 0,
      maxZoom: metadata.maxZoom || 0,
      isRTL: metadata.isRTL,
      tabID: this.id
    });
  },

  setBrowserSize: function(aWidth, aHeight) {
    if (fuzzyEquals(this.browserWidth, aWidth) && fuzzyEquals(this.browserHeight, aHeight)) {
      return;
    }

    this.browserWidth = aWidth;
    this.browserHeight = aHeight;

    if (!this.browser.contentWindow)
      return;
    let cwu = this.browser.contentWindow.QueryInterface(Ci.nsIInterfaceRequestor).getInterface(Ci.nsIDOMWindowUtils);
    cwu.setCSSViewport(aWidth, aHeight);
  },

  /** Takes a scale and restricts it based on this tab's zoom limits. */
  clampZoom: function clampZoom(aZoom) {
    let zoom = ViewportHandler.clamp(aZoom, kViewportMinScale, kViewportMaxScale);

    let md = this.metadata;
    if (!md.allowZoom)
      return md.defaultZoom || zoom;

    if (md && md.minZoom)
      zoom = Math.max(zoom, md.minZoom);
    if (md && md.maxZoom)
      zoom = Math.min(zoom, md.maxZoom);
    return zoom;
  },

  observe: function(aSubject, aTopic, aData) {
    switch (aTopic) {
      case "before-first-paint":
        // Is it on the top level?
        let contentDocument = aSubject;
        if (contentDocument == this.browser.contentDocument) {
          if (BrowserApp.selectedTab == this) {
            BrowserApp.contentDocumentChanged();
          }
          this.contentDocumentIsDisplayed = true;

          // reset CSS viewport and zoom to default on new page, and then calculate
          // them properly using the actual metadata from the page. note that the
          // updateMetadata call takes into account the existing CSS viewport size
          // and zoom when calculating the new ones, so we need to reset these
          // things here before calling updateMetadata.
          this.setBrowserSize(kDefaultCSSViewportWidth, kDefaultCSSViewportHeight);
          this.setResolution(gScreenWidth / this.browserWidth, false);
          ViewportHandler.updateMetadata(this, true);

          // Note that if we draw without a display-port, things can go wrong. By the
          // time we execute this, it's almost certain a display-port has been set via
          // the MozScrolledAreaChanged event. If that didn't happen, the updateMetadata
          // call above does so at the end of the updateViewportSize function. As long
          // as that is happening, we don't need to do it again here.

          if (contentDocument.mozSyntheticDocument) {
            // for images, scale to fit width. this needs to happen *after* the call
            // to updateMetadata above, because that call sets the CSS viewport which
            // will affect the page size (i.e. contentDocument.body.scroll*) that we
            // use in this calculation. also we call sendViewportUpdate after changing
            // the resolution so that the display port gets recalculated appropriately.
            let fitZoom = Math.min(gScreenWidth / contentDocument.body.scrollWidth,
                                   gScreenHeight / contentDocument.body.scrollHeight);
            this.setResolution(fitZoom, false);
            this.sendViewportUpdate();
          }
        }

        // If the reflow-text-on-page-load pref is enabled, and reflow-on-zoom
        // is enabled, and our defaultZoom level is set, then we need to get
        // the default zoom and reflow the text according to the defaultZoom
        // level.
        let rzEnabled = BrowserEventHandler.mReflozPref;
        let rzPl = Services.prefs.getBoolPref("browser.zoom.reflowZoom.reflowTextOnPageLoad");

        if (rzEnabled && rzPl) {
          // Retrieve the viewport width and adjust the max line box width
          // accordingly.
          let vp = BrowserApp.selectedTab.getViewport();
          BrowserApp.selectedTab.performReflowOnZoom(vp);
        }
        break;
      case "nsPref:changed":
        if (aData == "browser.ui.zoom.force-user-scalable")
          ViewportHandler.updateMetadata(this, false);
        break;
    }
  },

  set readerEnabled(isReaderEnabled) {
    this._readerEnabled = isReaderEnabled;
    if (this.getActive())
      Reader.updatePageAction(this);
  },

  get readerEnabled() {
    return this._readerEnabled;
  },

  set readerActive(isReaderActive) {
    this._readerActive = isReaderActive;
    if (this.getActive())
      Reader.updatePageAction(this);
  },

  get readerActive() {
    return this._readerActive;
  },

  // nsIBrowserTab
  get window() {
    if (!this.browser)
      return null;
    return this.browser.contentWindow;
  },

  get scale() {
    return this._zoom;
  },

  QueryInterface: XPCOMUtils.generateQI([
    Ci.nsIWebProgressListener,
    Ci.nsISHistoryListener,
    Ci.nsIObserver,
    Ci.nsISupportsWeakReference,
    Ci.nsIBrowserTab
  ])
};

var BrowserEventHandler = {
  init: function init() {
    Services.obs.addObserver(this, "Gesture:SingleTap", false);
    Services.obs.addObserver(this, "Gesture:CancelTouch", false);
    Services.obs.addObserver(this, "Gesture:DoubleTap", false);
    Services.obs.addObserver(this, "Gesture:Scroll", false);
    Services.obs.addObserver(this, "dom-touch-listener-added", false);

    BrowserApp.deck.addEventListener("DOMUpdatePageReport", PopupBlockerObserver.onUpdatePageReport, false);
    BrowserApp.deck.addEventListener("touchstart", this, true);
    BrowserApp.deck.addEventListener("click", InputWidgetHelper, true);
    BrowserApp.deck.addEventListener("click", SelectHelper, true);
    document.addEventListener("MozMagnifyGesture", this, true);

    Services.prefs.addObserver("browser.zoom.reflowOnZoom", this, false);
    this.updateReflozPref();
  },

  resetMaxLineBoxWidth: function() {
    BrowserApp.selectedTab.probablyNeedRefloz = false;

    if (gReflowPending) {
      clearTimeout(gReflowPending);
    }

    let reflozTimeout = Services.prefs.getIntPref("browser.zoom.reflowZoom.reflowTimeout");
    gReflowPending = setTimeout(doChangeMaxLineBoxWidth,
                                reflozTimeout, 0);
  },

  updateReflozPref: function() {
     this.mReflozPref = Services.prefs.getBoolPref("browser.zoom.reflowOnZoom");
  },

  handleEvent: function(aEvent) {
    switch (aEvent.type) {
      case 'touchstart':
        this._handleTouchStart(aEvent);
        break;
      case 'MozMagnifyGesture':
        this.observe(this, aEvent.type,
                     JSON.stringify({x: aEvent.screenX, y: aEvent.screenY,
                                     zoomDelta: aEvent.delta}));
        break;
    }
  },

  _handleTouchStart: function(aEvent) {
    if (!BrowserApp.isBrowserContentDocumentDisplayed() || aEvent.touches.length > 1 || aEvent.defaultPrevented)
      return;

    let closest = aEvent.target;

    if (closest) {
      // If we've pressed a scrollable element, let Java know that we may
      // want to override the scroll behaviour (for document sub-frames)
      this._scrollableElement = this._findScrollableElement(closest, true);
      this._firstScrollEvent = true;

      if (this._scrollableElement != null) {
        // Discard if it's the top-level scrollable, we let Java handle this
        let doc = BrowserApp.selectedBrowser.contentDocument;
        if (this._scrollableElement != doc.body && this._scrollableElement != doc.documentElement)
          sendMessageToJava({ type: "Panning:Override" });
      }
    }

    if (!ElementTouchHelper.isElementClickable(closest, null, false))
      closest = ElementTouchHelper.elementFromPoint(aEvent.changedTouches[0].screenX,
                                                    aEvent.changedTouches[0].screenY);
    if (!closest)
      closest = aEvent.target;

    if (closest) {
      let uri = this._getLinkURI(closest);
      if (uri) {
        Services.io.QueryInterface(Ci.nsISpeculativeConnect).speculativeConnect(uri, null);
      }
      this._doTapHighlight(closest);
    }
  },

  _getLinkURI: function(aElement) {
    if (aElement.nodeType == Ci.nsIDOMNode.ELEMENT_NODE &&
        ((aElement instanceof Ci.nsIDOMHTMLAnchorElement && aElement.href) ||
        (aElement instanceof Ci.nsIDOMHTMLAreaElement && aElement.href))) {
      try {
        return Services.io.newURI(aElement.href, null, null);
      } catch (e) {}
    }
    return null;
  },

  observe: function(aSubject, aTopic, aData) {
    if (aTopic == "dom-touch-listener-added") {
      let tab = BrowserApp.getTabForWindow(aSubject.top);
      if (!tab || tab.hasTouchListener)
        return;

      tab.hasTouchListener = true;
      sendMessageToJava({
        type: "Tab:HasTouchListener",
        tabID: tab.id
      });
      return;
    } else if (aTopic == "nsPref:changed") {
      if (aData == "browser.zoom.reflowOnZoom") {
        this.updateReflozPref();
      }
      return;
    }

    // the remaining events are all dependent on the browser content document being the
    // same as the browser displayed document. if they are not the same, we should ignore
    // the event.
    if (BrowserApp.isBrowserContentDocumentDisplayed()) {
      this.handleUserEvent(aTopic, aData);
    }
  },

  handleUserEvent: function(aTopic, aData) {
    switch (aTopic) {

      case "Gesture:Scroll": {
        // If we've lost our scrollable element, return. Don't cancel the
        // override, as we probably don't want Java to handle panning until the
        // user releases their finger.
        if (this._scrollableElement == null)
          return;

        // If this is the first scroll event and we can't scroll in the direction
        // the user wanted, and neither can any non-root sub-frame, cancel the
        // override so that Java can handle panning the main document.
        let data = JSON.parse(aData);

        // round the scroll amounts because they come in as floats and might be
        // subject to minor rounding errors because of zoom values. I've seen values
        // like 0.99 come in here and get truncated to 0; this avoids that problem.
        let zoom = BrowserApp.selectedTab._zoom;
        let x = Math.round(data.x / zoom);
        let y = Math.round(data.y / zoom);

        if (this._firstScrollEvent) {
          while (this._scrollableElement != null &&
                 !this._elementCanScroll(this._scrollableElement, x, y))
            this._scrollableElement = this._findScrollableElement(this._scrollableElement, false);

          let doc = BrowserApp.selectedBrowser.contentDocument;
          if (this._scrollableElement == null ||
              this._scrollableElement == doc.body ||
              this._scrollableElement == doc.documentElement) {
            sendMessageToJava({ type: "Panning:CancelOverride" });
            return;
          }

          this._firstScrollEvent = false;
        }

        // Scroll the scrollable element
        if (this._elementCanScroll(this._scrollableElement, x, y)) {
          this._scrollElementBy(this._scrollableElement, x, y);
          sendMessageToJava({ type: "Gesture:ScrollAck", scrolled: true });
          SelectionHandler.subdocumentScrolled(this._scrollableElement);
        } else {
          sendMessageToJava({ type: "Gesture:ScrollAck", scrolled: false });
        }

        break;
      }

      case "Gesture:CancelTouch":
        this._cancelTapHighlight();
        break;

      case "Gesture:SingleTap": {
        let element = this._highlightElement;
        if (element) {
          try {
            let data = JSON.parse(aData);
            let [x, y] = [data.x, data.y];
            if (ElementTouchHelper.isElementClickable(element)) {
              [x, y] = this._moveClickPoint(element, x, y);
              element = ElementTouchHelper.anyElementFromPoint(x, y);
            }

            this._sendMouseEvent("mousemove", element, x, y);
            this._sendMouseEvent("mousedown", element, x, y);
            this._sendMouseEvent("mouseup",   element, x, y);

            // See if its a input element
            if ((element instanceof HTMLInputElement && element.mozIsTextField(false)) ||
                (element instanceof HTMLTextAreaElement))
               SelectionHandler.attachCaret(element);

            // scrollToFocusedInput does its own checks to find out if an element should be zoomed into
            BrowserApp.scrollToFocusedInput(BrowserApp.selectedBrowser);
          } catch(e) {
            Cu.reportError(e);
          }
        }
        this._cancelTapHighlight();
        break;
      }

      case"Gesture:DoubleTap":
        this._cancelTapHighlight();
        this.onDoubleTap(aData);
        break;

      case "MozMagnifyGesture":
        this.onPinchFinish(aData);
        break;

      default:
        dump('BrowserEventHandler.handleUserEvent: unexpected topic "' + aTopic + '"');
        break;
    }
  },

  _zoomOut: function() {
    BrowserEventHandler.resetMaxLineBoxWidth();
    sendMessageToJava({ type: "Browser:ZoomToPageWidth" });
  },

  _isRectZoomedIn: function(aRect, aViewport) {
    // This function checks to see if the area of the rect visible in the
    // viewport (i.e. the "overlapArea" variable below) is approximately
    // the max area of the rect we can show. It also checks that the rect
    // is actually on-screen by testing the left and right edges of the rect.
    // In effect, this tells us whether or not zooming in to this rect
    // will significantly change what the user is seeing.
    const minDifference = -20;
    const maxDifference = 20;
    const maxZoomAllowed = 4; // keep this in sync with mobile/android/base/ui/PanZoomController.MAX_ZOOM

    let vRect = new Rect(aViewport.cssX, aViewport.cssY, aViewport.cssWidth, aViewport.cssHeight);
    let overlap = vRect.intersect(aRect);
    let overlapArea = overlap.width * overlap.height;
    let availHeight = Math.min(aRect.width * vRect.height / vRect.width, aRect.height);
    let showing = overlapArea / (aRect.width * availHeight);
    let dw = (aRect.width - vRect.width);
    let dx = (aRect.x - vRect.x);

    if (fuzzyEquals(aViewport.zoom, maxZoomAllowed) && overlap.width / aRect.width > 0.9) {
      // we're already at the max zoom and the block is not spilling off the side of the screen so that even
      // if the block isn't taking up most of the viewport we can't pan/zoom in any more. return true so that we zoom out
      return true;
    }

    return (showing > 0.9 &&
            dx > minDifference && dx < maxDifference &&
            dw > minDifference && dw < maxDifference);
  },

  onDoubleTap: function(aData) {
    let data = JSON.parse(aData);
    let element = ElementTouchHelper.anyElementFromPoint(data.x, data.y);

    // We only want to do this if reflow-on-zoom is enabled, we don't already
    // have a reflow-on-zoom event pending, and the element upon which the user
    // double-tapped isn't of a type we want to avoid reflow-on-zoom.
    if (BrowserEventHandler.mReflozPref &&
       !BrowserApp.selectedTab._mReflozPoint &&
       !this._shouldSuppressReflowOnZoom(element)) {
     let data = JSON.parse(aData);
     let zoomPointX = data.x;
     let zoomPointY = data.y;

     BrowserApp.selectedTab._mReflozPoint = { x: zoomPointX, y: zoomPointY,
       range: BrowserApp.selectedBrowser.contentDocument.caretPositionFromPoint(zoomPointX, zoomPointY) };
       BrowserApp.selectedTab.probablyNeedRefloz = true;
    }

    if (!element) {
      this._zoomOut();
      return;
    }

    while (element && !this._shouldZoomToElement(element))
      element = element.parentNode;

    if (!element) {
      this._zoomOut();
    } else {
      this._zoomToElement(element, data.y);
    }
  },

  /**
   * Determine if reflow-on-zoom functionality should be suppressed, given a
   * particular element. Double-tapping on the following elements suppresses
   * reflow-on-zoom:
   *
   * <video>, <object>, <embed>, <applet>, <canvas>, <img>, <media>, <pre>
   */
  _shouldSuppressReflowOnZoom: function(aElement) {
    if (aElement instanceof Ci.nsIDOMHTMLVideoElement ||
        aElement instanceof Ci.nsIDOMHTMLObjectElement ||
        aElement instanceof Ci.nsIDOMHTMLEmbedElement ||
        aElement instanceof Ci.nsIDOMHTMLAppletElement ||
        aElement instanceof Ci.nsIDOMHTMLCanvasElement ||
        aElement instanceof Ci.nsIDOMHTMLImageElement ||
        aElement instanceof Ci.nsIDOMHTMLMediaElement ||
        aElement instanceof Ci.nsIDOMHTMLPreElement) {
      return true;
    }

    return false;
  },

  /* Zoom to an element, optionally keeping a particular part of it
   * in view if it is really tall.
   */
  _zoomToElement: function(aElement, aClickY = -1, aCanZoomOut = true, aCanScrollHorizontally = true) {
    const margin = 15;
    let rect = ElementTouchHelper.getBoundingContentRect(aElement);

    let viewport = BrowserApp.selectedTab.getViewport();
    let bRect = new Rect(aCanScrollHorizontally ? Math.max(viewport.cssPageLeft, rect.x - margin) : viewport.cssX,
                         rect.y,
                         aCanScrollHorizontally ? rect.w + 2 * margin : viewport.cssWidth,
                         rect.h);
    // constrict the rect to the screen's right edge
    bRect.width = Math.min(bRect.width, viewport.cssPageRight - bRect.x);

    // if the rect is already taking up most of the visible area and is stretching the
    // width of the page, then we want to zoom out instead.
    if (BrowserEventHandler.mReflozPref) {
      let zoomFactor = BrowserApp.selectedTab.getZoomToMinFontSize(aElement);

      bRect.width = zoomFactor <= 1.0 ? bRect.width : gScreenWidth / zoomFactor;
      bRect.height = zoomFactor <= 1.0 ? bRect.height : bRect.height / zoomFactor;
      if (zoomFactor == 1.0 || this._isRectZoomedIn(bRect, viewport)) {
        if (aCanZoomOut) {
          this._zoomOut();
        }
        return;
      }
    } else if (this._isRectZoomedIn(bRect, viewport)) {
      if (aCanZoomOut) {
        this._zoomOut();
      }
      return;
    }

    rect.type = "Browser:ZoomToRect";
    rect.x = bRect.x;
    rect.y = bRect.y;
    rect.w = bRect.width;
    rect.h = Math.min(bRect.width * viewport.cssHeight / viewport.cssWidth, bRect.height);

    if (aClickY >= 0) {
      // if the block we're zooming to is really tall, and we want to keep a particular
      // part of it in view, then adjust the y-coordinate of the target rect accordingly.
      // the 1.2 multiplier is just a little fuzz to compensate for bRect including horizontal
      // margins but not vertical ones.
      let cssTapY = viewport.cssY + aClickY;
      if ((bRect.height > rect.h) && (cssTapY > rect.y + (rect.h * 1.2))) {
        rect.y = cssTapY - (rect.h / 2);
      }
    }

    if (rect.w > viewport.cssWidth || rect.h > viewport.cssHeight) {
      BrowserEventHandler.resetMaxLineBoxWidth();
    }

    sendMessageToJava(rect);
  },

  _zoomInAndSnapToRange: function(aRange) {
    if (!aRange) {
      Cu.reportError("aRange is null in zoomInAndSnapToRange. Unable to maintain position.");
      return;
    }

    let viewport = BrowserApp.selectedTab.getViewport();
    let fudge = 15; // Add a bit of fudge.
    let boundingElement = aRange.offsetNode;
    while (!boundingElement.getBoundingClientRect && boundingElement.parentNode) {
      boundingElement = boundingElement.parentNode;
    }

    let rect = ElementTouchHelper.getBoundingContentRect(boundingElement);
    let drRect = aRange.getClientRect();
    let scrollTop =
      BrowserApp.selectedBrowser.contentDocument.documentElement.scrollTop ||
      BrowserApp.selectedBrowser.contentDocument.body.scrollTop;

    // We subtract half the height of the viewport so that we can (ideally)
    // center the area of interest on the screen.
    let topPos = scrollTop + drRect.top - (viewport.cssHeight / 2.0);

    // Factor in the border and padding
    let boundingStyle = window.getComputedStyle(boundingElement);
    let leftAdjustment = parseInt(boundingStyle.paddingLeft) +
                         parseInt(boundingStyle.borderLeftWidth);

    rect.type = "Browser:ZoomToRect";
    rect.x = Math.max(viewport.cssPageLeft, rect.x  - fudge + leftAdjustment);
    rect.y = Math.max(topPos, viewport.cssPageTop);
    rect.w = viewport.cssWidth;
    rect.h = viewport.cssHeight;

    sendMessageToJava(rect);
    BrowserApp.selectedTab._mReflozPoint = null;
   },

   onPinchFinish: function(aData) {
     let data = {};
     try {
       data = JSON.parse(aData);
     } catch(ex) {
       console.log(ex);
       return;
     }

     if (BrowserEventHandler.mReflozPref &&
         data.zoomDelta < 0.0) {
       BrowserEventHandler.resetMaxLineBoxWidth();
     }
   },

  _shouldZoomToElement: function(aElement) {
    let win = aElement.ownerDocument.defaultView;
    if (win.getComputedStyle(aElement, null).display == "inline")
      return false;
    if (aElement instanceof Ci.nsIDOMHTMLLIElement)
      return false;
    if (aElement instanceof Ci.nsIDOMHTMLQuoteElement)
      return false;
    return true;
  },

  _firstScrollEvent: false,

  _scrollableElement: null,

  _highlightElement: null,

  _doTapHighlight: function _doTapHighlight(aElement) {
    DOMUtils.setContentState(aElement, kStateActive);
    this._highlightElement = aElement;
  },

  _cancelTapHighlight: function _cancelTapHighlight() {
    if (!this._highlightElement)
      return;

    // If the active element is in a sub-frame, we need to make that frame's document
    // active to remove the element's active state.
    if (this._highlightElement.ownerDocument != BrowserApp.selectedBrowser.contentWindow.document)
      DOMUtils.setContentState(this._highlightElement.ownerDocument.documentElement, kStateActive);

    DOMUtils.setContentState(BrowserApp.selectedBrowser.contentWindow.document.documentElement, kStateActive);
    this._highlightElement = null;
  },

  _updateLastPosition: function(x, y, dx, dy) {
    this.lastX = x;
    this.lastY = y;
    this.lastTime = Date.now();

    this.motionBuffer.push({ dx: dx, dy: dy, time: this.lastTime });
  },

  _moveClickPoint: function(aElement, aX, aY) {
    // the element can be out of the aX/aY point because of the touch radius
    // if outside, we gracefully move the touch point to the edge of the element
    if (!(aElement instanceof HTMLHtmlElement)) {
      let isTouchClick = true;
      let rects = ElementTouchHelper.getContentClientRects(aElement);
      for (let i = 0; i < rects.length; i++) {
        let rect = rects[i];
        let inBounds =
          (aX > rect.left && aX < (rect.left + rect.width)) &&
          (aY > rect.top && aY < (rect.top + rect.height));
        if (inBounds) {
          isTouchClick = false;
          break;
        }
      }

      if (isTouchClick) {
        let rect = rects[0];
        // if either width or height is zero, we don't want to move the click to the edge of the element. See bug 757208
        if (rect.width != 0 && rect.height != 0) {
          aX = Math.min(Math.floor(rect.left + rect.width), Math.max(Math.ceil(rect.left), aX));
          aY = Math.min(Math.floor(rect.top + rect.height), Math.max(Math.ceil(rect.top),  aY));
        }
      }
    }
    return [aX, aY];
  },

  _sendMouseEvent: function _sendMouseEvent(aName, aElement, aX, aY) {
    let window = aElement.ownerDocument.defaultView;
    try {
      let cwu = window.top.QueryInterface(Ci.nsIInterfaceRequestor).getInterface(Ci.nsIDOMWindowUtils);
      cwu.sendMouseEventToWindow(aName, aX, aY, 0, 1, 0, true);
    } catch(e) {
      Cu.reportError(e);
    }
  },

  _hasScrollableOverflow: function(elem) {
    var win = elem.ownerDocument.defaultView;
    if (!win)
      return false;
    var computedStyle = win.getComputedStyle(elem);
    if (!computedStyle)
      return false;
    return computedStyle.overflowX == 'auto' || computedStyle.overflowX == 'scroll'
        || computedStyle.overflowY == 'auto' || computedStyle.overflowY == 'scroll';
  },

  _findScrollableElement: function(elem, checkElem) {
    // Walk the DOM tree until we find a scrollable element
    let scrollable = false;
    while (elem) {
      /* Element is scrollable if its scroll-size exceeds its client size, and:
       * - It has overflow 'auto' or 'scroll'
       * - It's a textarea
       * - It's an HTML/BODY node
       * - It's a select element showing multiple rows
       */
      if (checkElem) {
        if ((elem.scrollTopMax > 0 || elem.scrollLeftMax > 0) &&
            (this._hasScrollableOverflow(elem) ||
             elem.mozMatchesSelector("html, body, textarea")) ||
            (elem instanceof HTMLSelectElement && (elem.size > 1 || elem.multiple))) {
          scrollable = true;
          break;
        }
      } else {
        checkElem = true;
      }

      // Propagate up iFrames
      if (!elem.parentNode && elem.documentElement && elem.documentElement.ownerDocument)
        elem = elem.documentElement.ownerDocument.defaultView.frameElement;
      else
        elem = elem.parentNode;
    }

    if (!scrollable)
      return null;

    return elem;
  },

  _scrollElementBy: function(elem, x, y) {
    elem.scrollTop = elem.scrollTop + y;
    elem.scrollLeft = elem.scrollLeft + x;
  },

  _elementCanScroll: function(elem, x, y) {
    let scrollX = (x < 0 && elem.scrollLeft > 0)
               || (x > 0 && elem.scrollLeft < elem.scrollLeftMax);

    let scrollY = (y < 0 && elem.scrollTop > 0)
               || (y > 0 && elem.scrollTop < elem.scrollTopMax);

    return scrollX || scrollY;
  }
};

const kReferenceDpi = 240; // standard "pixel" size used in some preferences

const ElementTouchHelper = {
  /* Return the element at the given coordinates, starting from the given window and
     drilling down through frames. If no window is provided, the top-level window of
     the currently selected tab is used. The coordinates provided should be CSS pixels
     relative to the window's scroll position. */
  anyElementFromPoint: function(aX, aY, aWindow) {
    let win = (aWindow ? aWindow : BrowserApp.selectedBrowser.contentWindow);
    let cwu = win.QueryInterface(Ci.nsIInterfaceRequestor).getInterface(Ci.nsIDOMWindowUtils);
    let elem = cwu.elementFromPoint(aX, aY, false, true);

    while (elem && (elem instanceof HTMLIFrameElement || elem instanceof HTMLFrameElement)) {
      let rect = elem.getBoundingClientRect();
      aX -= rect.left;
      aY -= rect.top;
      cwu = elem.contentDocument.defaultView.QueryInterface(Ci.nsIInterfaceRequestor).getInterface(Ci.nsIDOMWindowUtils);
      elem = cwu.elementFromPoint(aX, aY, false, true);
    }

    return elem;
  },

  /* Return the most appropriate clickable element (if any), starting from the given window
     and drilling down through iframes as necessary. If no window is provided, the top-level
     window of the currently selected tab is used. The coordinates provided should be CSS
     pixels relative to the window's scroll position. The element returned may not actually
     contain the coordinates passed in because of touch radius and clickability heuristics. */
  elementFromPoint: function(aX, aY, aWindow) {
    // browser's elementFromPoint expect browser-relative client coordinates.
    // subtract browser's scroll values to adjust
    let win = (aWindow ? aWindow : BrowserApp.selectedBrowser.contentWindow);
    let cwu = win.QueryInterface(Ci.nsIInterfaceRequestor).getInterface(Ci.nsIDOMWindowUtils);
    let elem = this.getClosest(cwu, aX, aY);

    // step through layers of IFRAMEs and FRAMES to find innermost element
    while (elem && (elem instanceof HTMLIFrameElement || elem instanceof HTMLFrameElement)) {
      // adjust client coordinates' origin to be top left of iframe viewport
      let rect = elem.getBoundingClientRect();
      aX -= rect.left;
      aY -= rect.top;
      cwu = elem.contentDocument.defaultView.QueryInterface(Ci.nsIInterfaceRequestor).getInterface(Ci.nsIDOMWindowUtils);
      elem = this.getClosest(cwu, aX, aY);
    }

    return elem;
  },

  /* Returns the touch radius in content px. */
  getTouchRadius: function getTouchRadius() {
    let dpiRatio = ViewportHandler.displayDPI / kReferenceDpi;
    let zoom = BrowserApp.selectedTab._zoom;
    return {
      top: this.radius.top * dpiRatio / zoom,
      right: this.radius.right * dpiRatio / zoom,
      bottom: this.radius.bottom * dpiRatio / zoom,
      left: this.radius.left * dpiRatio / zoom
    };
  },

  /* Returns the touch radius in reference pixels. */
  get radius() {
    let prefs = Services.prefs;
    delete this.radius;
    return this.radius = { "top": prefs.getIntPref("browser.ui.touch.top"),
                           "right": prefs.getIntPref("browser.ui.touch.right"),
                           "bottom": prefs.getIntPref("browser.ui.touch.bottom"),
                           "left": prefs.getIntPref("browser.ui.touch.left")
                         };
  },

  get weight() {
    delete this.weight;
    return this.weight = { "visited": Services.prefs.getIntPref("browser.ui.touch.weight.visited") };
  },

  /* Retrieve the closest element to a point by looking at borders position */
  getClosest: function getClosest(aWindowUtils, aX, aY) {
    let target = aWindowUtils.elementFromPoint(aX, aY,
                                               true,   /* ignore root scroll frame*/
                                               false); /* don't flush layout */

    // if this element is clickable we return quickly. also, if it isn't,
    // use a cache to speed up future calls to isElementClickable in the
    // loop below.
    let unclickableCache = new Array();
    if (this.isElementClickable(target, unclickableCache, false))
      return target;

    target = null;
    let radius = this.getTouchRadius();
    let nodes = aWindowUtils.nodesFromRect(aX, aY, radius.top, radius.right, radius.bottom, radius.left, true, false);

    let threshold = Number.POSITIVE_INFINITY;
    for (let i = 0; i < nodes.length; i++) {
      let current = nodes[i];
      if (!current.mozMatchesSelector || !this.isElementClickable(current, unclickableCache, true))
        continue;

      let rect = current.getBoundingClientRect();
      let distance = this._computeDistanceFromRect(aX, aY, rect);

      // increase a little bit the weight for already visited items
      if (current && current.mozMatchesSelector("*:visited"))
        distance *= (this.weight.visited / 100);

      if (distance < threshold) {
        target = current;
        threshold = distance;
      }
    }

    return target;
  },

  isElementClickable: function isElementClickable(aElement, aUnclickableCache, aAllowBodyListeners) {
    const selector = "a,:link,:visited,[role=button],button,input,select,textarea";

    let stopNode = null;
    if (!aAllowBodyListeners && aElement && aElement.ownerDocument)
      stopNode = aElement.ownerDocument.body;

    for (let elem = aElement; elem && elem != stopNode; elem = elem.parentNode) {
      if (aUnclickableCache && aUnclickableCache.indexOf(elem) != -1)
        continue;
      if (this._hasMouseListener(elem))
        return true;
      if (elem.mozMatchesSelector && elem.mozMatchesSelector(selector))
        return true;
      if (elem instanceof HTMLLabelElement && elem.control != null)
        return true;
      if (aUnclickableCache)
        aUnclickableCache.push(elem);
    }
    return false;
  },

  _computeDistanceFromRect: function _computeDistanceFromRect(aX, aY, aRect) {
    let x = 0, y = 0;
    let xmost = aRect.left + aRect.width;
    let ymost = aRect.top + aRect.height;

    // compute horizontal distance from left/right border depending if X is
    // before/inside/after the element's rectangle
    if (aRect.left < aX && aX < xmost)
      x = Math.min(xmost - aX, aX - aRect.left);
    else if (aX < aRect.left)
      x = aRect.left - aX;
    else if (aX > xmost)
      x = aX - xmost;

    // compute vertical distance from top/bottom border depending if Y is
    // above/inside/below the element's rectangle
    if (aRect.top < aY && aY < ymost)
      y = Math.min(ymost - aY, aY - aRect.top);
    else if (aY < aRect.top)
      y = aRect.top - aY;
    if (aY > ymost)
      y = aY - ymost;

    return Math.sqrt(Math.pow(x, 2) + Math.pow(y, 2));
  },

  _els: Cc["@mozilla.org/eventlistenerservice;1"].getService(Ci.nsIEventListenerService),
  _clickableEvents: ["mousedown", "mouseup", "click"],
  _hasMouseListener: function _hasMouseListener(aElement) {
    let els = this._els;
    let listeners = els.getListenerInfoFor(aElement, {});
    for (let i = 0; i < listeners.length; i++) {
      if (this._clickableEvents.indexOf(listeners[i].type) != -1)
        return true;
    }
    return false;
  },

  getContentClientRects: function(aElement) {
    let offset = { x: 0, y: 0 };

    let nativeRects = aElement.getClientRects();
    // step out of iframes and frames, offsetting scroll values
    for (let frame = aElement.ownerDocument.defaultView; frame.frameElement; frame = frame.parent) {
      // adjust client coordinates' origin to be top left of iframe viewport
      let rect = frame.frameElement.getBoundingClientRect();
      let left = frame.getComputedStyle(frame.frameElement, "").borderLeftWidth;
      let top = frame.getComputedStyle(frame.frameElement, "").borderTopWidth;
      offset.x += rect.left + parseInt(left);
      offset.y += rect.top + parseInt(top);
    }

    let result = [];
    for (let i = nativeRects.length - 1; i >= 0; i--) {
      let r = nativeRects[i];
      result.push({ left: r.left + offset.x,
                    top: r.top + offset.y,
                    width: r.width,
                    height: r.height
                  });
    }
    return result;
  },

  getBoundingContentRect: function(aElement) {
    if (!aElement)
      return {x: 0, y: 0, w: 0, h: 0};

    let document = aElement.ownerDocument;
    while (document.defaultView.frameElement)
      document = document.defaultView.frameElement.ownerDocument;

    let cwu = document.defaultView.QueryInterface(Ci.nsIInterfaceRequestor).getInterface(Ci.nsIDOMWindowUtils);
    let scrollX = {}, scrollY = {};
    cwu.getScrollXY(false, scrollX, scrollY);

    let r = aElement.getBoundingClientRect();

    // step out of iframes and frames, offsetting scroll values
    for (let frame = aElement.ownerDocument.defaultView; frame.frameElement && frame != content; frame = frame.parent) {
      // adjust client coordinates' origin to be top left of iframe viewport
      let rect = frame.frameElement.getBoundingClientRect();
      let left = frame.getComputedStyle(frame.frameElement, "").borderLeftWidth;
      let top = frame.getComputedStyle(frame.frameElement, "").borderTopWidth;
      scrollX.value += rect.left + parseInt(left);
      scrollY.value += rect.top + parseInt(top);
    }

    return {x: r.left + scrollX.value,
            y: r.top + scrollY.value,
            w: r.width,
            h: r.height };
  }
};

var ErrorPageEventHandler = {
  handleEvent: function(aEvent) {
    switch (aEvent.type) {
      case "click": {
        // Don't trust synthetic events
        if (!aEvent.isTrusted)
          return;

        let target = aEvent.originalTarget;
        let errorDoc = target.ownerDocument;

        // If the event came from an ssl error page, it is probably either the "Add
        // Exception…" or "Get me out of here!" button
        if (errorDoc.documentURI.startsWith("about:certerror?e=nssBadCert")) {
          let perm = errorDoc.getElementById("permanentExceptionButton");
          let temp = errorDoc.getElementById("temporaryExceptionButton");
          if (target == temp || target == perm) {
            // Handle setting an cert exception and reloading the page
            try {
              // Add a new SSL exception for this URL
              let uri = Services.io.newURI(errorDoc.location.href, null, null);
              let sslExceptions = new SSLExceptions();

              if (target == perm)
                sslExceptions.addPermanentException(uri, errorDoc.defaultView);
              else
                sslExceptions.addTemporaryException(uri, errorDoc.defaultView);
            } catch (e) {
              dump("Failed to set cert exception: " + e + "\n");
            }
            errorDoc.location.reload();
          } else if (target == errorDoc.getElementById("getMeOutOfHereButton")) {
            errorDoc.location = "about:home";
          }
        } else if (errorDoc.documentURI.startsWith("about:blocked")) {
          // The event came from a button on a malware/phishing block page
          // First check whether it's malware or phishing, so that we can
          // use the right strings/links
          let isMalware = errorDoc.documentURI.contains("e=malwareBlocked");
          let bucketName = isMalware ? "WARNING_MALWARE_PAGE_" : "WARNING_PHISHING_PAGE_";
          let nsISecTel = Ci.nsISecurityUITelemetry;
          let isIframe = (errorDoc.defaultView.parent === errorDoc.defaultView);
          bucketName += isIframe ? "TOP_" : "FRAME_";

          let formatter = Cc["@mozilla.org/toolkit/URLFormatterService;1"].getService(Ci.nsIURLFormatter);

          if (target == errorDoc.getElementById("getMeOutButton")) {
            Telemetry.addData("SECURITY_UI", nsISecTel[bucketName + "GET_ME_OUT_OF_HERE"]);
            errorDoc.location = "about:home";
          } else if (target == errorDoc.getElementById("reportButton")) {
            // We log even if malware/phishing info URL couldn't be found:
            // the measurement is for how many users clicked the WHY BLOCKED button
            Telemetry.addData("SECURITY_UI", nsISecTel[bucketName + "WHY_BLOCKED"]);

            // This is the "Why is this site blocked" button.  For malware,
            // we can fetch a site-specific report, for phishing, we redirect
            // to the generic page describing phishing protection.
            if (isMalware) {
              // Get the stop badware "why is this blocked" report url, append the current url, and go there.
              try {
                let reportURL = formatter.formatURLPref("browser.safebrowsing.malware.reportURL");
                reportURL += errorDoc.location.href;
                BrowserApp.selectedBrowser.loadURI(reportURL);
              } catch (e) {
                Cu.reportError("Couldn't get malware report URL: " + e);
              }
            } else {
              // It's a phishing site, not malware. (There's no report URL)
              try {
                let reportURL = formatter.formatURLPref("browser.safebrowsing.warning.infoURL");
                BrowserApp.selectedBrowser.loadURI(reportURL);
              } catch (e) {
                Cu.reportError("Couldn't get phishing info URL: " + e);
              }
            }
          } else if (target == errorDoc.getElementById("ignoreWarningButton")) {
            Telemetry.addData("SECURITY_UI", nsISecTel[bucketName + "IGNORE_WARNING"]);

            // Allow users to override and continue through to the site,
            let webNav = BrowserApp.selectedBrowser.docShell.QueryInterface(Ci.nsIWebNavigation);
            let location = BrowserApp.selectedBrowser.contentWindow.location;
            webNav.loadURI(location, Ci.nsIWebNavigation.LOAD_FLAGS_BYPASS_CLASSIFIER, null, null, null);

            // ....but add a notify bar as a reminder, so that they don't lose
            // track after, e.g., tab switching.
            NativeWindow.doorhanger.show(Strings.browser.GetStringFromName("safeBrowsingDoorhanger"), "safebrowsing-warning", [], BrowserApp.selectedTab.id);
          }
        }
        break;
      }
    }
  }
};

var FormAssistant = {
  QueryInterface: XPCOMUtils.generateQI([Ci.nsIFormSubmitObserver]),

  // Used to keep track of the element that corresponds to the current
  // autocomplete suggestions
  _currentInputElement: null,

  _isBlocklisted: false,

  // Keep track of whether or not an invalid form has been submitted
  _invalidSubmit: false,

  init: function() {
    Services.obs.addObserver(this, "FormAssist:AutoComplete", false);
    Services.obs.addObserver(this, "FormAssist:Blocklisted", false);
    Services.obs.addObserver(this, "FormAssist:Hidden", false);
    Services.obs.addObserver(this, "invalidformsubmit", false);
    Services.obs.addObserver(this, "PanZoom:StateChange", false);

    // We need to use a capturing listener for focus events
    BrowserApp.deck.addEventListener("focus", this, true);
    BrowserApp.deck.addEventListener("click", this, true);
    BrowserApp.deck.addEventListener("input", this, false);
    BrowserApp.deck.addEventListener("pageshow", this, false);
  },

  uninit: function() {
    Services.obs.removeObserver(this, "FormAssist:AutoComplete");
    Services.obs.removeObserver(this, "FormAssist:Blocklisted");
    Services.obs.removeObserver(this, "FormAssist:Hidden");
    Services.obs.removeObserver(this, "invalidformsubmit");
    Services.obs.removeObserver(this, "PanZoom:StateChange");

    BrowserApp.deck.removeEventListener("focus", this);
    BrowserApp.deck.removeEventListener("click", this);
    BrowserApp.deck.removeEventListener("input", this);
    BrowserApp.deck.removeEventListener("pageshow", this);
  },

  observe: function(aSubject, aTopic, aData) {
    switch (aTopic) {
      case "PanZoom:StateChange":
        // If the user is just touching the screen and we haven't entered a pan or zoom state yet do nothing
        if (aData == "TOUCHING" || aData == "WAITING_LISTENERS")
          break;
        if (aData == "NOTHING") {
          // only look for input elements, not contentEditable or multiline text areas
          let focused = BrowserApp.getFocusedInput(BrowserApp.selectedBrowser, true);
          if (!focused)
            break;

          if (this._showValidationMessage(focused))
            break;
          this._showAutoCompleteSuggestions(focused, function () {});
        } else {
          // temporarily hide the form assist popup while we're panning or zooming the page
          this._hideFormAssistPopup();
        }
        break;
      case "FormAssist:AutoComplete":
        if (!this._currentInputElement)
          break;

        let editableElement = this._currentInputElement.QueryInterface(Ci.nsIDOMNSEditableElement);

        // If we have an active composition string, commit it before sending
        // the autocomplete event with the text that will replace it.
        try {
          let imeEditor = editableElement.editor.QueryInterface(Ci.nsIEditorIMESupport);
          if (imeEditor.composing)
            imeEditor.forceCompositionEnd();
        } catch (e) {}

        editableElement.setUserInput(aData);

        let event = this._currentInputElement.ownerDocument.createEvent("Events");
        event.initEvent("DOMAutoComplete", true, true);
        this._currentInputElement.dispatchEvent(event);
        break;

      case "FormAssist:Blocklisted":
        this._isBlocklisted = (aData == "true");
        break;

      case "FormAssist:Hidden":
        this._currentInputElement = null;
        break;
    }
  },

  notifyInvalidSubmit: function notifyInvalidSubmit(aFormElement, aInvalidElements) {
    if (!aInvalidElements.length)
      return;

    // Ignore this notificaiton if the current tab doesn't contain the invalid form
    if (BrowserApp.selectedBrowser.contentDocument !=
        aFormElement.ownerDocument.defaultView.top.document)
      return;

    this._invalidSubmit = true;

    // Our focus listener will show the element's validation message
    let currentElement = aInvalidElements.queryElementAt(0, Ci.nsISupports);
    currentElement.focus();
  },

  handleEvent: function(aEvent) {
    switch (aEvent.type) {
      case "focus":
        let currentElement = aEvent.target;

        // Only show a validation message on focus.
        this._showValidationMessage(currentElement);
        break;

      case "click":
        currentElement = aEvent.target;

        // Prioritize a form validation message over autocomplete suggestions
        // when the element is first focused (a form validation message will
        // only be available if an invalid form was submitted)
        if (this._showValidationMessage(currentElement))
          break;

        let checkResultsClick = hasResults => {
          if (!hasResults) {
            this._hideFormAssistPopup();
          }
        };

        this._showAutoCompleteSuggestions(currentElement, checkResultsClick);
        break;

      case "input":
        currentElement = aEvent.target;

        // Since we can only show one popup at a time, prioritze autocomplete
        // suggestions over a form validation message
        let checkResultsInput = hasResults => {
          if (hasResults)
            return;

          if (this._showValidationMessage(currentElement))
            return;

          // If we're not showing autocomplete suggestions, hide the form assist popup
          this._hideFormAssistPopup();
        };

        this._showAutoCompleteSuggestions(currentElement, checkResultsInput);
        break;

      // Reset invalid submit state on each pageshow
      case "pageshow":
        let target = aEvent.originalTarget;
        let selectedDocument = BrowserApp.selectedBrowser.contentDocument;
        if (target == selectedDocument || target.ownerDocument == selectedDocument)
          this._invalidSubmit = false;
    }
  },

  // We only want to show autocomplete suggestions for certain elements
  _isAutoComplete: function _isAutoComplete(aElement) {
    if (!(aElement instanceof HTMLInputElement) || aElement.readOnly ||
        (aElement.getAttribute("type") == "password") ||
        (aElement.hasAttribute("autocomplete") &&
         aElement.getAttribute("autocomplete").toLowerCase() == "off"))
      return false;

    return true;
  },

  // Retrieves autocomplete suggestions for an element from the form autocomplete service.
  // aCallback(array_of_suggestions) is called when results are available.
  _getAutoCompleteSuggestions: function _getAutoCompleteSuggestions(aSearchString, aElement, aCallback) {
    // Cache the form autocomplete service for future use
    if (!this._formAutoCompleteService)
      this._formAutoCompleteService = Cc["@mozilla.org/satchel/form-autocomplete;1"].
                                      getService(Ci.nsIFormAutoComplete);

    let resultsAvailable = function (results) {
      let suggestions = [];
      for (let i = 0; i < results.matchCount; i++) {
        let value = results.getValueAt(i);

        // Do not show the value if it is the current one in the input field
        if (value == aSearchString)
          continue;

        // Supply a label and value, since they can differ for datalist suggestions
        suggestions.push({ label: value, value: value });
      }
      aCallback(suggestions);
    };

    this._formAutoCompleteService.autoCompleteSearchAsync(aElement.name || aElement.id,
                                                          aSearchString, aElement, null,
                                                          resultsAvailable);
  },

  /**
   * (Copied from mobile/xul/chrome/content/forms.js)
   * This function is similar to getListSuggestions from
   * components/satchel/src/nsInputListAutoComplete.js but sadly this one is
   * used by the autocomplete.xml binding which is not in used in fennec
   */
  _getListSuggestions: function _getListSuggestions(aElement) {
    if (!(aElement instanceof HTMLInputElement) || !aElement.list)
      return [];

    let suggestions = [];
    let filter = !aElement.hasAttribute("mozNoFilter");
    let lowerFieldValue = aElement.value.toLowerCase();

    let options = aElement.list.options;
    let length = options.length;
    for (let i = 0; i < length; i++) {
      let item = options.item(i);

      let label = item.value;
      if (item.label)
        label = item.label;
      else if (item.text)
        label = item.text;

      if (filter && !(label.toLowerCase().contains(lowerFieldValue)) )
        continue;
      suggestions.push({ label: label, value: item.value });
    }

    return suggestions;
  },

  // Retrieves autocomplete suggestions for an element from the form autocomplete service
  // and sends the suggestions to the Java UI, along with element position data. As
  // autocomplete queries are asynchronous, calls aCallback when done with a true
  // argument if results were found and false if no results were found.
  _showAutoCompleteSuggestions: function _showAutoCompleteSuggestions(aElement, aCallback) {
    if (!this._isAutoComplete(aElement)) {
      aCallback(false);
      return;
    }

    // Don't display the form auto-complete popup after the user starts typing
    // to avoid confusing somes IME. See bug 758820 and bug 632744.
    if (this._isBlocklisted && aElement.value.length > 0) {
      aCallback(false);
      return;
    }

    let resultsAvailable = autoCompleteSuggestions => {
      // On desktop, we show datalist suggestions below autocomplete suggestions,
      // without duplicates removed.
      let listSuggestions = this._getListSuggestions(aElement);
      let suggestions = autoCompleteSuggestions.concat(listSuggestions);

      // Return false if there are no suggestions to show
      if (!suggestions.length) {
        aCallback(false);
        return;
      }

      sendMessageToJava({
        type:  "FormAssist:AutoComplete",
        suggestions: suggestions,
        rect: ElementTouchHelper.getBoundingContentRect(aElement)
      });

      // Keep track of input element so we can fill it in if the user
      // selects an autocomplete suggestion
      this._currentInputElement = aElement;
      aCallback(true);
    };

    this._getAutoCompleteSuggestions(aElement.value, aElement, resultsAvailable);
  },

  // Only show a validation message if the user submitted an invalid form,
  // there's a non-empty message string, and the element is the correct type
  _isValidateable: function _isValidateable(aElement) {
    if (!this._invalidSubmit ||
        !aElement.validationMessage ||
        !(aElement instanceof HTMLInputElement ||
          aElement instanceof HTMLTextAreaElement ||
          aElement instanceof HTMLSelectElement ||
          aElement instanceof HTMLButtonElement))
      return false;

    return true;
  },

  // Sends a validation message and position data for an element to the Java UI.
  // Returns true if there's a validation message to show, false otherwise.
  _showValidationMessage: function _sendValidationMessage(aElement) {
    if (!this._isValidateable(aElement))
      return false;

    sendMessageToJava({
      type: "FormAssist:ValidationMessage",
      validationMessage: aElement.validationMessage,
      rect: ElementTouchHelper.getBoundingContentRect(aElement)
    });

    return true;
  },

  _hideFormAssistPopup: function _hideFormAssistPopup() {
    sendMessageToJava({ type: "FormAssist:Hide" });
  }
};

/**
 * An object to watch for Gecko status changes -- add-on installs, pref changes
 * -- and reflect them back to Java.
 */
let HealthReportStatusListener = {
  TELEMETRY_PREF: 
#ifdef MOZ_TELEMETRY_REPORTING
    // Telemetry pref differs based on build.
#ifdef MOZ_TELEMETRY_ON_BY_DEFAULT
    "toolkit.telemetry.enabledPreRelease",
#else
    "toolkit.telemetry.enabled",
#endif
#else
    null,
#endif

  init: function () {
    try {
      AddonManager.addAddonListener(this);
    } catch (ex) {
      console.log("Failed to initialize add-on status listener. FHR cannot report add-on state. " + ex);
    }

    Services.obs.addObserver(this, "Addons:FetchAll", false);
    Services.prefs.addObserver("extensions.blocklist.enabled", this, false);
    if (this.TELEMETRY_PREF) {
      Services.prefs.addObserver(this.TELEMETRY_PREF, this, false);
    }
  },

  uninit: function () {
    Services.obs.removeObserver(this, "Addons:FetchAll");
    Services.prefs.removeObserver("extensions.blocklist.enabled", this);
    if (this.TELEMETRY_PREF) {
      Services.prefs.removeObserver(this.TELEMETRY_PREF, this);
    }

    AddonManager.removeAddonListener(this);
  },

  observe: function (aSubject, aTopic, aData) {
    switch (aTopic) {
      case "Addons:FetchAll":
        HealthReportStatusListener.sendAllAddonsToJava();
        break;
      case "nsPref:changed":
        sendMessageToJava({ type: "Pref:Change", pref: aData, value: Services.prefs.getBoolPref(aData) });
        break;
    }
  },

  MILLISECONDS_PER_DAY: 24 * 60 * 60 * 1000,

  COPY_FIELDS: [
    "blocklistState",
    "userDisabled",
    "appDisabled",
    "version",
    "type",
    "scope",
    "foreignInstall",
    "hasBinaryComponents",
  ],

  // Add-on types for which full details are recorded in FHR.
  // All other types are ignored.
  FULL_DETAIL_TYPES: [
    "plugin",
    "extension",
    "service",
  ],

  /**
   * Return true if the add-on is not of a type for which we report full details.
   * These add-ons will still make it over to Java, but will be filtered out.
   */
  _shouldIgnore: function (aAddon) {
    return this.FULL_DETAIL_TYPES.indexOf(aAddon.type) == -1;
  },

  _dateToDays: function (aDate) {
    return Math.floor(aDate.getTime() / this.MILLISECONDS_PER_DAY);
  },

  jsonForAddon: function (aAddon) {
    let o = {};
    if (aAddon.installDate) {
      o.installDay = this._dateToDays(aAddon.installDate);
    }
    if (aAddon.updateDate) {
      o.updateDay = this._dateToDays(aAddon.updateDate);
    }

    for (let field of this.COPY_FIELDS) {
      o[field] = aAddon[field];
    }

    return o;
  },

  notifyJava: function (aAddon, aNeedsRestart, aAction="Addons:Change") {
    let json = this.jsonForAddon(aAddon);
    if (this._shouldIgnore(aAddon)) {
      json.ignore = true;
    }
    sendMessageToJava({ type: aAction, id: aAddon.id, json: json });
  },

  // Add-on listeners.
  onEnabling: function (aAddon, aNeedsRestart) {
    this.notifyJava(aAddon, aNeedsRestart);
  },
  onDisabling: function (aAddon, aNeedsRestart) {
    this.notifyJava(aAddon, aNeedsRestart);
  },
  onInstalling: function (aAddon, aNeedsRestart) {
    this.notifyJava(aAddon, aNeedsRestart);
  },
  onUninstalling: function (aAddon, aNeedsRestart) {
    this.notifyJava(aAddon, aNeedsRestart, "Addons:Uninstalling");
  },
  onPropertyChanged: function (aAddon, aProperties) {
    this.notifyJava(aAddon);
  },
  onOperationCancelled: function (aAddon) {
    this.notifyJava(aAddon);
  },

  sendAllAddonsToJava: function () {
    AddonManager.getAllAddons(function (aAddons) {
        let json = {};
        if (aAddons) {
          for (let i = 0; i < aAddons.length; ++i) {
            let addon = aAddons[i];
            try {
              let addonJSON = HealthReportStatusListener.jsonForAddon(addon);
              if (HealthReportStatusListener._shouldIgnore(addon)) {
                addonJSON.ignore = true;
              }
              json[addon.id] = addonJSON;
            } catch (e) {
              // Just skip this add-on.
            }
          }
        }
        sendMessageToJava({ type: "Addons:All", json: json });
      });
  },
};

var XPInstallObserver = {
  init: function xpi_init() {
    Services.obs.addObserver(XPInstallObserver, "addon-install-blocked", false);
    Services.obs.addObserver(XPInstallObserver, "addon-install-started", false);

    AddonManager.addInstallListener(XPInstallObserver);
  },

  uninit: function xpi_uninit() {
    Services.obs.removeObserver(XPInstallObserver, "addon-install-blocked");
    Services.obs.removeObserver(XPInstallObserver, "addon-install-started");

    AddonManager.removeInstallListener(XPInstallObserver);
  },

  observe: function xpi_observer(aSubject, aTopic, aData) {
    switch (aTopic) {
      case "addon-install-started":
        NativeWindow.toast.show(Strings.browser.GetStringFromName("alertAddonsDownloading"), "short");
        break;
      case "addon-install-blocked":
        let installInfo = aSubject.QueryInterface(Ci.amIWebInstallInfo);
        let win = installInfo.originatingWindow;
        let tab = BrowserApp.getTabForWindow(win.top);
        if (!tab)
          return;

        let host = installInfo.originatingURI.host;

        let brandShortName = Strings.brand.GetStringFromName("brandShortName");
        let notificationName, buttons, message;
        let strings = Strings.browser;
        let enabled = true;
        try {
          enabled = Services.prefs.getBoolPref("xpinstall.enabled");
        }
        catch (e) {}

        if (!enabled) {
          notificationName = "xpinstall-disabled";
          if (Services.prefs.prefIsLocked("xpinstall.enabled")) {
            message = strings.GetStringFromName("xpinstallDisabledMessageLocked");
            buttons = [];
          } else {
            message = strings.formatStringFromName("xpinstallDisabledMessage2", [brandShortName, host], 2);
            buttons = [{
              label: strings.GetStringFromName("xpinstallDisabledButton"),
              callback: function editPrefs() {
                Services.prefs.setBoolPref("xpinstall.enabled", true);
                return false;
              }
            }];
          }
        } else {
          notificationName = "xpinstall";
          message = strings.formatStringFromName("xpinstallPromptWarning2", [brandShortName, host], 2);

          buttons = [{
            label: strings.GetStringFromName("xpinstallPromptAllowButton"),
            callback: function() {
              // Kick off the install
              installInfo.install();
              return false;
            }
          }];
        }
        NativeWindow.doorhanger.show(message, aTopic, buttons, tab.id);
        break;
    }
  },

  onInstallEnded: function(aInstall, aAddon) {
    let needsRestart = false;
    if (aInstall.existingAddon && (aInstall.existingAddon.pendingOperations & AddonManager.PENDING_UPGRADE))
      needsRestart = true;
    else if (aAddon.pendingOperations & AddonManager.PENDING_INSTALL)
      needsRestart = true;

    if (needsRestart) {
      this.showRestartPrompt();
    } else {
      // Display completion message for new installs or updates not done Automatically
      if (!aInstall.existingAddon || !AddonManager.shouldAutoUpdate(aInstall.existingAddon)) {
        let message = Strings.browser.GetStringFromName("alertAddonsInstalledNoRestart");
        NativeWindow.toast.show(message, "short");
      }
    }
  },

  onInstallFailed: function(aInstall) {
    NativeWindow.toast.show(Strings.browser.GetStringFromName("alertAddonsFail"), "short");
  },

  onDownloadProgress: function xpidm_onDownloadProgress(aInstall) {},

  onDownloadFailed: function(aInstall) {
    this.onInstallFailed(aInstall);
  },

  onDownloadCancelled: function(aInstall) {
    let host = (aInstall.originatingURI instanceof Ci.nsIStandardURL) && aInstall.originatingURI.host;
    if (!host)
      host = (aInstall.sourceURI instanceof Ci.nsIStandardURL) && aInstall.sourceURI.host;

    let error = (host || aInstall.error == 0) ? "addonError" : "addonLocalError";
    if (aInstall.error != 0)
      error += aInstall.error;
    else if (aInstall.addon && aInstall.addon.blocklistState == Ci.nsIBlocklistService.STATE_BLOCKED)
      error += "Blocklisted";
    else if (aInstall.addon && (!aInstall.addon.isCompatible || !aInstall.addon.isPlatformCompatible))
      error += "Incompatible";
    else
      return; // No need to show anything in this case.

    let msg = Strings.browser.GetStringFromName(error);
    // TODO: formatStringFromName
    msg = msg.replace("#1", aInstall.name);
    if (host)
      msg = msg.replace("#2", host);
    msg = msg.replace("#3", Strings.brand.GetStringFromName("brandShortName"));
    msg = msg.replace("#4", Services.appinfo.version);

    NativeWindow.toast.show(msg, "short");
  },

  showRestartPrompt: function() {
    let buttons = [{
      label: Strings.browser.GetStringFromName("notificationRestart.button"),
      callback: function() {
        // Notify all windows that an application quit has been requested
        let cancelQuit = Cc["@mozilla.org/supports-PRBool;1"].createInstance(Ci.nsISupportsPRBool);
        Services.obs.notifyObservers(cancelQuit, "quit-application-requested", "restart");

        // If nothing aborted, quit the app
        if (cancelQuit.data == false) {
          let appStartup = Cc["@mozilla.org/toolkit/app-startup;1"].getService(Ci.nsIAppStartup);
          appStartup.quit(Ci.nsIAppStartup.eRestart | Ci.nsIAppStartup.eAttemptQuit);
        }
      }
    }];

    let message = Strings.browser.GetStringFromName("notificationRestart.normal");
    NativeWindow.doorhanger.show(message, "addon-app-restart", buttons, BrowserApp.selectedTab.id, { persistence: -1 });
  },

  hideRestartPrompt: function() {
    NativeWindow.doorhanger.hide("addon-app-restart", BrowserApp.selectedTab.id);
  }
};

// Blindly copied from Safari documentation for now.
const kViewportMinScale  = 0;
const kViewportMaxScale  = 10;
const kViewportMinWidth  = 200;
const kViewportMaxWidth  = 10000;
const kViewportMinHeight = 223;
const kViewportMaxHeight = 10000;

var ViewportHandler = {
  // The cached viewport metadata for each document. We tie viewport metadata to each document
  // instead of to each tab so that we don't have to update it when the document changes. Using an
  // ES6 weak map lets us avoid leaks.
  _metadata: new WeakMap(),

  init: function init() {
    addEventListener("DOMMetaAdded", this, false);
    Services.obs.addObserver(this, "Window:Resize", false);
  },

  uninit: function uninit() {
    removeEventListener("DOMMetaAdded", this, false);
    Services.obs.removeObserver(this, "Window:Resize");
  },

  handleEvent: function handleEvent(aEvent) {
    switch (aEvent.type) {
      case "DOMMetaAdded":
        let target = aEvent.originalTarget;
        if (target.name != "viewport")
          break;
        let document = target.ownerDocument;
        let browser = BrowserApp.getBrowserForDocument(document);
        let tab = BrowserApp.getTabForBrowser(browser);
        if (tab)
          this.updateMetadata(tab, false);
        break;
    }
  },

  observe: function(aSubject, aTopic, aData) {
    switch (aTopic) {
      case "Window:Resize":
        if (window.outerWidth == gScreenWidth && window.outerHeight == gScreenHeight)
          break;
        if (window.outerWidth == 0 || window.outerHeight == 0)
          break;

        let oldScreenWidth = gScreenWidth;
        gScreenWidth = window.outerWidth * window.devicePixelRatio;
        gScreenHeight = window.outerHeight * window.devicePixelRatio;
        let tabs = BrowserApp.tabs;
        for (let i = 0; i < tabs.length; i++)
          tabs[i].updateViewportSize(oldScreenWidth);
        break;
    }
  },

  updateMetadata: function updateMetadata(tab, aInitialLoad) {
    let metadata = this.getViewportMetadata(tab.browser.contentWindow);
    tab.updateViewportMetadata(metadata, aInitialLoad);
  },

  /**
   * Returns the ViewportMetadata object.
   */
  getViewportMetadata: function getViewportMetadata(aWindow) {
    let windowUtils = aWindow.QueryInterface(Ci.nsIInterfaceRequestor).getInterface(Ci.nsIDOMWindowUtils);

    // viewport details found here
    // http://developer.apple.com/safari/library/documentation/AppleApplications/Reference/SafariHTMLRef/Articles/MetaTags.html
    // http://developer.apple.com/safari/library/documentation/AppleApplications/Reference/SafariWebContent/UsingtheViewport/UsingtheViewport.html

    // Note: These values will be NaN if parseFloat or parseInt doesn't find a number.
    // Remember that NaN is contagious: Math.max(1, NaN) == Math.min(1, NaN) == NaN.
    let hasMetaViewport = true;
    let scale = parseFloat(windowUtils.getDocumentMetadata("viewport-initial-scale"));
    let minScale = parseFloat(windowUtils.getDocumentMetadata("viewport-minimum-scale"));
    let maxScale = parseFloat(windowUtils.getDocumentMetadata("viewport-maximum-scale"));

    let widthStr = windowUtils.getDocumentMetadata("viewport-width");
    let heightStr = windowUtils.getDocumentMetadata("viewport-height");
    let width = this.clamp(parseInt(widthStr), kViewportMinWidth, kViewportMaxWidth) || 0;
    let height = this.clamp(parseInt(heightStr), kViewportMinHeight, kViewportMaxHeight) || 0;

    // Allow zoom unless explicity disabled or minScale and maxScale are equal.
    // WebKit allows 0, "no", or "false" for viewport-user-scalable.
    // Note: NaN != NaN. Therefore if minScale and maxScale are undefined the clause has no effect.
    let allowZoomStr = windowUtils.getDocumentMetadata("viewport-user-scalable");
    let allowZoom = !/^(0|no|false)$/.test(allowZoomStr) && (minScale != maxScale);

    let autoSize = true;

    if (isNaN(scale) && isNaN(minScale) && isNaN(maxScale) && allowZoomStr == "" && widthStr == "" && heightStr == "") {
      // Only check for HandheldFriendly if we don't have a viewport meta tag
      let handheldFriendly = windowUtils.getDocumentMetadata("HandheldFriendly");
      if (handheldFriendly == "true") {
        return new ViewportMetadata({
          defaultZoom: 1,
          autoSize: true,
          allowZoom: true
        });
      }

      let doctype = aWindow.document.doctype;
      if (doctype && /(WAP|WML|Mobile)/.test(doctype.publicId)) {
        return new ViewportMetadata({
          defaultZoom: 1,
          autoSize: true,
          allowZoom: true
        });
      }

      hasMetaViewport = false;
      let defaultZoom = Services.prefs.getIntPref("browser.viewport.defaultZoom");
      if (defaultZoom >= 0) {
        scale = defaultZoom / 1000;
        autoSize = false;
      }
    }

    scale = this.clamp(scale, kViewportMinScale, kViewportMaxScale);
    minScale = this.clamp(minScale, kViewportMinScale, kViewportMaxScale);
    maxScale = this.clamp(maxScale, minScale, kViewportMaxScale);

    if (autoSize) {
      // If initial scale is 1.0 and width is not set, assume width=device-width
      autoSize = (widthStr == "device-width" ||
                  (!widthStr && (heightStr == "device-height" || scale == 1.0)));
    }

    let isRTL = aWindow.document.documentElement.dir == "rtl";

    return new ViewportMetadata({
      defaultZoom: scale,
      minZoom: minScale,
      maxZoom: maxScale,
      width: width,
      height: height,
      autoSize: autoSize,
      allowZoom: allowZoom,
      isSpecified: hasMetaViewport,
      isRTL: isRTL
    });
  },

  clamp: function(num, min, max) {
    return Math.max(min, Math.min(max, num));
  },

  get displayDPI() {
    let utils = window.QueryInterface(Ci.nsIInterfaceRequestor).getInterface(Ci.nsIDOMWindowUtils);
    delete this.displayDPI;
    return this.displayDPI = utils.displayDPI;
  },

  /**
   * Returns the viewport metadata for the given document, or the default metrics if no viewport
   * metadata is available for that document.
   */
  getMetadataForDocument: function getMetadataForDocument(aDocument) {
    let metadata = this._metadata.get(aDocument, new ViewportMetadata());
    return metadata;
  },

  /** Updates the saved viewport metadata for the given content document. */
  setMetadataForDocument: function setMetadataForDocument(aDocument, aMetadata) {
    if (!aMetadata)
      this._metadata.delete(aDocument);
    else
      this._metadata.set(aDocument, aMetadata);
  }

};

/**
 * An object which represents the page's preferred viewport properties:
 *   width (int): The CSS viewport width in px.
 *   height (int): The CSS viewport height in px.
 *   defaultZoom (float): The initial scale when the page is loaded.
 *   minZoom (float): The minimum zoom level.
 *   maxZoom (float): The maximum zoom level.
 *   autoSize (boolean): Resize the CSS viewport when the window resizes.
 *   allowZoom (boolean): Let the user zoom in or out.
 *   isSpecified (boolean): Whether the page viewport is specified or not.
 */
function ViewportMetadata(aMetadata = {}) {
  this.width = ("width" in aMetadata) ? aMetadata.width : 0;
  this.height = ("height" in aMetadata) ? aMetadata.height : 0;
  this.defaultZoom = ("defaultZoom" in aMetadata) ? aMetadata.defaultZoom : 0;
  this.minZoom = ("minZoom" in aMetadata) ? aMetadata.minZoom : 0;
  this.maxZoom = ("maxZoom" in aMetadata) ? aMetadata.maxZoom : 0;
  this.autoSize = ("autoSize" in aMetadata) ? aMetadata.autoSize : false;
  this.allowZoom = ("allowZoom" in aMetadata) ? aMetadata.allowZoom : true;
  this.isSpecified = ("isSpecified" in aMetadata) ? aMetadata.isSpecified : false;
  this.isRTL = ("isRTL" in aMetadata) ? aMetadata.isRTL : false;
  Object.seal(this);
}

ViewportMetadata.prototype = {
  width: null,
  height: null,
  defaultZoom: null,
  minZoom: null,
  maxZoom: null,
  autoSize: null,
  allowZoom: null,
  isSpecified: null,
  isRTL: null,
};


/**
 * Handler for blocked popups, triggered by DOMUpdatePageReport events in browser.xml
 */
var PopupBlockerObserver = {
  onUpdatePageReport: function onUpdatePageReport(aEvent) {
    let browser = BrowserApp.selectedBrowser;
    if (aEvent.originalTarget != browser)
      return;

    if (!browser.pageReport)
      return;

    let result = Services.perms.testExactPermission(BrowserApp.selectedBrowser.currentURI, "popup");
    if (result == Ci.nsIPermissionManager.DENY_ACTION)
      return;

    // Only show the notification again if we've not already shown it. Since
    // notifications are per-browser, we don't need to worry about re-adding
    // it.
    if (!browser.pageReport.reported) {
      if (Services.prefs.getBoolPref("privacy.popups.showBrowserMessage")) {
        let brandShortName = Strings.brand.GetStringFromName("brandShortName");
        let popupCount = browser.pageReport.length;

        let strings = Strings.browser;
        let message = PluralForm.get(popupCount, strings.GetStringFromName("popup.message"))
                                .replace("#1", brandShortName)
                                .replace("#2", popupCount);

        let buttons = [
          {
            label: strings.GetStringFromName("popup.show"),
            callback: function(aChecked) {
              // Set permission before opening popup windows
              if (aChecked)
                PopupBlockerObserver.allowPopupsForSite(true);

              PopupBlockerObserver.showPopupsForSite();
            }
          },
          {
            label: strings.GetStringFromName("popup.dontShow"),
            callback: function(aChecked) {
              if (aChecked)
                PopupBlockerObserver.allowPopupsForSite(false);
            }
          }
        ];

        let options = { checkbox: Strings.browser.GetStringFromName("popup.dontAskAgain") };
        NativeWindow.doorhanger.show(message, "popup-blocked", buttons, null, options);
      }
      // Record the fact that we've reported this blocked popup, so we don't
      // show it again.
      browser.pageReport.reported = true;
    }
  },

  allowPopupsForSite: function allowPopupsForSite(aAllow) {
    let currentURI = BrowserApp.selectedBrowser.currentURI;
    Services.perms.add(currentURI, "popup", aAllow
                       ?  Ci.nsIPermissionManager.ALLOW_ACTION
                       :  Ci.nsIPermissionManager.DENY_ACTION);
    dump("Allowing popups for: " + currentURI);
  },

  showPopupsForSite: function showPopupsForSite() {
    let uri = BrowserApp.selectedBrowser.currentURI;
    let pageReport = BrowserApp.selectedBrowser.pageReport;
    if (pageReport) {
      for (let i = 0; i < pageReport.length; ++i) {
        let popupURIspec = pageReport[i].popupWindowURI.spec;

        // Sometimes the popup URI that we get back from the pageReport
        // isn't useful (for instance, netscape.com's popup URI ends up
        // being "http://www.netscape.com", which isn't really the URI of
        // the popup they're trying to show).  This isn't going to be
        // useful to the user, so we won't create a menu item for it.
        if (popupURIspec == "" || popupURIspec == "about:blank" || popupURIspec == uri.spec)
          continue;

        let popupFeatures = pageReport[i].popupWindowFeatures;
        let popupName = pageReport[i].popupWindowName;

        let parent = BrowserApp.selectedTab;
        let isPrivate = PrivateBrowsingUtils.isWindowPrivate(parent.browser.contentWindow);
        BrowserApp.addTab(popupURIspec, { parentId: parent.id, isPrivate: isPrivate });
      }
    }
  }
};


var IndexedDB = {
  _permissionsPrompt: "indexedDB-permissions-prompt",
  _permissionsResponse: "indexedDB-permissions-response",

  _quotaPrompt: "indexedDB-quota-prompt",
  _quotaResponse: "indexedDB-quota-response",
  _quotaCancel: "indexedDB-quota-cancel",

  init: function IndexedDB_init() {
    Services.obs.addObserver(this, this._permissionsPrompt, false);
    Services.obs.addObserver(this, this._quotaPrompt, false);
    Services.obs.addObserver(this, this._quotaCancel, false);
  },

  uninit: function IndexedDB_uninit() {
    Services.obs.removeObserver(this, this._permissionsPrompt);
    Services.obs.removeObserver(this, this._quotaPrompt);
    Services.obs.removeObserver(this, this._quotaCancel);
  },

  observe: function IndexedDB_observe(subject, topic, data) {
    if (topic != this._permissionsPrompt &&
        topic != this._quotaPrompt &&
        topic != this._quotaCancel) {
      throw new Error("Unexpected topic!");
    }

    let requestor = subject.QueryInterface(Ci.nsIInterfaceRequestor);

    let contentWindow = requestor.getInterface(Ci.nsIDOMWindow);
    let contentDocument = contentWindow.document;
    let tab = BrowserApp.getTabForWindow(contentWindow);
    if (!tab)
      return;

    let host = contentDocument.documentURIObject.asciiHost;

    let strings = Strings.browser;

    let message, responseTopic;
    if (topic == this._permissionsPrompt) {
      message = strings.formatStringFromName("offlineApps.ask", [host], 1);
      responseTopic = this._permissionsResponse;
    } else if (topic == this._quotaPrompt) {
      message = strings.formatStringFromName("indexedDBQuota.wantsTo", [ host, data ], 2);
      responseTopic = this._quotaResponse;
    } else if (topic == this._quotaCancel) {
      responseTopic = this._quotaResponse;
    }

    const firstTimeoutDuration = 300000; // 5 minutes

    let timeoutId;

    let notificationID = responseTopic + host;
    let observer = requestor.getInterface(Ci.nsIObserver);

    // This will be set to the result of PopupNotifications.show() below, or to
    // the result of PopupNotifications.getNotification() if this is a
    // quotaCancel notification.
    let notification;

    function timeoutNotification() {
      // Remove the notification.
      NativeWindow.doorhanger.hide(notificationID, tab.id);

      // Clear all of our timeout stuff. We may be called directly, not just
      // when the timeout actually elapses.
      clearTimeout(timeoutId);

      // And tell the page that the popup timed out.
      observer.observe(null, responseTopic, Ci.nsIPermissionManager.UNKNOWN_ACTION);
    }

    if (topic == this._quotaCancel) {
      NativeWindow.doorhanger.hide(notificationID, tab.id);
      timeoutNotification();
      observer.observe(null, responseTopic, Ci.nsIPermissionManager.UNKNOWN_ACTION);
      return;
    }

    let buttons = [{
      label: strings.GetStringFromName("offlineApps.allow"),
      callback: function() {
        clearTimeout(timeoutId);
        observer.observe(null, responseTopic, Ci.nsIPermissionManager.ALLOW_ACTION);
      }
    },
    {
      label: strings.GetStringFromName("offlineApps.dontAllow2"),
      callback: function(aChecked) {
        clearTimeout(timeoutId);
        let action = aChecked ? Ci.nsIPermissionManager.DENY_ACTION : Ci.nsIPermissionManager.UNKNOWN_ACTION;
        observer.observe(null, responseTopic, action);
      }
    }];

    let options = { checkbox: Strings.browser.GetStringFromName("offlineApps.dontAskAgain") };
    NativeWindow.doorhanger.show(message, notificationID, buttons, tab.id, options);

    // Set the timeoutId after the popup has been created, and use the long
    // timeout value. If the user doesn't notice the popup after this amount of
    // time then it is most likely not visible and we want to alert the page.
    timeoutId = setTimeout(timeoutNotification, firstTimeoutDuration);
  }
};

var ClipboardHelper = {
  // Recorded so search with option can be removed/replaced when default engine changed.
  _searchMenuItem: -1,

  init: function() {
    NativeWindow.contextmenus.add(Strings.browser.GetStringFromName("contextmenu.copy"), ClipboardHelper.getCopyContext(false), ClipboardHelper.copy.bind(ClipboardHelper));
    NativeWindow.contextmenus.add(Strings.browser.GetStringFromName("contextmenu.copyAll"), ClipboardHelper.getCopyContext(true), ClipboardHelper.copy.bind(ClipboardHelper));
    NativeWindow.contextmenus.add(Strings.browser.GetStringFromName("contextmenu.selectWord"), ClipboardHelper.selectWordContext, ClipboardHelper.selectWord.bind(ClipboardHelper));
    NativeWindow.contextmenus.add(Strings.browser.GetStringFromName("contextmenu.selectAll"), ClipboardHelper.selectAllContext, ClipboardHelper.selectAll.bind(ClipboardHelper));
    NativeWindow.contextmenus.add(Strings.browser.GetStringFromName("contextmenu.share"), ClipboardHelper.shareContext, ClipboardHelper.share.bind(ClipboardHelper));
    NativeWindow.contextmenus.add(Strings.browser.GetStringFromName("contextmenu.paste"), ClipboardHelper.pasteContext, ClipboardHelper.paste.bind(ClipboardHelper));
    NativeWindow.contextmenus.add(Strings.browser.GetStringFromName("contextmenu.changeInputMethod"), NativeWindow.contextmenus.textContext, ClipboardHelper.inputMethod.bind(ClipboardHelper));

    // We add this contextmenu item right before the menu is built to avoid having to initialise the search service early.
    Services.obs.addObserver(this, "before-build-contextmenu", false);
  },

  uninit: function ch_uninit() {
    Services.obs.removeObserver(this, "before-build-contextmenu");
  },

  observe: function observe(aSubject, aTopic) {
    if (aTopic == "before-build-contextmenu") {
      this._setSearchMenuItem();
    }
  },

  _setSearchMenuItem: function setSearchMenuItem() {
    if (this._searchMenuItem) {
      NativeWindow.contextmenus.remove(this._searchMenuItem);
    }
    this._searchMenuItem = NativeWindow.contextmenus.add(Strings.browser.formatStringFromName("contextmenu.search", [Services.search.defaultEngine.name], 1), ClipboardHelper.searchWithContext, ClipboardHelper.searchWith.bind(ClipboardHelper));
  },

  get clipboardHelper() {
    delete this.clipboardHelper;
    return this.clipboardHelper = Cc["@mozilla.org/widget/clipboardhelper;1"].getService(Ci.nsIClipboardHelper);
  },

  get clipboard() {
    delete this.clipboard;
    return this.clipboard = Cc["@mozilla.org/widget/clipboard;1"].getService(Ci.nsIClipboard);
  },

  copy: function(aElement, aX, aY) {
    if (SelectionHandler.shouldShowContextMenu(aX, aY)) {
      SelectionHandler.copySelection();
      return;
    }

    let selectionStart = aElement.selectionStart;
    let selectionEnd = aElement.selectionEnd;
    if (selectionStart != selectionEnd) {
      string = aElement.value.slice(selectionStart, selectionEnd);
      this.clipboardHelper.copyString(string, aElement.ownerDocument);
    } else {
      this.clipboardHelper.copyString(aElement.value, aElement.ownerDocument);
    }
  },

  selectWord: function(aElement, aX, aY) {
    SelectionHandler.startSelection(aElement, aX, aY);
  },

  selectAll: function(aElement, aX, aY) {
    SelectionHandler.selectAll(aElement, aX, aY);
  },

  searchWith: function(aElement) {
    SelectionHandler.searchSelection(aElement);
  },

  share: function() {
    SelectionHandler.shareSelection();
  },

  paste: function(aElement) {
    if (!aElement || !(aElement instanceof Ci.nsIDOMNSEditableElement))
      return;
    let target = aElement.QueryInterface(Ci.nsIDOMNSEditableElement);
    target.editor.paste(Ci.nsIClipboard.kGlobalClipboard);
    target.focus();  
  },

  inputMethod: function(aElement) {
    Cc["@mozilla.org/imepicker;1"].getService(Ci.nsIIMEPicker).show();
  },

  getCopyContext: function(isCopyAll) {
    return {
      matches: function(aElement, aX, aY) {
        // Do not show "Copy All" for normal non-input text selection.
        if (!isCopyAll && SelectionHandler.shouldShowContextMenu(aX, aY))
          return true;

        if (NativeWindow.contextmenus.textContext.matches(aElement)) {
          // Don't include "copy" for password fields.
          // mozIsTextField(true) tests for only non-password fields.
          if (aElement instanceof Ci.nsIDOMHTMLInputElement && !aElement.mozIsTextField(true))
            return false;

          let selectionStart = aElement.selectionStart;
          let selectionEnd = aElement.selectionEnd;
          if (selectionStart != selectionEnd)
            return true;

          if (isCopyAll && aElement.textLength > 0)
            return true;
        }
        return false;
      }
    }
  },

  selectWordContext: {
    matches: function selectWordContextMatches(aElement) {
      if (NativeWindow.contextmenus.textContext.matches(aElement))
        return aElement.textLength > 0;

      return false;
    }
  },

  selectAllContext: {
    matches: function selectAllContextMatches(aElement, aX, aY) {
      if (SelectionHandler.shouldShowContextMenu(aX, aY))
        return true;

      if (NativeWindow.contextmenus.textContext.matches(aElement))
        return (aElement.selectionStart > 0 || aElement.selectionEnd < aElement.textLength);

      return false;
    }
  },

  shareContext: {
    matches: function shareContextMatches(aElement, aX, aY) {
      return SelectionHandler.shouldShowContextMenu(aX, aY);
    }
  },

  searchWithContext: {
    matches: function searchWithContextMatches(aElement, aX, aY) {
      return SelectionHandler.shouldShowContextMenu(aX, aY);
    }
  },

  pasteContext: {
    matches: function(aElement) {
      if (NativeWindow.contextmenus.textContext.matches(aElement)) {
        let flavors = ["text/unicode"];
        return ClipboardHelper.clipboard.hasDataMatchingFlavors(flavors, flavors.length, Ci.nsIClipboard.kGlobalClipboard);
      }
      return false;
    }
  }
};

var CharacterEncoding = {
  _charsets: [],

  init: function init() {
    Services.obs.addObserver(this, "CharEncoding:Get", false);
    Services.obs.addObserver(this, "CharEncoding:Set", false);
    this.sendState();
  },

  uninit: function uninit() {
    Services.obs.removeObserver(this, "CharEncoding:Get");
    Services.obs.removeObserver(this, "CharEncoding:Set");
  },

  observe: function observe(aSubject, aTopic, aData) {
    switch (aTopic) {
      case "CharEncoding:Get":
        this.getEncoding();
        break;
      case "CharEncoding:Set":
        this.setEncoding(aData);
        break;
    }
  },

  sendState: function sendState() {
    let showCharEncoding = "false";
    try {
      showCharEncoding = Services.prefs.getComplexValue("browser.menu.showCharacterEncoding", Ci.nsIPrefLocalizedString).data;
    } catch (e) { /* Optional */ }

    sendMessageToJava({
      type: "CharEncoding:State",
      visible: showCharEncoding
    });
  },

  getEncoding: function getEncoding() {
    function normalizeCharsetCode(charsetCode) {
      return charsetCode.trim().toLowerCase();
    }

    function getTitle(charsetCode) {
      let charsetTitle = charsetCode;
      try {
        charsetTitle = Strings.charset.GetStringFromName(charsetCode + ".title");
      } catch (e) {
        dump("error: title not found for " + charsetCode);
      }
      return charsetTitle;
    }

    if (!this._charsets.length) {
      let charsets = Services.prefs.getComplexValue("intl.charsetmenu.browser.static", Ci.nsIPrefLocalizedString).data;
      this._charsets = charsets.split(",").map(function (charset) {
        return {
          code: normalizeCharsetCode(charset),
          title: getTitle(charset)
        };
      });
    }

    // if document charset is not in charset options, add it
    let docCharset = normalizeCharsetCode(BrowserApp.selectedBrowser.contentDocument.characterSet);
    let selected = 0;
    let charsetCount = this._charsets.length;
    for (; selected < charsetCount && this._charsets[selected].code != docCharset; selected++);
    if (selected == charsetCount) {
      this._charsets.push({
        code: docCharset,
        title: getTitle(docCharset)
      });
    }

    sendMessageToJava({
      type: "CharEncoding:Data",
      charsets: this._charsets,
      selected: selected
    });
  },

  setEncoding: function setEncoding(aEncoding) {
    let browser = BrowserApp.selectedBrowser;
    browser.docShell.gatherCharsetMenuTelemetry();
    browser.docShell.charset = aEncoding;
    browser.reload(Ci.nsIWebNavigation.LOAD_FLAGS_CHARSET_CHANGE);
  }
};

var IdentityHandler = {
  // No trusted identity information. No site identity icon is shown.
  IDENTITY_MODE_UNKNOWN: "unknown",

  // Minimal SSL CA-signed domain verification. Blue lock icon is shown.
  IDENTITY_MODE_DOMAIN_VERIFIED: "verified",

  // High-quality identity information. Green lock icon is shown.
  IDENTITY_MODE_IDENTIFIED: "identified",

  // The following mixed content modes are only used if "security.mixed_content.block_active_content"
  // is enabled. Even though the mixed content state and identitity state are orthogonal,
  // our Java frontend coalesces them into one indicator.

  // Blocked active mixed content. Shield icon is shown, with a popup option to load content.
  IDENTITY_MODE_MIXED_CONTENT_BLOCKED: "mixed_content_blocked",

  // Loaded active mixed content. Yellow triangle icon is shown.
  IDENTITY_MODE_MIXED_CONTENT_LOADED: "mixed_content_loaded",

  // Cache the most recent SSLStatus and Location seen in getIdentityStrings
  _lastStatus : null,
  _lastLocation : null,

  /**
   * Helper to parse out the important parts of _lastStatus (of the SSL cert in
   * particular) for use in constructing identity UI strings
  */
  getIdentityData : function() {
    let result = {};
    let status = this._lastStatus.QueryInterface(Components.interfaces.nsISSLStatus);
    let cert = status.serverCert;

    // Human readable name of Subject
    result.subjectOrg = cert.organization;

    // SubjectName fields, broken up for individual access
    if (cert.subjectName) {
      result.subjectNameFields = {};
      cert.subjectName.split(",").forEach(function(v) {
        let field = v.split("=");
        this[field[0]] = field[1];
      }, result.subjectNameFields);

      // Call out city, state, and country specifically
      result.city = result.subjectNameFields.L;
      result.state = result.subjectNameFields.ST;
      result.country = result.subjectNameFields.C;
    }

    // Human readable name of Certificate Authority
    result.caOrg =  cert.issuerOrganization || cert.issuerCommonName;
    result.cert = cert;

    return result;
  },

  /**
   * Determines the identity mode corresponding to the icon we show in the urlbar.
   */
  getIdentityMode: function getIdentityMode(aState) {
    if (aState & Ci.nsIWebProgressListener.STATE_BLOCKED_MIXED_ACTIVE_CONTENT)
      return this.IDENTITY_MODE_MIXED_CONTENT_BLOCKED;

    // Only show an indicator for loaded mixed content if the pref to block it is enabled
    if ((aState & Ci.nsIWebProgressListener.STATE_LOADED_MIXED_ACTIVE_CONTENT) &&
         Services.prefs.getBoolPref("security.mixed_content.block_active_content"))
      return this.IDENTITY_MODE_MIXED_CONTENT_LOADED;

    if (aState & Ci.nsIWebProgressListener.STATE_IDENTITY_EV_TOPLEVEL)
      return this.IDENTITY_MODE_IDENTIFIED;

    if (aState & Ci.nsIWebProgressListener.STATE_IS_SECURE)
      return this.IDENTITY_MODE_DOMAIN_VERIFIED;

    return this.IDENTITY_MODE_UNKNOWN;
  },

  /**
   * Determine the identity of the page being displayed by examining its SSL cert
   * (if available). Return the data needed to update the UI.
   */
  checkIdentity: function checkIdentity(aState, aBrowser) {
    this._lastStatus = aBrowser.securityUI
                               .QueryInterface(Components.interfaces.nsISSLStatusProvider)
                               .SSLStatus;

    // Don't pass in the actual location object, since it can cause us to 
    // hold on to the window object too long.  Just pass in the fields we
    // care about. (bug 424829)
    let locationObj = {};
    try {
      let location = aBrowser.contentWindow.location;
      locationObj.host = location.host;
      locationObj.hostname = location.hostname;
      locationObj.port = location.port;
    } catch (ex) {
      // Can sometimes throw if the URL being visited has no host/hostname,
      // e.g. about:blank. The _state for these pages means we won't need these
      // properties anyways, though.
    }
    this._lastLocation = locationObj;

    let mode = this.getIdentityMode(aState);
    let result = { mode: mode };

    // Don't show identity data for pages with an unknown identity or if any
    // mixed content is loaded (mixed display content is loaded by default).
    if (mode == this.IDENTITY_MODE_UNKNOWN ||
        aState & Ci.nsIWebProgressListener.STATE_IS_BROKEN)
      return result;

    // Ideally we'd just make this a Java string
    result.encrypted = Strings.browser.GetStringFromName("identity.encrypted2");
    result.host = this.getEffectiveHost();

    let iData = this.getIdentityData();
    result.verifier = Strings.browser.formatStringFromName("identity.identified.verifier", [iData.caOrg], 1);

    // If the cert is identified, then we can populate the results with credentials
    if (aState & Ci.nsIWebProgressListener.STATE_IDENTITY_EV_TOPLEVEL) {
      result.owner = iData.subjectOrg;

      // Build an appropriate supplemental block out of whatever location data we have
      let supplemental = "";
      if (iData.city)
        supplemental += iData.city + "\n";
      if (iData.state && iData.country)
        supplemental += Strings.browser.formatStringFromName("identity.identified.state_and_country", [iData.state, iData.country], 2);
      else if (iData.state) // State only
        supplemental += iData.state;
      else if (iData.country) // Country only
        supplemental += iData.country;
      result.supplemental = supplemental;

      return result;
    }
    
    // Otherwise, we don't know the cert owner
    result.owner = Strings.browser.GetStringFromName("identity.ownerUnknown3");

    // Cache the override service the first time we need to check it
    if (!this._overrideService)
      this._overrideService = Cc["@mozilla.org/security/certoverride;1"].getService(Ci.nsICertOverrideService);

    // Check whether this site is a security exception. XPConnect does the right
    // thing here in terms of converting _lastLocation.port from string to int, but
    // the overrideService doesn't like undefined ports, so make sure we have
    // something in the default case (bug 432241).
    // .hostname can return an empty string in some exceptional cases -
    // hasMatchingOverride does not handle that, so avoid calling it.
    // Updating the tooltip value in those cases isn't critical.
    // FIXME: Fixing bug 646690 would probably makes this check unnecessary
    if (this._lastLocation.hostname &&
        this._overrideService.hasMatchingOverride(this._lastLocation.hostname,
                                                  (this._lastLocation.port || 443),
                                                  iData.cert, {}, {}))
      result.verifier = Strings.browser.GetStringFromName("identity.identified.verified_by_you");

    return result;
  },

  /**
   * Return the eTLD+1 version of the current hostname
   */
  getEffectiveHost: function getEffectiveHost() {
    if (!this._IDNService)
      this._IDNService = Cc["@mozilla.org/network/idn-service;1"]
                         .getService(Ci.nsIIDNService);
    try {
      let baseDomain = Services.eTLD.getBaseDomainFromHost(this._lastLocation.hostname);
      return this._IDNService.convertToDisplayIDN(baseDomain, {});
    } catch (e) {
      // If something goes wrong (e.g. hostname is an IP address) just fail back
      // to the full domain.
      return this._lastLocation.hostname;
    }
  }
};

function OverscrollController(aTab) {
  this.tab = aTab;
}

OverscrollController.prototype = {
  supportsCommand : function supportsCommand(aCommand) {
    if (aCommand != "cmd_linePrevious" && aCommand != "cmd_scrollPageUp")
      return false;

    return (this.tab.getViewport().y == 0);
  },

  isCommandEnabled : function isCommandEnabled(aCommand) {
    return this.supportsCommand(aCommand);
  },

  doCommand : function doCommand(aCommand){
    sendMessageToJava({ type: "ToggleChrome:Focus" });
  },

  onEvent : function onEvent(aEvent) { }
};

var SearchEngines = {
  _contextMenuId: null,
  PREF_SUGGEST_ENABLED: "browser.search.suggest.enabled",
  PREF_SUGGEST_PROMPTED: "browser.search.suggest.prompted",

  init: function init() {
    Services.obs.addObserver(this, "SearchEngines:Get", false);
    Services.obs.addObserver(this, "SearchEngines:GetVisible", false);
    Services.obs.addObserver(this, "SearchEngines:SetDefault", false);
    Services.obs.addObserver(this, "SearchEngines:Remove", false);
    let contextName = Strings.browser.GetStringFromName("contextmenu.addSearchEngine");
    let filter = {
      matches: function (aElement) {
        return (aElement.form && NativeWindow.contextmenus.textContext.matches(aElement));
      }
    };
    this._contextMenuId = NativeWindow.contextmenus.add(contextName, filter, this.addEngine);
  },

  uninit: function uninit() {
    Services.obs.removeObserver(this, "SearchEngines:Get");
    Services.obs.removeObserver(this, "SearchEngines:GetVisible");
    Services.obs.removeObserver(this, "SearchEngines:SetDefault");
    Services.obs.removeObserver(this, "SearchEngines:Remove");
    if (this._contextMenuId != null)
      NativeWindow.contextmenus.remove(this._contextMenuId);
  },

  // Fetch list of search engines. all ? All engines : Visible engines only.
  _handleSearchEnginesGet: function _handleSearchEnginesGet(rv, all) {
    if (!Components.isSuccessCode(rv)) {
      Cu.reportError("Could not initialize search service, bailing out.");
      return;
    }
    let engineData;
    if (all) {
      engineData = Services.search.getEngines({});
    } else {
      engineData = Services.search.getVisibleEngines({});
    }

    // These engines are the bundled ones - they may not be uninstalled.
    let immutableEngines = Services.search.getDefaultEngines();

    let searchEngines = engineData.map(function (engine) {
      return {
        name: engine.name,
        identifier: engine.identifier,
        iconURI: (engine.iconURI ? engine.iconURI.spec : null),
        hidden: engine.hidden,
        immutable: immutableEngines.indexOf(engine) != -1
      };
    });

    let suggestTemplate = null;
    let suggestEngine = null;
    let engine = this.getSuggestionEngine();
    if (engine != null) {
      suggestEngine = engine.name;
      suggestTemplate = engine.getSubmission("__searchTerms__", "application/x-suggestions+json").uri.spec;
    }


    // By convention, the currently configured default engine is at position zero in searchEngines.
    sendMessageToJava({
      type: "SearchEngines:Data",
      searchEngines: searchEngines,
      suggest: {
        engine: suggestEngine,
        template: suggestTemplate,
        enabled: Services.prefs.getBoolPref(this.PREF_SUGGEST_ENABLED),
        prompted: Services.prefs.getBoolPref(this.PREF_SUGGEST_PROMPTED)
      }
    });
  },

  _handleSearchEnginesGetAll: function _handleSearchEnginesGetAll(rv) {
    this._handleSearchEnginesGet(rv, true);
  },
  _handleSearchEnginesGetVisible: function _handleSearchEnginesGetVisible(rv) {
    this._handleSearchEnginesGet(rv, false)
  },

  // Helper method to extract the engine name from a JSON. Simplifies the observe function.
  _extractEngineFromJSON: function _extractEngineFromJSON(aData) {
    let data = JSON.parse(aData);
    return Services.search.getEngineByName(data.engine);
  },

  observe: function observe(aSubject, aTopic, aData) {
    let engine;
    switch(aTopic) {
      case "SearchEngines:GetVisible":
        Services.search.init(this._handleSearchEnginesGetVisible.bind(this));
        break;
      case "SearchEngines:Get":
        // Return a list of all engines, including "Hidden" ones.
        Services.search.init(this._handleSearchEnginesGetAll.bind(this));
        break;
      case "SearchEngines:SetDefault":
        engine = this._extractEngineFromJSON(aData);
        // Move the new default search engine to the top of the search engine list.
        Services.search.moveEngine(engine, 0);
        Services.search.defaultEngine = engine;
        break;
      case "SearchEngines:Remove":
        // Make sure the engine isn't hidden before removing it, to make sure it's
        // visible if the user later re-adds it (works around bug 341833)
        engine = this._extractEngineFromJSON(aData);
        engine.hidden = false;
        Services.search.removeEngine(engine);
        break;
      default:
        dump("Unexpected message type observed: " + aTopic);
        break;
    }
  },

  getSuggestionEngine: function () {
    let engines = [ Services.search.currentEngine,
                    Services.search.defaultEngine ];

    for (let i = 0; i < engines.length; i++) {
      let engine = engines[i];
      if (engine && engine.supportsResponseType("application/x-suggestions+json"))
        return engine;
    }

    return null;
  },

  addEngine: function addEngine(aElement) {
    let form = aElement.form;
    let charset = aElement.ownerDocument.characterSet;
    let docURI = Services.io.newURI(aElement.ownerDocument.URL, charset, null);
    let formURL = Services.io.newURI(form.getAttribute("action"), charset, docURI).spec;
    let method = form.method.toUpperCase();
    let formData = [];

    for (let i = 0; i < form.elements.length; ++i) {
      let el = form.elements[i];
      if (!el.type)
        continue;

      // make this text field a generic search parameter
      if (aElement == el) {
        formData.push({ name: el.name, value: "{searchTerms}" });
        continue;
      }

      let type = el.type.toLowerCase();
      let escapedName = escape(el.name);
      let escapedValue = escape(el.value);

      // add other form elements as parameters
      switch (el.type) {
        case "checkbox":
        case "radio":
          if (!el.checked) break;
        case "text":
        case "hidden":
        case "textarea":
          formData.push({ name: escapedName, value: escapedValue });
          break;
        case "select-one":
          for (let option of el.options) {
            if (option.selected) {
              formData.push({ name: escapedName, value: escapedValue });
              break;
            }
          }
      }
    }

    // prompt user for name of search engine
    let promptTitle = Strings.browser.GetStringFromName("contextmenu.addSearchEngine");
    let title = { value: (aElement.ownerDocument.title || docURI.host) };
    if (!Services.prompt.prompt(null, promptTitle, null, title, null, {}))
      return;

    // fetch the favicon for this page
    let dbFile = FileUtils.getFile("ProfD", ["browser.db"]);
    let mDBConn = Services.storage.openDatabase(dbFile);
    let stmts = [];
    stmts[0] = mDBConn.createStatement("SELECT favicon FROM history_with_favicons WHERE url = ?");
    stmts[0].bindStringParameter(0, docURI.spec);
    let favicon = null;
    Services.search.init(function addEngine_cb(rv) {
      if (!Components.isSuccessCode(rv)) {
        Cu.reportError("Could not initialize search service, bailing out.");
        return;
      }
      mDBConn.executeAsync(stmts, stmts.length, {
        handleResult: function (results) {
          let bytes = results.getNextRow().getResultByName("favicon");
          favicon = "data:image/png;base64," + btoa(String.fromCharCode.apply(null, bytes));
        },
        handleCompletion: function (reason) {
          // if there's already an engine with this name, add a number to
          // make the name unique (e.g., "Google" becomes "Google 2")
          let name = title.value;
          for (let i = 2; Services.search.getEngineByName(name); i++)
            name = title.value + " " + i;

          Services.search.addEngineWithDetails(name, favicon, null, null, method, formURL);
          let engine = Services.search.getEngineByName(name);
          engine.wrappedJSObject._queryCharset = charset;
          for (let i = 0; i < formData.length; ++i) {
            let param = formData[i];
            if (param.name && param.value)
              engine.addParam(param.name, param.value, null);
          }
        }
      });
    });
  }
};

var ActivityObserver = {
  init: function ao_init() {
    Services.obs.addObserver(this, "application-background", false);
    Services.obs.addObserver(this, "application-foreground", false);
  },

  observe: function ao_observe(aSubject, aTopic, aData) {
    let isForeground = false;
    let tab = BrowserApp.selectedTab;

    switch (aTopic) {
      case "application-background" :
        let doc = (tab ? tab.browser.contentDocument : null);
        if (doc && doc.mozFullScreen) {
          doc.mozCancelFullScreen();
        }
        isForeground = false;
        break;
      case "application-foreground" :
        isForeground = true;
        break;
    }

    if (tab && tab.getActive() != isForeground) {
      tab.setActive(isForeground);
    }
  }
};

var WebappsUI = {
  init: function init() {
    Cu.import("resource://gre/modules/Webapps.jsm");
    Cu.import("resource://gre/modules/AppsUtils.jsm");
    DOMApplicationRegistry.allAppsLaunchable = true;

    Services.obs.addObserver(this, "webapps-ask-install", false);
    Services.obs.addObserver(this, "webapps-launch", false);
    Services.obs.addObserver(this, "webapps-sync-install", false);
    Services.obs.addObserver(this, "webapps-sync-uninstall", false);
    Services.obs.addObserver(this, "webapps-install-error", false);
  },

  uninit: function unint() {
    Services.obs.removeObserver(this, "webapps-ask-install");
    Services.obs.removeObserver(this, "webapps-launch");
    Services.obs.removeObserver(this, "webapps-sync-install");
    Services.obs.removeObserver(this, "webapps-sync-uninstall");
    Services.obs.removeObserver(this, "webapps-install-error");
  },

  DEFAULT_PREFS_FILENAME: "default-prefs.js",

  observe: function observe(aSubject, aTopic, aData) {
    let data = {};
    try {
      data = JSON.parse(aData);
      data.mm = aSubject;
    } catch(ex) { }
    switch (aTopic) {
      case "webapps-install-error":
        let msg = "";
        switch (aData) {
          case "INVALID_MANIFEST":
          case "MANIFEST_PARSE_ERROR":
            msg = Strings.browser.GetStringFromName("webapps.manifestInstallError");
            break;
          case "NETWORK_ERROR":
          case "MANIFEST_URL_ERROR":
            msg = Strings.browser.GetStringFromName("webapps.networkInstallError");
            break;
          default:
            msg = Strings.browser.GetStringFromName("webapps.installError");
        }
        NativeWindow.toast.show(msg, "short");
        console.log("Error installing app: " + aData);
        break;
      case "webapps-ask-install":
        this.doInstall(data);
        break;
      case "webapps-launch":
        this.openURL(data.manifestURL, data.origin);
        break;
      case "webapps-sync-install":
        // Create a system notification allowing the user to launch the app
        DOMApplicationRegistry.getManifestFor(data.origin, (function(aManifest) {
          if (!aManifest)
            return;
          let manifest = new ManifestHelper(aManifest, data.origin);

          let observer = {
            observe: function (aSubject, aTopic) {
              if (aTopic == "alertclickcallback") {
                WebappsUI.openURL(data.manifestURL, data.origin);
              }
            }
          };

          let message = Strings.browser.GetStringFromName("webapps.alertSuccess");
          let alerts = Cc["@mozilla.org/alerts-service;1"].getService(Ci.nsIAlertsService);
          alerts.showAlertNotification("drawable://alert_app", manifest.name, message, true, "", observer, "webapp");
        }).bind(this));
        break;
      case "webapps-sync-uninstall":
        sendMessageToJava({
          type: "WebApps:Uninstall",
          origin: data.origin
        });
        break;
    }
  },

  getBiggestIcon: function getBiggestIcon(aIcons, aOrigin) {
    const DEFAULT_ICON = "chrome://browser/skin/images/default-app-icon.png";
    if (!aIcons)
      return DEFAULT_ICON;
  
    let iconSizes = Object.keys(aIcons);
    if (iconSizes.length == 0)
      return DEFAULT_ICON;
    iconSizes.sort(function(a, b) a - b);

    let biggestIcon = aIcons[iconSizes.pop()];
    let iconURI = null;
    try {
      iconURI = Services.io.newURI(biggestIcon, null, null);
      if (iconURI.scheme == "data") {
        return iconURI.spec;
      }
    } catch (ex) {
      // we don't have a biggestIcon or its not a valid url
    }

    // if we have an origin, try to resolve biggestIcon as a relative url
    if (!iconURI && aOrigin) {
      try {
        iconURI = Services.io.newURI(aOrigin.resolve(biggestIcon), null, null);
      } catch (ex) {
        console.log("Could not resolve url: " + aOrigin.spec + " " + biggestIcon + " - " + ex);
      }
    }

    return iconURI ? iconURI.spec : DEFAULT_ICON;
  },

  doInstall: function doInstall(aData) {
    let jsonManifest = aData.isPackage ? aData.app.updateManifest : aData.app.manifest;
    let manifest = new ManifestHelper(jsonManifest, aData.app.origin);
    let showPrompt = true;

    if (!showPrompt || Services.prompt.confirm(null, Strings.browser.GetStringFromName("webapps.installTitle"), manifest.name + "\n" + aData.app.origin)) {
      // Get a profile for the app to be installed in. We'll download everything before creating the icons.
      let origin = aData.app.origin;
      let profilePath = sendMessageToJava({
        type: "WebApps:PreInstall",
        name: manifest.name,
        manifestURL: aData.app.manifestURL,
        origin: origin
      });
      if (profilePath) {
        let file = Cc["@mozilla.org/file/local;1"].createInstance(Ci.nsILocalFile);
        file.initWithPath(profilePath);

        let self = this;
        DOMApplicationRegistry.confirmInstall(aData, false, file, null,
          function (aManifest) {
            let localeManifest = new ManifestHelper(aManifest, aData.app.origin);

            // the manifest argument is the manifest from within the zip file,
            // TODO so now would be a good time to ask about permissions.
            self.makeBase64Icon(self.getBiggestIcon(manifest.icons, Services.io.newURI(aData.app.origin, null, null)),
              function(scaledIcon, fullsizeIcon) {
                // if java returned a profile path to us, try to use it to pre-populate the app cache
                // also save the icon so that it can be used in the splash screen
                try {
                  let iconFile = file.clone();
                  iconFile.append("logo.png");
                  let persist = Cc["@mozilla.org/embedding/browser/nsWebBrowserPersist;1"].createInstance(Ci.nsIWebBrowserPersist);
                  persist.persistFlags = Ci.nsIWebBrowserPersist.PERSIST_FLAGS_REPLACE_EXISTING_FILES;
                  persist.persistFlags |= Ci.nsIWebBrowserPersist.PERSIST_FLAGS_AUTODETECT_APPLY_CONVERSION;

                  let source = Services.io.newURI(fullsizeIcon, "UTF8", null);
                  persist.saveURI(source, null, null, null, null, iconFile, null);

                  // aData.app.origin may now point to the app: url that hosts this app
                  sendMessageToJava({
                    type: "WebApps:PostInstall",
                    name: localeManifest.name,
                    manifestURL: aData.app.manifestURL,
                    originalOrigin: origin,
                    origin: aData.app.origin,
                    iconURL: fullsizeIcon
                  });
                  if (!!aData.isPackage) {
                    // For packaged apps, put a notification in the notification bar.
                    let message = Strings.browser.GetStringFromName("webapps.alertSuccess");
                    let alerts = Cc["@mozilla.org/alerts-service;1"].getService(Ci.nsIAlertsService);
                    alerts.showAlertNotification("drawable://alert_app", localeManifest.name, message, true, "", {
                      observe: function () {
                        self.openURL(aData.app.manifestURL, aData.app.origin);
                      }
                    }, "webapp");
                  }
                } catch(ex) {
                  console.log(ex);
                }
                self.writeDefaultPrefs(file, localeManifest);
              }
            );
          }
        );
      }
    } else {
      DOMApplicationRegistry.denyInstall(aData);
    }
  },

  writeDefaultPrefs: function webapps_writeDefaultPrefs(aProfile, aManifest) {
      // build any app specific default prefs
      let prefs = [];
      if (aManifest.orientation) {
        prefs.push({name:"app.orientation.default", value: aManifest.orientation.join(",") });
      }

      // write them into the app profile
      let defaultPrefsFile = aProfile.clone();
      defaultPrefsFile.append(this.DEFAULT_PREFS_FILENAME);
      this._writeData(defaultPrefsFile, prefs);
  },

  _writeData: function(aFile, aPrefs) {
    if (aPrefs.length > 0) {
      let data = JSON.stringify(aPrefs);

      let ostream = Cc["@mozilla.org/network/file-output-stream;1"].createInstance(Ci.nsIFileOutputStream);
      ostream.init(aFile, -1, -1, 0);

      let istream = Cc["@mozilla.org/io/string-input-stream;1"].createInstance(Ci.nsIStringInputStream);
      istream.setData(data, data.length);

      NetUtil.asyncCopy(istream, ostream, function(aResult) {
        if (!Components.isSuccessCode(aResult)) {
          console.log("Error writing default prefs: " + aResult);
        }
      });
    }
  },

  openURL: function openURL(aManifestURL, aOrigin) {
    sendMessageToJava({
      type: "WebApps:Open",
      manifestURL: aManifestURL,
      origin: aOrigin
    });
  },

  get iconSize() {
    let iconSize = 64;
    try {
      let jni = new JNI();
      let cls = jni.findClass("org/mozilla/gecko/GeckoAppShell");
      let method = jni.getStaticMethodID(cls, "getPreferredIconSize", "()I");
      iconSize = jni.callStaticIntMethod(cls, method);
      jni.close();
    } catch(ex) {
      console.log(ex);
    }

    delete this.iconSize;
    return this.iconSize = iconSize;
  },

  makeBase64Icon: function loadAndMakeBase64Icon(aIconURL, aCallbackFunction) {
    let size = this.iconSize;

    let canvas = document.createElementNS("http://www.w3.org/1999/xhtml", "canvas");
    canvas.width = canvas.height = size;
    let ctx = canvas.getContext("2d");
    let favicon = new Image();
    favicon.onload = function() {
      ctx.drawImage(favicon, 0, 0, size, size);
      let scaledIcon = canvas.toDataURL("image/png", "");

      canvas.width = favicon.width;
      canvas.height = favicon.height;
      ctx.drawImage(favicon, 0, 0, favicon.width, favicon.height);
      let fullsizeIcon = canvas.toDataURL("image/png", "");

      canvas = null;
      aCallbackFunction.call(null, scaledIcon, fullsizeIcon);
    };
    favicon.onerror = function() {
      Cu.reportError("CreateShortcut: favicon image load error");

      // if the image failed to load, and it was not our default icon, attempt to
      // use our default as a fallback
      let uri = Services.io.newURI(favicon.src, null, null);
      if (!/^chrome$/.test(uri.scheme)) {
        favicon.src = WebappsUI.getBiggestIcon(null);
      }
    };
  
    favicon.src = aIconURL;
  },

  createShortcut: function createShortcut(aTitle, aURL, aIconURL, aType) {
    this.makeBase64Icon(aIconURL, function _createShortcut(icon) {
      try {
        let shell = Cc["@mozilla.org/browser/shell-service;1"].createInstance(Ci.nsIShellService);
        shell.createShortcut(aTitle, aURL, icon, aType);
      } catch(e) {
        Cu.reportError(e);
      }
    });
  }
}

var RemoteDebugger = {
  init: function rd_init() {
    Services.prefs.addObserver("devtools.debugger.", this, false);

    if (this._isEnabled())
      this._start();
  },

  observe: function rd_observe(aSubject, aTopic, aData) {
    if (aTopic != "nsPref:changed")
      return;

    switch (aData) {
      case "devtools.debugger.remote-enabled":
        if (this._isEnabled())
          this._start();
        else
          this._stop();
        break;

      case "devtools.debugger.remote-port":
        if (this._isEnabled())
          this._restart();
        break;
    }
  },

  uninit: function rd_uninit() {
    Services.prefs.removeObserver("devtools.debugger.", this);
    this._stop();
  },

  _getPort: function _rd_getPort() {
    return Services.prefs.getIntPref("devtools.debugger.remote-port");
  },

  _isEnabled: function rd_isEnabled() {
    return Services.prefs.getBoolPref("devtools.debugger.remote-enabled");
  },

  /**
   * Prompt the user to accept or decline the incoming connection.
   * This is passed to DebuggerService.init as a callback.
   *
   * @return true if the connection should be permitted, false otherwise
   */
  _showConnectionPrompt: function rd_showConnectionPrompt() {
    let title = Strings.browser.GetStringFromName("remoteIncomingPromptTitle");
    let msg = Strings.browser.GetStringFromName("remoteIncomingPromptMessage");
    let disable = Strings.browser.GetStringFromName("remoteIncomingPromptDisable");
    let cancel = Strings.browser.GetStringFromName("remoteIncomingPromptCancel");
    let agree = Strings.browser.GetStringFromName("remoteIncomingPromptAccept");

    // Make prompt. Note: button order is in reverse.
    let prompt = new Prompt({
      window: null,
      title: title,
      message: msg,
      buttons: [ agree, cancel, disable ],
      priority: 1
    });

    // The debugger server expects a synchronous response, so spin on result since Prompt is async.
    let result = null;

    prompt.show(function(data) {
      result = data.button;
    });

    // Spin this thread while we wait for a result.
    let thread = Services.tm.currentThread;
    while (result == null)
      thread.processNextEvent(true);

    if (result === 0)
      return true;
    if (result === 2) {
      Services.prefs.setBoolPref("devtools.debugger.remote-enabled", false);
      this._stop();
    }
    return false;
  },

  _restart: function rd_restart() {
    this._stop();
    this._start();
  },

  _start: function rd_start() {
    try {
      if (!DebuggerServer.initialized) {
        DebuggerServer.init(this._showConnectionPrompt.bind(this));
        DebuggerServer.addBrowserActors();
        DebuggerServer.addActors("chrome://browser/content/dbg-browser-actors.js");
      }

      let port = this._getPort();
      DebuggerServer.openListener(port);
      dump("Remote debugger listening on port " + port);
    } catch(e) {
      dump("Remote debugger didn't start: " + e);
    }
  },

  _stop: function rd_start() {
    DebuggerServer.closeListener();
    dump("Remote debugger stopped");
  }
};

var Telemetry = {
  SHARED_PREF_TELEMETRY_ENABLED: "datareporting.telemetry.enabled",

  init: function init() {
    Services.obs.addObserver(this, "Telemetry:Add", false);
  },

  uninit: function uninit() {
    Services.obs.removeObserver(this, "Telemetry:Add");
  },

  addData: function addData(aHistogramId, aValue) {
    let telemetry = Cc["@mozilla.org/base/telemetry;1"].getService(Ci.nsITelemetry);
    let histogram = telemetry.getHistogramById(aHistogramId);
    histogram.add(aValue);
  },

  observe: function observe(aSubject, aTopic, aData) {
    if (aTopic == "Telemetry:Add") {
      let json = JSON.parse(aData);
      this.addData(json.name, json.value);
    }
  },
};

let Reader = {
  // Version of the cache database schema
  DB_VERSION: 1,

  DEBUG: 0,

  READER_ADD_SUCCESS: 0,
  READER_ADD_FAILED: 1,
  READER_ADD_DUPLICATE: 2,

  // Don't try to parse the page if it has too many elements (for memory and
  // performance reasons)
  MAX_ELEMS_TO_PARSE: 3000,

  isEnabledForParseOnLoad: false,

  init: function Reader_init() {
    this.log("Init()");
    this._requests = {};

    this.isEnabledForParseOnLoad = this.getStateForParseOnLoad();

    Services.obs.addObserver(this, "Reader:Add", false);
    Services.obs.addObserver(this, "Reader:Remove", false);

    Services.prefs.addObserver("reader.parse-on-load.", this, false);
  },

  pageAction: {
    readerModeCallback: function(){
      sendMessageToJava({
        gecko: {
          type: "Reader:Click",
        }
      });
    },

    readerModeActiveCallback: function(){
      sendMessageToJava({
        gecko: {
          type: "Reader:LongClick",
        }
      });
    },
  },

  updatePageAction: function(tab) {
    if(this.pageAction.id) {
      NativeWindow.pageactions.remove(this.pageAction.id);
      delete this.pageAction.id;
    }

    if (tab.readerActive) {
      this.pageAction.id = NativeWindow.pageactions.add({
        title: Strings.browser.GetStringFromName("readerMode.exit"),
        icon: "drawable://reader_active",
        clickCallback: this.pageAction.readerModeCallback
      });
    } else if (tab.readerEnabled) {
      this.pageAction.id = NativeWindow.pageactions.add({
        title: Strings.browser.GetStringFromName("readerMode.enter"),
        icon: "drawable://reader",
        clickCallback:this.pageAction.readerModeCallback,
        longClickCallback: this.pageAction.readerModeActiveCallback
      });
    }
  },

  observe: function(aMessage, aTopic, aData) {
    switch(aTopic) {
      case "Reader:Add": {
        let args = JSON.parse(aData);
        if ('fromAboutReader' in args) {
          // Ignore adds initiated from aboutReader menu banner
          break;
        }

        let tabID = null;
        let url, urlWithoutRef;

        if ('tabID' in args) {
          tabID = args.tabID;

          let tab = BrowserApp.getTabForId(tabID);
          let currentURI = tab.browser.currentURI;

          url = currentURI.spec;
          urlWithoutRef = currentURI.specIgnoringRef;
        } else if ('url' in args) {
          let uri = Services.io.newURI(args.url, null, null);
          url = uri.spec;
          urlWithoutRef = uri.specIgnoringRef;
        } else {
          throw new Error("Reader:Add requires a tabID or an URL as argument");
        }

        let sendResult = function(result, title) {
          this.log("Reader:Add success=" + result + ", url=" + url + ", title=" + title);

          sendMessageToJava({
            type: "Reader:Added",
            result: result,
            title: title,
            url: url,
          });
        }.bind(this);

        let handleArticle = function(article) {
          if (!article) {
            sendResult(this.READER_ADD_FAILED, "");
            return;
          }

          this.storeArticleInCache(article, function(success) {
            let result = (success ? this.READER_ADD_SUCCESS : this.READER_ADD_FAILED);
            sendResult(result, article.title);
          }.bind(this));
        }.bind(this);

        this.getArticleFromCache(urlWithoutRef, function (article) {
          // If the article is already in reading list, bail
          if (article) {
            sendResult(this.READER_ADD_DUPLICATE, "");
            return;
          }

          if (tabID != null) {
            this.getArticleForTab(tabID, urlWithoutRef, handleArticle);
          } else {
            this.parseDocumentFromURL(urlWithoutRef, handleArticle);
          }
        }.bind(this));
        break;
      }

      case "Reader:Remove": {
        this.removeArticleFromCache(aData, function(success) {
          this.log("Reader:Remove success=" + success + ", url=" + aData);
        }.bind(this));
        break;
      }

      case "nsPref:changed": {
        if (aData.startsWith("reader.parse-on-load.")) {
          this.isEnabledForParseOnLoad = this.getStateForParseOnLoad();
        }
        break;
      }
    }
  },

  getStateForParseOnLoad: function Reader_getStateForParseOnLoad() {
    let isEnabled = Services.prefs.getBoolPref("reader.parse-on-load.enabled");
    let isForceEnabled = Services.prefs.getBoolPref("reader.parse-on-load.force-enabled");
    // For low-memory devices, don't allow reader mode since it takes up a lot of memory.
    // See https://bugzilla.mozilla.org/show_bug.cgi?id=792603 for details.
    return isForceEnabled || (isEnabled && !BrowserApp.isOnLowMemoryPlatform);
  },

  parseDocumentFromURL: function Reader_parseDocumentFromURL(url, callback) {
    // If there's an on-going request for the same URL, simply append one
    // more callback to it to be called when the request is done.
    if (url in this._requests) {
      let request = this._requests[url];
      request.callbacks.push(callback);
      return;
    }

    let request = { url: url, callbacks: [callback] };
    this._requests[url] = request;

    try {
      this.log("parseDocumentFromURL: " + url);

      // First, try to find a cached parsed article in the DB
      this.getArticleFromCache(url, function(article) {
        if (article) {
          this.log("Page found in cache, return article immediately");
          this._runCallbacksAndFinish(request, article);
          return;
        }

        if (!this._requests) {
          this.log("Reader has been destroyed, abort");
          return;
        }

        // Article hasn't been found in the cache DB, we need to
        // download the page and parse the article out of it.
        this._downloadAndParseDocument(url, request);
      }.bind(this));
    } catch (e) {
      this.log("Error parsing document from URL: " + e);
      this._runCallbacksAndFinish(request, null);
    }
  },

  getArticleForTab: function Reader_getArticleForTab(tabId, url, callback) {
    let tab = BrowserApp.getTabForId(tabId);
    if (tab) {
      let article = tab.savedArticle;
      if (article && article.url == url) {
        this.log("Saved article found in tab");
        callback(article);
        return;
      }
    }

    this.parseDocumentFromURL(url, callback);
  },

  parseDocumentFromTab: function(tabId, callback) {
    try {
      this.log("parseDocumentFromTab: " + tabId);

      let tab = BrowserApp.getTabForId(tabId);
      let url = tab.browser.contentWindow.location.href;
      let uri = Services.io.newURI(url, null, null);

      if (!this._shouldCheckUri(uri)) {
        callback(null);
        return;
      }

      // First, try to find a cached parsed article in the DB
      this.getArticleFromCache(url, function(article) {
        if (article) {
          this.log("Page found in cache, return article immediately");
          callback(article);
          return;
        }

        let doc = tab.browser.contentWindow.document;
        this._readerParse(uri, doc, function (article) {
          if (!article) {
            this.log("Failed to parse page");
            callback(null);
            return;
          }

          callback(article);
        }.bind(this));
      }.bind(this));
    } catch (e) {
      this.log("Error parsing document from tab: " + e);
      callback(null);
    }
  },

  getArticleFromCache: function Reader_getArticleFromCache(url, callback) {
    this._getCacheDB(function(cacheDB) {
      if (!cacheDB) {
        callback(false);
        return;
      }

      let transaction = cacheDB.transaction(cacheDB.objectStoreNames);
      let articles = transaction.objectStore(cacheDB.objectStoreNames[0]);

      let request = articles.get(url);

      request.onerror = function(event) {
        this.log("Error getting article from the cache DB: " + url);
        callback(null);
      }.bind(this);

      request.onsuccess = function(event) {
        this.log("Got article from the cache DB: " + event.target.result);
        callback(event.target.result);
      }.bind(this);
    }.bind(this));
  },

  storeArticleInCache: function Reader_storeArticleInCache(article, callback) {
    this._getCacheDB(function(cacheDB) {
      if (!cacheDB) {
        callback(false);
        return;
      }

      let transaction = cacheDB.transaction(cacheDB.objectStoreNames, "readwrite");
      let articles = transaction.objectStore(cacheDB.objectStoreNames[0]);

      let request = articles.add(article);

      request.onerror = function(event) {
        this.log("Error storing article in the cache DB: " + article.url);
        callback(false);
      }.bind(this);

      request.onsuccess = function(event) {
        this.log("Stored article in the cache DB: " + article.url);
        callback(true);
      }.bind(this);
    }.bind(this));
  },

  removeArticleFromCache: function Reader_removeArticleFromCache(url, callback) {
    this._getCacheDB(function(cacheDB) {
      if (!cacheDB) {
        callback(false);
        return;
      }

      let transaction = cacheDB.transaction(cacheDB.objectStoreNames, "readwrite");
      let articles = transaction.objectStore(cacheDB.objectStoreNames[0]);

      let request = articles.delete(url);

      request.onerror = function(event) {
        this.log("Error removing article from the cache DB: " + url);
        callback(false);
      }.bind(this);

      request.onsuccess = function(event) {
        this.log("Removed article from the cache DB: " + url);
        callback(true);
      }.bind(this);
    }.bind(this));
  },

  uninit: function Reader_uninit() {
    Services.prefs.removeObserver("reader.parse-on-load.", this);

    Services.obs.removeObserver(this, "Reader:Add");
    Services.obs.removeObserver(this, "Reader:Remove");

    let requests = this._requests;
    for (let url in requests) {
      let request = requests[url];
      if (request.browser) {
        let browser = request.browser;
        browser.parentNode.removeChild(browser);
      }
    }
    delete this._requests;

    if (this._cacheDB) {
      this._cacheDB.close();
      delete this._cacheDB;
    }
  },

  log: function(msg) {
    if (this.DEBUG)
      dump("Reader: " + msg);
  },

  _shouldCheckUri: function Reader_shouldCheckUri(uri) {
    if ((uri.prePath + "/") === uri.spec) {
      this.log("Not parsing home page: " + uri.spec);
      return false;
    }

    if (!(uri.schemeIs("http") || uri.schemeIs("https") || uri.schemeIs("file"))) {
      this.log("Not parsing URI scheme: " + uri.scheme);
      return false;
    }

    return true;
  },

  _readerParse: function Reader_readerParse(uri, doc, callback) {
    let numTags = doc.getElementsByTagName("*").length;
    if (numTags > this.MAX_ELEMS_TO_PARSE) {
      this.log("Aborting parse for " + uri.spec + "; " + numTags + " elements found");
      callback(null);
      return;
    }

    let worker = new ChromeWorker("readerWorker.js");
    worker.onmessage = function (evt) {
      let article = evt.data;

      // Append URL to the article data. specIgnoringRef will ignore any hash
      // in the URL.
      if (article) {
        article.url = uri.specIgnoringRef;
        let flags = Ci.nsIDocumentEncoder.OutputSelectionOnly | Ci.nsIDocumentEncoder.OutputAbsoluteLinks;
        article.title = Cc["@mozilla.org/parserutils;1"].getService(Ci.nsIParserUtils)
                                                        .convertToPlainText(article.title, flags, 0);
      }

      callback(article);
    };

    try {
      worker.postMessage({
        uri: {
          spec: uri.spec,
          host: uri.host,
          prePath: uri.prePath,
          scheme: uri.scheme,
          pathBase: Services.io.newURI(".", null, uri).spec
        },
        doc: new XMLSerializer().serializeToString(doc)
      });
    } catch (e) {
      dump("Reader: could not build Readability arguments: " + e);
      callback(null);
    }
  },

  _runCallbacksAndFinish: function Reader_runCallbacksAndFinish(request, result) {
    delete this._requests[request.url];

    request.callbacks.forEach(function(callback) {
      callback(result);
    });
  },

  _downloadDocument: function Reader_downloadDocument(url, callback) {
    // We want to parse those arbitrary pages safely, outside the privileged
    // context of chrome. We create a hidden browser element to fetch the
    // loaded page's document object then discard the browser element.

    let browser = document.createElement("browser");
    browser.setAttribute("type", "content");
    browser.setAttribute("collapsed", "true");

    document.documentElement.appendChild(browser);
    browser.stop();

    browser.webNavigation.allowAuth = false;
    browser.webNavigation.allowImages = false;
    browser.webNavigation.allowJavascript = false;
    browser.webNavigation.allowMetaRedirects = true;
    browser.webNavigation.allowPlugins = false;

    browser.addEventListener("DOMContentLoaded", function (event) {
      let doc = event.originalTarget;

      // ignore on frames and other documents
      if (doc != browser.contentDocument)
        return;

      this.log("Done loading: " + doc);
      if (doc.location.href == "about:blank") {
        callback(null);

        // Request has finished with error, remove browser element
        browser.parentNode.removeChild(browser);
        return;
      }

      callback(doc);
    }.bind(this));

    browser.loadURIWithFlags(url, Ci.nsIWebNavigation.LOAD_FLAGS_NONE,
                             null, null, null);

    return browser;
  },

  _downloadAndParseDocument: function Reader_downloadAndParseDocument(url, request) {
    try {
      this.log("Needs to fetch page, creating request: " + url);

      request.browser = this._downloadDocument(url, function(doc) {
        this.log("Finished loading page: " + doc);

        if (!doc) {
          this.log("Error loading page");
          this._runCallbacksAndFinish(request, null);
          return;
        }

        this.log("Parsing response with Readability");

        let uri = Services.io.newURI(url, null, null);
        this._readerParse(uri, doc, function (article) {
          // Delete reference to the browser element as we've finished parsing.
          let browser = request.browser;
          if (browser) {
            browser.parentNode.removeChild(browser);
            delete request.browser;
          }

          if (!article) {
            this.log("Failed to parse page");
            this._runCallbacksAndFinish(request, null);
            return;
          }

          this.log("Parsing has been successful");

          this._runCallbacksAndFinish(request, article);
        }.bind(this));
      }.bind(this));
    } catch (e) {
      this.log("Error downloading and parsing document: " + e);
      this._runCallbacksAndFinish(request, null);
    }
  },

  _getCacheDB: function Reader_getCacheDB(callback) {
    if (this._cacheDB) {
      callback(this._cacheDB);
      return;
    }

    let request = window.indexedDB.open("about:reader", this.DB_VERSION);

    request.onerror = function(event) {
      this.log("Error connecting to the cache DB");
      this._cacheDB = null;
      callback(null);
    }.bind(this);

    request.onsuccess = function(event) {
      this.log("Successfully connected to the cache DB");
      this._cacheDB = event.target.result;
      callback(this._cacheDB);
    }.bind(this);

    request.onupgradeneeded = function(event) {
      this.log("Database schema upgrade from " +
           event.oldVersion + " to " + event.newVersion);

      let cacheDB = event.target.result;

      // Create the articles object store
      this.log("Creating articles object store");
      cacheDB.createObjectStore("articles", { keyPath: "url" });

      this.log("Database upgrade done: " + this.DB_VERSION);
    }.bind(this);
  }
};

var ExternalApps = {
  _contextMenuId: -1,

  // extend _getLink to pickup html5 media links.
  _getMediaLink: function(aElement) {
    let uri = NativeWindow.contextmenus._getLink(aElement);
    if (uri == null && aElement.nodeType == Ci.nsIDOMNode.ELEMENT_NODE && (aElement instanceof Ci.nsIDOMHTMLMediaElement)) {
      try {
        let mediaSrc = aElement.currentSrc || aElement.src;
        uri = ContentAreaUtils.makeURI(mediaSrc, null, null);
      } catch (e) {}
    }
    return uri;
  },

  init: function helper_init() {
    this._contextMenuId = NativeWindow.contextmenus.add(function(aElement) {
      let uri = null;
      var node = aElement;
      while (node && !uri) {
        uri = ExternalApps._getMediaLink(node);
        node = node.parentNode;
      }
      let apps = [];
      if (uri)
        apps = HelperApps.getAppsForUri(uri);

      return apps.length == 1 ? Strings.browser.formatStringFromName("helperapps.openWithApp2", [apps[0].name], 1) :
                                Strings.browser.GetStringFromName("helperapps.openWithList2");
    }, this.filter, this.openExternal);
  },

  uninit: function helper_uninit() {
    NativeWindow.contextmenus.remove(this._contextMenuId);
  },

  filter: {
    matches: function(aElement) {
      let uri = ExternalApps._getMediaLink(aElement);
      let apps = [];
      if (uri) {
        apps = HelperApps.getAppsForUri(uri);
      }
      return apps.length > 0;
    }
  },

  openExternal: function(aElement) {
    let uri = ExternalApps._getMediaLink(aElement);
    HelperApps.openUriInApp(uri);
  }
};

var Distribution = {
  // File used to store campaign data
  _file: null,

  init: function dc_init() {
    Services.obs.addObserver(this, "Distribution:Set", false);
    Services.obs.addObserver(this, "prefservice:after-app-defaults", false);
    Services.obs.addObserver(this, "Campaign:Set", false);

    // Look for file outside the APK:
    // /data/data/org.mozilla.xxx/distribution.json
    this._file = Services.dirsvc.get("XCurProcD", Ci.nsIFile);
    this._file.append("distribution.json");
    this.readJSON(this._file, this.update);
  },

  uninit: function dc_uninit() {
    Services.obs.removeObserver(this, "Distribution:Set");
    Services.obs.removeObserver(this, "prefservice:after-app-defaults");
    Services.obs.removeObserver(this, "Campaign:Set");
  },

  observe: function dc_observe(aSubject, aTopic, aData) {
    switch (aTopic) {
      case "Distribution:Set":
        // Reload the default prefs so we can observe "prefservice:after-app-defaults"
        Services.prefs.QueryInterface(Ci.nsIObserver).observe(null, "reload-default-prefs", null);
        break;

      case "prefservice:after-app-defaults":
        this.getPrefs();
        break;

      case "Campaign:Set": {
        // Update the prefs for this session
        try {
          this.update(JSON.parse(aData));
        } catch (ex) {
          Cu.reportError("Distribution: Could not parse JSON: " + ex);
          return;
        }

        // Save the data for the later sessions
        let ostream = Cc["@mozilla.org/network/safe-file-output-stream;1"].createInstance(Ci.nsIFileOutputStream);
        ostream.init(this._file, 0x02 | 0x08 | 0x20, parseInt("600", 8), ostream.DEFER_OPEN);

        let converter = Cc["@mozilla.org/intl/scriptableunicodeconverter"].createInstance(Ci.nsIScriptableUnicodeConverter);
        converter.charset = "UTF-8";

        // Asynchronously copy the data to the file.
        let istream = converter.convertToInputStream(aData);
        NetUtil.asyncCopy(istream, ostream, function(rc) { });
        break;
      }
    }
  },

  update: function dc_update(aData) {
    // Force the distribution preferences on the default branch
    let defaults = Services.prefs.getDefaultBranch(null);
    defaults.setCharPref("distribution.id", aData.id);
    defaults.setCharPref("distribution.version", aData.version);
  },

  getPrefs: function dc_getPrefs() {
    // Get the distribution directory, and bail if it doesn't exist.
    let file = FileUtils.getDir("XREAppDist", [], false);
    if (!file.exists())
      return;

    file.append("preferences.json");
    this.readJSON(file, this.applyPrefs);
  },

  applyPrefs: function dc_applyPrefs(aData) {
    // Check for required Global preferences
    let global = aData["Global"];
    if (!(global && global["id"] && global["version"] && global["about"])) {
      Cu.reportError("Distribution: missing or incomplete Global preferences");
      return;
    }

    // Force the distribution preferences on the default branch
    let defaults = Services.prefs.getDefaultBranch(null);
    defaults.setCharPref("distribution.id", global["id"]);
    defaults.setCharPref("distribution.version", global["version"]);

    let locale = Services.prefs.getCharPref("general.useragent.locale");
    let aboutString = Cc["@mozilla.org/supports-string;1"].createInstance(Ci.nsISupportsString);
    aboutString.data = global["about." + locale] || global["about"];
    defaults.setComplexValue("distribution.about", Ci.nsISupportsString, aboutString);

    let prefs = aData["Preferences"];
    for (let key in prefs) {
      try {
        let value = prefs[key];
        switch (typeof value) {
          case "boolean":
            defaults.setBoolPref(key, value);
            break;
          case "number":
            defaults.setIntPref(key, value);
            break;
          case "string":
          case "undefined":
            defaults.setCharPref(key, value);
            break;
        }
      } catch (e) { /* ignore bad prefs and move on */ }
    }

    // Apply a lightweight theme if necessary
    if (prefs["lightweightThemes.isThemeSelected"])
      Services.obs.notifyObservers(null, "lightweight-theme-apply", "");

    let localizedString = Cc["@mozilla.org/pref-localizedstring;1"].createInstance(Ci.nsIPrefLocalizedString);
    let localizeablePrefs = aData["LocalizablePreferences"];
    for (let key in localizeablePrefs) {
      try {
        let value = localizeablePrefs[key];
        value = value.replace("%LOCALE%", locale, "g");
        localizedString.data = "data:text/plain," + key + "=" + value;
        defaults.setComplexValue(key, Ci.nsIPrefLocalizedString, localizedString);
      } catch (e) { /* ignore bad prefs and move on */ }
    }

    let localizeablePrefsOverrides = aData["LocalizablePreferences." + locale];
    for (let key in localizeablePrefsOverrides) {
      try {
        let value = localizeablePrefsOverrides[key];
        localizedString.data = "data:text/plain," + key + "=" + value;
        defaults.setComplexValue(key, Ci.nsIPrefLocalizedString, localizedString);
      } catch (e) { /* ignore bad prefs and move on */ }
    }

    sendMessageToJava({ type: "Distribution:Set:OK" });
  },

  // aFile is an nsIFile
  // aCallback takes the parsed JSON object as a parameter
  readJSON: function dc_readJSON(aFile, aCallback) {
    if (!aFile.exists())
      return;

    let channel = NetUtil.newChannel(aFile);
    channel.contentType = "application/json";
    NetUtil.asyncFetch(channel, function(aStream, aResult) {
      if (!Components.isSuccessCode(aResult)) {
        Cu.reportError("Distribution: Could not read from " + aFile.leafName + " file");
        return;
      }

      let raw = NetUtil.readInputStreamToString(aStream, aStream.available(), { charset : "UTF-8" }) || "";
      aStream.close();

      try {
        aCallback(JSON.parse(raw));
      } catch (e) {
        Cu.reportError("Distribution: Could not parse JSON: " + e);
      }
    });
  }
};

var Tabs = {
  // This object provides functions to manage a most-recently-used list
  // of tabs. Each tab has a timestamp associated with it that indicates when
  // it was last touched.

  _enableTabExpiration: false,

  init: function() {
    // on low-memory platforms, always allow tab expiration. on high-mem
    // platforms, allow it to be turned on once we hit a low-mem situation
    if (BrowserApp.isOnLowMemoryPlatform) {
      this._enableTabExpiration = true;
    } else {
      Services.obs.addObserver(this, "memory-pressure", false);
    }
  },

  uninit: function() {
    if (!this._enableTabExpiration) {
      // if _enableTabExpiration is true then we won't have this
      // observer registered any more.
      Services.obs.removeObserver(this, "memory-pressure");
    }
  },

  observe: function(aSubject, aTopic, aData) {
    if (aTopic == "memory-pressure" && aData != "heap-minimize") {
      this._enableTabExpiration = true;
      Services.obs.removeObserver(this, "memory-pressure");
    }
  },

  touch: function(aTab) {
    aTab.lastTouchedAt = Date.now();
  },

  expireLruTab: function() {
    if (!this._enableTabExpiration) {
      return false;
    }
    let expireTimeMs = Services.prefs.getIntPref("browser.tabs.expireTime") * 1000;
    if (expireTimeMs < 0) {
      // this behaviour is disabled
      return false;
    }
    let tabs = BrowserApp.tabs;
    let selected = BrowserApp.selectedTab;
    let lruTab = null;
    // find the least recently used non-zombie tab
    for (let i = 0; i < tabs.length; i++) {
      if (tabs[i] == selected || tabs[i].browser.__SS_restore) {
        // this tab is selected or already a zombie, skip it
        continue;
      }
      if (lruTab == null || tabs[i].lastTouchedAt < lruTab.lastTouchedAt) {
        lruTab = tabs[i];
      }
    }
    // if the tab was last touched more than browser.tabs.expireTime seconds ago,
    // zombify it
    if (lruTab) {
      let tabAgeMs = Date.now() - lruTab.lastTouchedAt;
      if (tabAgeMs > expireTimeMs) {
        MemoryObserver.zombify(lruTab);
        Telemetry.addData("FENNEC_TAB_EXPIRED", tabAgeMs / 1000);
        return true;
      }
    }
    return false;
  },

  // for debugging
  dump: function(aPrefix) {
    let tabs = BrowserApp.tabs;
    for (let i = 0; i < tabs.length; i++) {
      dump(aPrefix + " | " + "Tab [" + tabs[i].browser.contentWindow.location.href + "]: lastTouchedAt:" + tabs[i].lastTouchedAt + ", zombie:" + tabs[i].browser.__SS_restore);
    }
  },
};<|MERGE_RESOLUTION|>--- conflicted
+++ resolved
@@ -3678,12 +3678,8 @@
       tabID: this.id,
       uri: fixedURI.spec,
       userSearch: this.userSearch || "",
-<<<<<<< HEAD
-      documentURI: documentURI,
+      baseDomain: baseDomain,
       aboutHomePage: this.aboutHomePage || "",
-=======
->>>>>>> 0d0c487d
-      baseDomain: baseDomain,
       contentType: (contentType ? contentType : ""),
       sameDocument: sameDocument
     };
