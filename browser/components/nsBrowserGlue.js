--- conflicted
+++ resolved
@@ -1270,11 +1270,7 @@
   },
 
   _migrateUI: function BG__migrateUI() {
-<<<<<<< HEAD
-    const UI_VERSION = 14;
-=======
-    const UI_VERSION = 16;
->>>>>>> 318d317b
+    const UI_VERSION = 17;
     const BROWSER_DOCURL = "chrome://browser/content/browser.xul#";
     let currentUIVersion = 0;
     try {
@@ -1465,12 +1461,13 @@
     }
 
     if (currentUIVersion < 14) {
-<<<<<<< HEAD
       // DOM Storage doesn't specially handle about: pages anymore.
       let path = OS.Path.join(OS.Constants.Path.profileDir,
                               "chromeappsstore.sqlite");
       OS.File.remove(path);
-=======
+    }
+
+    if (currentUIVersion < 15) {
       // Migrate users from text or text&icons mode to icons mode.
       let updateToolbars = function (aToolbarIds, aResourceName, aResourceValue) {
         let resource = this._rdf.GetResource(aResourceName);
@@ -1488,7 +1485,7 @@
       updateToolbars(["navigator-toolbox", "nav-bar"], "iconsize", "large");
     }
 
-    if (currentUIVersion < 15) {
+    if (currentUIVersion < 16) {
       let toolbarResource = this._rdf.GetResource(BROWSER_DOCURL + "nav-bar");
       let collapsedResource = this._rdf.GetResource("collapsed");
       let isCollapsed = this._getPersist(toolbarResource, collapsedResource);
@@ -1499,7 +1496,7 @@
 
     // Insert the bookmarks-menu-button into the nav-bar if it isn't already
     // there.
-    if (currentUIVersion < 16) {
+    if (currentUIVersion < 17) {
       let currentsetResource = this._rdf.GetResource("currentset");
       let toolbarResource = this._rdf.GetResource(BROWSER_DOCURL + "nav-bar");
       let currentset = this._getPersist(toolbarResource, currentsetResource);
@@ -1522,7 +1519,6 @@
           this._setPersist(toolbarResource, currentsetResource, currentset);
         }
       }
->>>>>>> 318d317b
     }
 
     if (this._dirty)
