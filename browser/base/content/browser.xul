--- conflicted
+++ resolved
@@ -779,18 +779,10 @@
                        ondrop="DownloadsIndicatorView.onDrop(event);"
                        ondragover="DownloadsIndicatorView.onDragOver(event);"
                        ondragenter="DownloadsIndicatorView.onDragOver(event);"
-                       xmlns:xbl="http://www.mozilla.org/xbl"
                        label="&downloads.label;"
                        removable="true"
                        customizableui-areatype="toolbar"
-                       tooltiptext="&downloads.tooltip;">
-          <!-- We need a different binding for the notification and progress bar, which means
-               we don't get these for free. Adding them in our binding loses them when dragging
-               to the customize window, so we add them in here as 'real' children -->
-          <image class="toolbarbutton-icon" xbl:inherits="validate,src=image,label"/>
-          <label class="toolbarbutton-text" crop="right" flex="1"
-                 xbl:inherits="value=label,accesskey,crop"/>
-        </toolbarbutton>
+                       tooltiptext="&downloads.tooltip;"/>
 
         <toolbarbutton id="home-button" class="toolbarbutton-1 chromeclass-toolbar-additional"
                        persist="class" removable="true"
@@ -957,7 +949,6 @@
       <hbox id="addonbar-closebutton"/>
       <statusbar id="status-bar"/>
     </toolbar>
-<<<<<<< HEAD
 
     <hbox id="downloads-animation-container" mousethrough="always">
       <vbox id="downloads-notification-anchor">
@@ -965,40 +956,18 @@
       </vbox>
     </hbox>
 
-=======
->>>>>>> 831ac0dc
     <toolbarpalette id="BrowserToolbarPalette">
 
 # Update primaryToolbarButtons in browser/themes/shared/browser.inc when adding
 # or removing default items with the toolbarbutton-1 class.
 
       <toolbarbutton id="print-button" class="toolbarbutton-1 chromeclass-toolbar-additional"
-<<<<<<< HEAD
-                     label="&printButton.label;" command="cmd_print"
-                     tooltiptext="&printButton.tooltip;"/>
-
-      <!-- This is a placeholder for the Downloads Indicator.  It is visible
-           during the customization of the toolbar, in the palette, and before
-           the Downloads Indicator overlay is loaded. -->
-      <toolbarbutton id="downloads-button" class="toolbarbutton-1 chromeclass-toolbar-additional"
-                     oncommand="DownloadsIndicatorView.onCommand(event);"
-                     ondrop="DownloadsIndicatorView.onDrop(event);"
-                     ondragover="DownloadsIndicatorView.onDragOver(event);"
-                     ondragenter="DownloadsIndicatorView.onDragOver(event);"
-                     label="&downloads.label;"
-                     tooltiptext="&downloads.tooltip;"/>
-
-      <toolbarbutton id="history-button" class="toolbarbutton-1 chromeclass-toolbar-additional"
-                     observes="viewHistorySidebar" label="&historyButton.label;"
-                     tooltiptext="&historyButton.tooltip;"/>
-=======
 #ifdef XP_MACOSX
                      command="cmd_print"
 #else
                      command="cmd_printPreview"
 #endif
                      label="&printButton.label;" tooltiptext="&printButton.tooltip;"/>
->>>>>>> 831ac0dc
 
 
       <toolbarbutton id="new-window-button" class="toolbarbutton-1 chromeclass-toolbar-additional"
