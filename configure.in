--- conflicted
+++ resolved
@@ -8966,20 +8966,7 @@
     ;;
 esac
 
-<<<<<<< HEAD
-# target_arch is from {ia32|x64|arm}
-=======
-dnl Load the list of Makefiles to generate.
-dnl   To add new Makefiles, edit allmakefiles.sh.
-dnl   allmakefiles.sh sets the variable, MAKEFILES.
-. ${srcdir}/allmakefiles.sh
-
-echo $MAKEFILES > unallmakefiles
-
-AC_OUTPUT($MAKEFILES)
-
 # target_arch is from {ia32|x64|arm|ppc}
->>>>>>> 0f670c7f
 case "$CPU_ARCH" in
 x86_64 | ia64)
     WEBRTC_TARGET_ARCH=x64
