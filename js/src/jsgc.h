/* -*- Mode: C++; tab-width: 8; indent-tabs-mode: nil; c-basic-offset: 4 -*-
 *
 * ***** BEGIN LICENSE BLOCK *****
 * Version: MPL 1.1/GPL 2.0/LGPL 2.1
 *
 * The contents of this file are subject to the Mozilla Public License Version
 * 1.1 (the "License"); you may not use this file except in compliance with
 * the License. You may obtain a copy of the License at
 * http://www.mozilla.org/MPL/
 *
 * Software distributed under the License is distributed on an "AS IS" basis,
 * WITHOUT WARRANTY OF ANY KIND, either express or implied. See the License
 * for the specific language governing rights and limitations under the
 * License.
 *
 * The Original Code is Mozilla Communicator client code, released
 * March 31, 1998.
 *
 * The Initial Developer of the Original Code is
 * Netscape Communications Corporation.
 * Portions created by the Initial Developer are Copyright (C) 1998
 * the Initial Developer. All Rights Reserved.
 *
 * Contributor(s):
 *
 * Alternatively, the contents of this file may be used under the terms of
 * either of the GNU General Public License Version 2 or later (the "GPL"),
 * or the GNU Lesser General Public License Version 2.1 or later (the "LGPL"),
 * in which case the provisions of the GPL or the LGPL are applicable instead
 * of those above. If you wish to allow use of your version of this file only
 * under the terms of either the GPL or the LGPL, and not to allow others to
 * use your version of this file under the terms of the MPL, indicate your
 * decision by deleting the provisions above and replace them with the notice
 * and other provisions required by the GPL or the LGPL. If you do not delete
 * the provisions above, a recipient may use your version of this file under
 * the terms of any one of the MPL, the GPL or the LGPL.
 *
 * ***** END LICENSE BLOCK ***** */

#ifndef jsgc_h___
#define jsgc_h___

/*
 * JS Garbage Collector.
 */
#include <setjmp.h>

#include "mozilla/Util.h"

#include "jsalloc.h"
#include "jstypes.h"
#include "jsprvtd.h"
#include "jspubtd.h"
#include "jslock.h"
#include "jsutil.h"
#include "jsversion.h"
#include "jscell.h"

#include "ds/BitArray.h"
#include "gc/Statistics.h"
#include "js/HashTable.h"
#include "js/Vector.h"
#include "js/TemplateLib.h"

struct JSCompartment;

extern "C" void
js_TraceXML(JSTracer *trc, JSXML* thing);

#if JS_STACK_GROWTH_DIRECTION > 0
# define JS_CHECK_STACK_SIZE(limit, lval)  ((uintptr_t)(lval) < limit)
#else
# define JS_CHECK_STACK_SIZE(limit, lval)  ((uintptr_t)(lval) > limit)
#endif

namespace js {

class GCHelperThread;
struct Shape;

namespace ion {
    class IonCode;
}

namespace gc {

enum State {
    NO_INCREMENTAL,
    MARK_ROOTS,
    MARK,
    SWEEP,
    INVALID
};

struct Arena;

/*
 * This must be an upper bound, but we do not need the least upper bound, so
 * we just exclude non-background objects.
 */
const size_t MAX_BACKGROUND_FINALIZE_KINDS = FINALIZE_LIMIT - FINALIZE_OBJECT_LIMIT / 2;

/*
 * Page size is 4096 by default, except for SPARC, where it is 8192.
 * Note: Do not use JS_CPU_SPARC here, this header is used outside JS.
 * Bug 692267: Move page size definition to gc/Memory.h and include it
 *             directly once jsgc.h is no longer an installed header.
 */
#if defined(SOLARIS) && (defined(__sparc) || defined(__sparcv9))
const size_t PageShift = 13;
#else
const size_t PageShift = 12;
#endif
const size_t PageSize = size_t(1) << PageShift;

const size_t ChunkShift = 20;
const size_t ChunkSize = size_t(1) << ChunkShift;
const size_t ChunkMask = ChunkSize - 1;

const size_t ArenaShift = PageShift;
const size_t ArenaSize = PageSize;
const size_t ArenaMask = ArenaSize - 1;

/*
 * This is the maximum number of arenas we allow in the FreeCommitted state
 * before we trigger a GC_SHRINK to release free arenas to the OS.
 */
const static uint32_t FreeCommittedArenasThreshold = (32 << 20) / ArenaSize;

/*
 * The mark bitmap has one bit per each GC cell. For multi-cell GC things this
 * wastes space but allows to avoid expensive devisions by thing's size when
 * accessing the bitmap. In addition this allows to use some bits for colored
 * marking during the cycle GC.
 */
const size_t ArenaCellCount = size_t(1) << (ArenaShift - Cell::CellShift);
const size_t ArenaBitmapBits = ArenaCellCount;
const size_t ArenaBitmapBytes = ArenaBitmapBits / 8;
const size_t ArenaBitmapWords = ArenaBitmapBits / JS_BITS_PER_WORD;

/*
 * A FreeSpan represents a contiguous sequence of free cells in an Arena.
 * |first| is the address of the first free cell in the span. |last| is the
 * address of the last free cell in the span. This last cell holds a FreeSpan
 * data structure for the next span unless this is the last span on the list
 * of spans in the arena. For this last span |last| points to the last byte of
 * the last thing in the arena and no linkage is stored there, so
 * |last| == arenaStart + ArenaSize - 1. If the space at the arena end is
 * fully used this last span is empty and |first| == |last + 1|.
 *
 * Thus |first| < |last| implies that we have either the last span with at least
 * one element or that the span is not the last and contains at least 2
 * elements. In both cases to allocate a thing from this span we need simply
 * to increment |first| by the allocation size.
 *
 * |first| == |last| implies that we have a one element span that records the
 * next span. So to allocate from it we need to update the span list head
 * with a copy of the span stored at |last| address so the following
 * allocations will use that span.
 *
 * |first| > |last| implies that we have an empty last span and the arena is
 * fully used.
 *
 * Also only for the last span (|last| & 1)! = 0 as all allocation sizes are
 * multiples of Cell::CellSize.
 */
struct FreeSpan {
    uintptr_t   first;
    uintptr_t   last;

  public:
    FreeSpan() {}

    FreeSpan(uintptr_t first, uintptr_t last)
      : first(first), last(last) {
        checkSpan();
    }

    /*
     * To minimize the size of the arena header the first span is encoded
     * there as offsets from the arena start.
     */
    static size_t encodeOffsets(size_t firstOffset, size_t lastOffset) {
        /* Check that we can pack the offsets into uint16. */
        JS_STATIC_ASSERT(ArenaShift < 16);
        JS_ASSERT(firstOffset <= ArenaSize);
        JS_ASSERT(lastOffset < ArenaSize);
        JS_ASSERT(firstOffset <= ((lastOffset + 1) & ~size_t(1)));
        return firstOffset | (lastOffset << 16);
    }

    /*
     * Encoded offsets for a full arena when its first span is the last one
     * and empty.
     */
    static const size_t FullArenaOffsets = ArenaSize | ((ArenaSize - 1) << 16);

    static FreeSpan decodeOffsets(uintptr_t arenaAddr, size_t offsets) {
        JS_ASSERT(!(arenaAddr & ArenaMask));

        size_t firstOffset = offsets & 0xFFFF;
        size_t lastOffset = offsets >> 16;
        JS_ASSERT(firstOffset <= ArenaSize);
        JS_ASSERT(lastOffset < ArenaSize);

        /*
         * We must not use | when calculating first as firstOffset is
         * ArenaMask + 1 for the empty span.
         */
        return FreeSpan(arenaAddr + firstOffset, arenaAddr | lastOffset);
    }

    void initAsEmpty(uintptr_t arenaAddr = 0) {
        JS_ASSERT(!(arenaAddr & ArenaMask));
        first = arenaAddr + ArenaSize;
        last = arenaAddr | (ArenaSize  - 1);
        JS_ASSERT(isEmpty());
    }

    bool isEmpty() const {
        checkSpan();
        return first > last;
    }

    bool hasNext() const {
        checkSpan();
        return !(last & uintptr_t(1));
    }

    const FreeSpan *nextSpan() const {
        JS_ASSERT(hasNext());
        return reinterpret_cast<FreeSpan *>(last);
    }

    FreeSpan *nextSpanUnchecked(size_t thingSize) const {
#ifdef DEBUG
        uintptr_t lastOffset = last & ArenaMask;
        JS_ASSERT(!(lastOffset & 1));
        JS_ASSERT((ArenaSize - lastOffset) % thingSize == 0);
#endif
        return reinterpret_cast<FreeSpan *>(last);
    }

    uintptr_t arenaAddressUnchecked() const {
        return last & ~ArenaMask;
    }

    uintptr_t arenaAddress() const {
        checkSpan();
        return arenaAddressUnchecked();
    }

    ArenaHeader *arenaHeader() const {
        return reinterpret_cast<ArenaHeader *>(arenaAddress());
    }

    bool isSameNonEmptySpan(const FreeSpan *another) const {
        JS_ASSERT(!isEmpty());
        JS_ASSERT(!another->isEmpty());
        return first == another->first && last == another->last;
    }

    bool isWithinArena(uintptr_t arenaAddr) const {
        JS_ASSERT(!(arenaAddr & ArenaMask));

        /* Return true for the last empty span as well. */
        return arenaAddress() == arenaAddr;
    }

    size_t encodeAsOffsets() const {
        /*
         * We must use first - arenaAddress(), not first & ArenaMask as
         * first == ArenaMask + 1 for an empty span.
         */
        uintptr_t arenaAddr = arenaAddress();
        return encodeOffsets(first - arenaAddr, last & ArenaMask);
    }

    /* See comments before FreeSpan for details. */
    JS_ALWAYS_INLINE void *allocate(size_t thingSize) {
        JS_ASSERT(thingSize % Cell::CellSize == 0);
        checkSpan();
        uintptr_t thing = first;
        if (thing < last) {
            /* Bump-allocate from the current span. */
            first = thing + thingSize;
        } else if (JS_LIKELY(thing == last)) {
            /*
             * Move to the next span. We use JS_LIKELY as without PGO
             * compilers mis-predict == here as unlikely to succeed.
             */
            *this = *reinterpret_cast<FreeSpan *>(thing);
        } else {
            return NULL;
        }
        checkSpan();
        return reinterpret_cast<void *>(thing);
    }

    /* A version of allocate when we know that the span is not empty. */
    JS_ALWAYS_INLINE void *infallibleAllocate(size_t thingSize) {
        JS_ASSERT(thingSize % Cell::CellSize == 0);
        checkSpan();
        uintptr_t thing = first;
        if (thing < last) {
            first = thing + thingSize;
        } else {
            JS_ASSERT(thing == last);
            *this = *reinterpret_cast<FreeSpan *>(thing);
        }
        checkSpan();
        return reinterpret_cast<void *>(thing);
    }

    /*
     * Allocate from a newly allocated arena. We do not move the free list
     * from the arena. Rather we set the arena up as fully used during the
     * initialization so to allocate we simply return the first thing in the
     * arena and set the free list to point to the second.
     */
    JS_ALWAYS_INLINE void *allocateFromNewArena(uintptr_t arenaAddr, size_t firstThingOffset,
                                                size_t thingSize) {
        JS_ASSERT(!(arenaAddr & ArenaMask));
        uintptr_t thing = arenaAddr | firstThingOffset;
        first = thing + thingSize;
        last = arenaAddr | ArenaMask;
        checkSpan();
        return reinterpret_cast<void *>(thing);
    }

    void checkSpan() const {
#ifdef DEBUG
        /* We do not allow spans at the end of the address space. */
        JS_ASSERT(last != uintptr_t(-1));
        JS_ASSERT(first);
        JS_ASSERT(last);
        JS_ASSERT(first - 1 <= last);
        uintptr_t arenaAddr = arenaAddressUnchecked();
        if (last & 1) {
            /* The span is the last. */
            JS_ASSERT((last & ArenaMask) == ArenaMask);

            if (first - 1 == last) {
                /* The span is last and empty. The above start != 0 check
                 * implies that we are not at the end of the address space.
                 */
                return;
            }
            size_t spanLength = last - first + 1;
            JS_ASSERT(spanLength % Cell::CellSize == 0);

            /* Start and end must belong to the same arena. */
            JS_ASSERT((first & ~ArenaMask) == arenaAddr);
            return;
        }

        /* The span is not the last and we have more spans to follow. */
        JS_ASSERT(first <= last);
        size_t spanLengthWithoutOneThing = last - first;
        JS_ASSERT(spanLengthWithoutOneThing % Cell::CellSize == 0);

        JS_ASSERT((first & ~ArenaMask) == arenaAddr);

        /*
         * If there is not enough space before the arena end to allocate one
         * more thing, then the span must be marked as the last one to avoid
         * storing useless empty span reference.
         */
        size_t beforeTail = ArenaSize - (last & ArenaMask);
        JS_ASSERT(beforeTail >= sizeof(FreeSpan) + Cell::CellSize);

        FreeSpan *next = reinterpret_cast<FreeSpan *>(last);

        /*
         * The GC things on the list of free spans come from one arena
         * and the spans are linked in ascending address order with
         * at least one non-free thing between spans.
         */
        JS_ASSERT(last < next->first);
        JS_ASSERT(arenaAddr == next->arenaAddressUnchecked());

        if (next->first > next->last) {
            /*
             * The next span is the empty span that terminates the list for
             * arenas that do not have any free things at the end.
             */
            JS_ASSERT(next->first - 1 == next->last);
            JS_ASSERT(arenaAddr + ArenaSize == next->first);
        }
#endif
    }

};

/* Every arena has a header. */
struct ArenaHeader {
    friend struct FreeLists;

    JSCompartment   *compartment;

    /*
     * ArenaHeader::next has two purposes: when unallocated, it points to the
     * next available Arena's header. When allocated, it points to the next
     * arena of the same size class and compartment.
     */
    ArenaHeader     *next;

  private:
    /*
     * The first span of free things in the arena. We encode it as the start
     * and end offsets within the arena, not as FreeSpan structure, to
     * minimize the header size.
     */
    size_t          firstFreeSpanOffsets;

    /*
     * One of AllocKind constants or FINALIZE_LIMIT when the arena does not
     * contain any GC things and is on the list of empty arenas in the GC
     * chunk. The latter allows to quickly check if the arena is allocated
     * during the conservative GC scanning without searching the arena in the
     * list.
     */
    size_t       allocKind          : 8;

    /*
     * When recursive marking uses too much stack the marking is delayed and
     * the corresponding arenas are put into a stack using the following field
     * as a linkage. To distinguish the bottom of the stack from the arenas
     * not present in the stack we use an extra flag to tag arenas on the
     * stack.
     *
     * Delayed marking is also used for arenas that we allocate into during an
     * incremental GC. In this case, we intend to mark all the objects in the
     * arena, and it's faster to do this marking in bulk.
     *
     * To minimize the ArenaHeader size we record the next delayed marking
     * linkage as arenaAddress() >> ArenaShift and pack it with the allocKind
     * field and hasDelayedMarking flag. We use 8 bits for the allocKind, not
     * ArenaShift - 1, so the compiler can use byte-level memory instructions
     * to access it.
     */
  public:
    size_t       hasDelayedMarking  : 1;
    size_t       allocatedDuringIncremental : 1;
    size_t       markOverflow : 1;
    size_t       nextDelayedMarking : JS_BITS_PER_WORD - 8 - 1 - 1 - 1;

    static void staticAsserts() {
        /* We must be able to fit the allockind into uint8_t. */
        JS_STATIC_ASSERT(FINALIZE_LIMIT <= 255);

        /*
         * nextDelayedMarkingpacking assumes that ArenaShift has enough bits
         * to cover allocKind and hasDelayedMarking.
         */
        JS_STATIC_ASSERT(ArenaShift >= 8 + 1 + 1 + 1);
    }

    inline uintptr_t address() const;
    inline Chunk *chunk() const;

    bool allocated() const {
        JS_ASSERT(allocKind <= size_t(FINALIZE_LIMIT));
        return allocKind < size_t(FINALIZE_LIMIT);
    }

    void init(JSCompartment *comp, AllocKind kind) {
        JS_ASSERT(!allocated());
        JS_ASSERT(!markOverflow);
        JS_ASSERT(!allocatedDuringIncremental);
        JS_ASSERT(!hasDelayedMarking);
        compartment = comp;

        JS_STATIC_ASSERT(FINALIZE_LIMIT <= 255);
        allocKind = size_t(kind);

        /* See comments in FreeSpan::allocateFromNewArena. */
        firstFreeSpanOffsets = FreeSpan::FullArenaOffsets;
    }

    void setAsNotAllocated() {
        allocKind = size_t(FINALIZE_LIMIT);
        markOverflow = 0;
        allocatedDuringIncremental = 0;
        hasDelayedMarking = 0;
        nextDelayedMarking = 0;
    }

    uintptr_t arenaAddress() const {
        return address();
    }

    Arena *getArena() {
        return reinterpret_cast<Arena *>(arenaAddress());
    }

    AllocKind getAllocKind() const {
        JS_ASSERT(allocated());
        return AllocKind(allocKind);
    }

    inline size_t getThingSize() const;

    bool hasFreeThings() const {
        return firstFreeSpanOffsets != FreeSpan::FullArenaOffsets;
    }

    inline bool isEmpty() const;

    void setAsFullyUsed() {
        firstFreeSpanOffsets = FreeSpan::FullArenaOffsets;
    }

    FreeSpan getFirstFreeSpan() const {
#ifdef DEBUG
        checkSynchronizedWithFreeList();
#endif
        return FreeSpan::decodeOffsets(arenaAddress(), firstFreeSpanOffsets);
    }

    void setFirstFreeSpan(const FreeSpan *span) {
        JS_ASSERT(span->isWithinArena(arenaAddress()));
        firstFreeSpanOffsets = span->encodeAsOffsets();
    }

#ifdef DEBUG
    void checkSynchronizedWithFreeList() const;
#endif

    inline ArenaHeader *getNextDelayedMarking() const;
    inline void setNextDelayedMarking(ArenaHeader *aheader);
};

struct Arena {
    /*
     * Layout of an arena:
     * An arena is 4K in size and 4K-aligned. It starts with the ArenaHeader
     * descriptor followed by some pad bytes. The remainder of the arena is
     * filled with the array of T things. The pad bytes ensure that the thing
     * array ends exactly at the end of the arena.
     *
     * +-------------+-----+----+----+-----+----+
     * | ArenaHeader | pad | T0 | T1 | ... | Tn |
     * +-------------+-----+----+----+-----+----+
     *
     * <----------------------------------------> = ArenaSize bytes
     * <-------------------> = first thing offset
     */
    ArenaHeader aheader;
    uint8_t     data[ArenaSize - sizeof(ArenaHeader)];

  private:
    static JS_FRIEND_DATA(const uint32_t) ThingSizes[];
    static JS_FRIEND_DATA(const uint32_t) FirstThingOffsets[];

  public:
    static void staticAsserts();

    static size_t thingSize(AllocKind kind) {
        return ThingSizes[kind];
    }

    static size_t firstThingOffset(AllocKind kind) {
        return FirstThingOffsets[kind];
    }

    static size_t thingsPerArena(size_t thingSize) {
        JS_ASSERT(thingSize % Cell::CellSize == 0);

        /* We should be able to fit FreeSpan in any GC thing. */
        JS_ASSERT(thingSize >= sizeof(FreeSpan));

        return (ArenaSize - sizeof(ArenaHeader)) / thingSize;
    }

    static size_t thingsSpan(size_t thingSize) {
        return thingsPerArena(thingSize) * thingSize;
    }

    static bool isAligned(uintptr_t thing, size_t thingSize) {
        /* Things ends at the arena end. */
        uintptr_t tailOffset = (ArenaSize - thing) & ArenaMask;
        return tailOffset % thingSize == 0;
    }

    uintptr_t address() const {
        return aheader.address();
    }

    uintptr_t thingsStart(AllocKind thingKind) {
        return address() | firstThingOffset(thingKind);
    }

    uintptr_t thingsEnd() {
        return address() + ArenaSize;
    }

    template <typename T>
    bool finalize(FreeOp *fop, AllocKind thingKind, size_t thingSize);
};

/* The chunk header (located at the end of the chunk to preserve arena alignment). */
struct ChunkInfo {
    Chunk           *next;
    Chunk           **prevp;

    /* Free arenas are linked together with aheader.next. */
    ArenaHeader     *freeArenasHead;

    /*
     * Decommitted arenas are tracked by a bitmap in the chunk header. We use
     * this offset to start our search iteration close to a decommitted arena
     * that we can allocate.
     */
    uint32_t        lastDecommittedArenaOffset;

    /* Number of free arenas, either committed or decommitted. */
    uint32_t        numArenasFree;

    /* Number of free, committed arenas. */
    uint32_t        numArenasFreeCommitted;

    /* Number of GC cycles this chunk has survived. */
    uint32_t        age;
};

/*
 * Calculating ArenasPerChunk:
 *
 * In order to figure out how many Arenas will fit in a chunk, we need to know
 * how much extra space is available after we allocate the header data. This
 * is a problem because the header size depends on the number of arenas in the
 * chunk. The two dependent fields are bitmap and decommittedArenas.
 *
 * For the mark bitmap, we know that each arena will use a fixed number of full
 * bytes: ArenaBitmapBytes. The full size of the header data is this number
 * multiplied by the eventual number of arenas we have in the header. We,
 * conceptually, distribute this header data among the individual arenas and do
 * not include it in the header. This way we do not have to worry about its
 * variable size: it gets attached to the variable number we are computing.
 *
 * For the decommitted arena bitmap, we only have 1 bit per arena, so this
 * technique will not work. Instead, we observe that we do not have enough
 * header info to fill 8 full arenas: it is currently 4 on 64bit, less on
 * 32bit. Thus, with current numbers, we need 64 bytes for decommittedArenas.
 * This will not become 63 bytes unless we double the data required in the
 * header. Therefore, we just compute the number of bytes required to track
 * every possible arena and do not worry about slop bits, since there are too
 * few to usefully allocate.
 *
 * To actually compute the number of arenas we can allocate in a chunk, we
 * divide the amount of available space less the header info (not including
 * the mark bitmap which is distributed into the arena size) by the size of
 * the arena (with the mark bitmap bytes it uses).
 */
const size_t BytesPerArenaWithHeader = ArenaSize + ArenaBitmapBytes;
const size_t ChunkDecommitBitmapBytes = ChunkSize / ArenaSize / JS_BITS_PER_BYTE;
const size_t ChunkBytesAvailable = ChunkSize - sizeof(ChunkInfo) - ChunkDecommitBitmapBytes;
const size_t ArenasPerChunk = ChunkBytesAvailable / BytesPerArenaWithHeader;

/* A chunk bitmap contains enough mark bits for all the cells in a chunk. */
struct ChunkBitmap {
    uintptr_t bitmap[ArenaBitmapWords * ArenasPerChunk];

    JS_ALWAYS_INLINE void getMarkWordAndMask(const Cell *cell, uint32_t color,
                                             uintptr_t **wordp, uintptr_t *maskp);

    JS_ALWAYS_INLINE bool isMarked(const Cell *cell, uint32_t color) {
        uintptr_t *word, mask;
        getMarkWordAndMask(cell, color, &word, &mask);
        return *word & mask;
    }

    JS_ALWAYS_INLINE bool markIfUnmarked(const Cell *cell, uint32_t color) {
        uintptr_t *word, mask;
        getMarkWordAndMask(cell, BLACK, &word, &mask);
        if (*word & mask)
            return false;
        *word |= mask;
        if (color != BLACK) {
            /*
             * We use getMarkWordAndMask to recalculate both mask and word as
             * doing just mask << color may overflow the mask.
             */
            getMarkWordAndMask(cell, color, &word, &mask);
            if (*word & mask)
                return false;
            *word |= mask;
        }
        return true;
    }

    JS_ALWAYS_INLINE void unmark(const Cell *cell, uint32_t color) {
        uintptr_t *word, mask;
        getMarkWordAndMask(cell, color, &word, &mask);
        *word &= ~mask;
    }

    void clear() {
        PodArrayZero(bitmap);
    }

#ifdef DEBUG
    bool noBitsSet(ArenaHeader *aheader) {
        /*
         * We assume that the part of the bitmap corresponding to the arena
         * has the exact number of words so we do not need to deal with a word
         * that covers bits from two arenas.
         */
        JS_STATIC_ASSERT(ArenaBitmapBits == ArenaBitmapWords * JS_BITS_PER_WORD);

        uintptr_t *word, unused;
        getMarkWordAndMask(reinterpret_cast<Cell *>(aheader->address()), BLACK, &word, &unused);
        for (size_t i = 0; i != ArenaBitmapWords; i++) {
            if (word[i])
                return false;
        }
        return true;
    }
#endif
};

JS_STATIC_ASSERT(ArenaBitmapBytes * ArenasPerChunk == sizeof(ChunkBitmap));

typedef BitArray<ArenasPerChunk> PerArenaBitmap;

const size_t ChunkPadSize = ChunkSize
                            - (sizeof(Arena) * ArenasPerChunk)
                            - sizeof(ChunkBitmap)
                            - sizeof(PerArenaBitmap)
                            - sizeof(ChunkInfo);
JS_STATIC_ASSERT(ChunkPadSize < BytesPerArenaWithHeader);

/*
 * Chunks contain arenas and associated data structures (mark bitmap, delayed
 * marking state).
 */
struct Chunk {
    Arena           arenas[ArenasPerChunk];

    /* Pad to full size to ensure cache alignment of ChunkInfo. */
    uint8_t         padding[ChunkPadSize];

    ChunkBitmap     bitmap;
    PerArenaBitmap  decommittedArenas;
    ChunkInfo       info;

    static Chunk *fromAddress(uintptr_t addr) {
        addr &= ~ChunkMask;
        return reinterpret_cast<Chunk *>(addr);
    }

    static bool withinArenasRange(uintptr_t addr) {
        uintptr_t offset = addr & ChunkMask;
        return offset < ArenasPerChunk * ArenaSize;
    }

    static size_t arenaIndex(uintptr_t addr) {
        JS_ASSERT(withinArenasRange(addr));
        return (addr & ChunkMask) >> ArenaShift;
    }

    uintptr_t address() const {
        uintptr_t addr = reinterpret_cast<uintptr_t>(this);
        JS_ASSERT(!(addr & ChunkMask));
        return addr;
    }

    bool unused() const {
        return info.numArenasFree == ArenasPerChunk;
    }

    bool hasAvailableArenas() const {
        return info.numArenasFree != 0;
    }

    inline void addToAvailableList(JSCompartment *compartment);
    inline void insertToAvailableList(Chunk **insertPoint);
    inline void removeFromAvailableList();

    ArenaHeader *allocateArena(JSCompartment *comp, AllocKind kind);

    void releaseArena(ArenaHeader *aheader);

    static Chunk *allocate(JSRuntime *rt);

    /* Must be called with the GC lock taken. */
    static inline void release(JSRuntime *rt, Chunk *chunk);
    static inline void releaseList(JSRuntime *rt, Chunk *chunkListHead);

    /* Must be called with the GC lock taken. */
    inline void prepareToBeFreed(JSRuntime *rt);

    /*
     * Assuming that the info.prevp points to the next field of the previous
     * chunk in a doubly-linked list, get that chunk.
     */
    Chunk *getPrevious() {
        JS_ASSERT(info.prevp);
        return fromPointerToNext(info.prevp);
    }

    /* Get the chunk from a pointer to its info.next field. */
    static Chunk *fromPointerToNext(Chunk **nextFieldPtr) {
        uintptr_t addr = reinterpret_cast<uintptr_t>(nextFieldPtr);
        JS_ASSERT((addr & ChunkMask) == offsetof(Chunk, info.next));
        return reinterpret_cast<Chunk *>(addr - offsetof(Chunk, info.next));
    }

  private:
    inline void init();

    /* Search for a decommitted arena to allocate. */
    unsigned findDecommittedArenaOffset();
    ArenaHeader* fetchNextDecommittedArena();

  public:
    /* Unlink and return the freeArenasHead. */
    inline ArenaHeader* fetchNextFreeArena(JSRuntime *rt);

    inline void addArenaToFreeList(JSRuntime *rt, ArenaHeader *aheader);
};

JS_STATIC_ASSERT(sizeof(Chunk) == ChunkSize);

class ChunkPool {
    Chunk   *emptyChunkListHead;
    size_t  emptyCount;

  public:
    ChunkPool()
      : emptyChunkListHead(NULL),
        emptyCount(0) { }

    size_t getEmptyCount() const {
        return emptyCount;
    }

    inline bool wantBackgroundAllocation(JSRuntime *rt) const;

    /* Must be called with the GC lock taken. */
    inline Chunk *get(JSRuntime *rt);

    /* Must be called either during the GC or with the GC lock taken. */
    inline void put(Chunk *chunk);

    /*
     * Return the list of chunks that can be released outside the GC lock.
     * Must be called either during the GC or with the GC lock taken.
     */
    Chunk *expire(JSRuntime *rt, bool releaseAll);

    /* Must be called with the GC lock taken. */
    void expireAndFree(JSRuntime *rt, bool releaseAll);

    /* Must be called either during the GC or with the GC lock taken. */
    JS_FRIEND_API(int64_t) countCleanDecommittedArenas(JSRuntime *rt);
};

inline uintptr_t
Cell::address() const
{
    uintptr_t addr = uintptr_t(this);
    JS_ASSERT(addr % Cell::CellSize == 0);
    JS_ASSERT(Chunk::withinArenasRange(addr));
    return addr;
}

inline ArenaHeader *
Cell::arenaHeader() const
{
    uintptr_t addr = address();
    addr &= ~ArenaMask;
    return reinterpret_cast<ArenaHeader *>(addr);
}

Chunk *
Cell::chunk() const
{
    uintptr_t addr = uintptr_t(this);
    JS_ASSERT(addr % Cell::CellSize == 0);
    addr &= ~(ChunkSize - 1);
    return reinterpret_cast<Chunk *>(addr);
}

AllocKind
Cell::getAllocKind() const
{
    return arenaHeader()->getAllocKind();
}

#ifdef DEBUG
inline bool
Cell::isAligned() const
{
    return Arena::isAligned(address(), arenaHeader()->getThingSize());
}
#endif

inline uintptr_t
ArenaHeader::address() const
{
    uintptr_t addr = reinterpret_cast<uintptr_t>(this);
    JS_ASSERT(!(addr & ArenaMask));
    JS_ASSERT(Chunk::withinArenasRange(addr));
    return addr;
}

inline Chunk *
ArenaHeader::chunk() const
{
    return Chunk::fromAddress(address());
}

inline bool
ArenaHeader::isEmpty() const
{
    /* Arena is empty if its first span covers the whole arena. */
    JS_ASSERT(allocated());
    size_t firstThingOffset = Arena::firstThingOffset(getAllocKind());
    return firstFreeSpanOffsets == FreeSpan::encodeOffsets(firstThingOffset, ArenaMask);
}

inline size_t
ArenaHeader::getThingSize() const
{
    JS_ASSERT(allocated());
    return Arena::thingSize(getAllocKind());
}

inline ArenaHeader *
ArenaHeader::getNextDelayedMarking() const
{
    return &reinterpret_cast<Arena *>(nextDelayedMarking << ArenaShift)->aheader;
}

inline void
ArenaHeader::setNextDelayedMarking(ArenaHeader *aheader)
{
    JS_ASSERT(!(uintptr_t(aheader) & ArenaMask));
    hasDelayedMarking = 1;
    nextDelayedMarking = aheader->arenaAddress() >> ArenaShift;
}

JS_ALWAYS_INLINE void
ChunkBitmap::getMarkWordAndMask(const Cell *cell, uint32_t color,
                                uintptr_t **wordp, uintptr_t *maskp)
{
    size_t bit = (cell->address() & ChunkMask) / Cell::CellSize + color;
    JS_ASSERT(bit < ArenaBitmapBits * ArenasPerChunk);
    *maskp = uintptr_t(1) << (bit % JS_BITS_PER_WORD);
    *wordp = &bitmap[bit / JS_BITS_PER_WORD];
}

static void
AssertValidColor(const void *thing, uint32_t color)
{
#ifdef DEBUG
    ArenaHeader *aheader = reinterpret_cast<const js::gc::Cell *>(thing)->arenaHeader();
    JS_ASSERT_IF(color, color < aheader->getThingSize() / Cell::CellSize);
#endif
}

inline bool
Cell::isMarked(uint32_t color) const
{
    AssertValidColor(this, color);
    return chunk()->bitmap.isMarked(this, color);
}

bool
Cell::markIfUnmarked(uint32_t color) const
{
    AssertValidColor(this, color);
    return chunk()->bitmap.markIfUnmarked(this, color);
}

void
Cell::unmark(uint32_t color) const
{
    JS_ASSERT(color != BLACK);
    AssertValidColor(this, color);
    chunk()->bitmap.unmark(this, color);
}

JSCompartment *
Cell::compartment() const
{
    return arenaHeader()->compartment;
}

static inline JSGCTraceKind
MapAllocToTraceKind(AllocKind thingKind)
{
    static const JSGCTraceKind map[FINALIZE_LIMIT] = {
        JSTRACE_OBJECT,     /* FINALIZE_OBJECT0 */
        JSTRACE_OBJECT,     /* FINALIZE_OBJECT0_BACKGROUND */
        JSTRACE_OBJECT,     /* FINALIZE_OBJECT2 */
        JSTRACE_OBJECT,     /* FINALIZE_OBJECT2_BACKGROUND */
        JSTRACE_OBJECT,     /* FINALIZE_OBJECT4 */
        JSTRACE_OBJECT,     /* FINALIZE_OBJECT4_BACKGROUND */
        JSTRACE_OBJECT,     /* FINALIZE_OBJECT8 */
        JSTRACE_OBJECT,     /* FINALIZE_OBJECT8_BACKGROUND */
        JSTRACE_OBJECT,     /* FINALIZE_OBJECT12 */
        JSTRACE_OBJECT,     /* FINALIZE_OBJECT12_BACKGROUND */
        JSTRACE_OBJECT,     /* FINALIZE_OBJECT16 */
        JSTRACE_OBJECT,     /* FINALIZE_OBJECT16_BACKGROUND */
        JSTRACE_SCRIPT,     /* FINALIZE_SCRIPT */
        JSTRACE_SHAPE,      /* FINALIZE_SHAPE */
        JSTRACE_BASE_SHAPE, /* FINALIZE_BASE_SHAPE */
        JSTRACE_TYPE_OBJECT,/* FINALIZE_TYPE_OBJECT */
#if JS_HAS_XML_SUPPORT      /* FINALIZE_XML */
        JSTRACE_XML,
#endif
        JSTRACE_STRING,     /* FINALIZE_SHORT_STRING */
        JSTRACE_STRING,     /* FINALIZE_STRING */
        JSTRACE_STRING,     /* FINALIZE_EXTERNAL_STRING */
        JSTRACE_IONCODE,    /* FINALIZE_IONCODE */
    };
    return map[thingKind];
}

inline JSGCTraceKind
GetGCThingTraceKind(const void *thing);

struct ArenaLists {

    /*
     * ArenaList::head points to the start of the list. Normally cursor points
     * to the first arena in the list with some free things and all arenas
     * before cursor are fully allocated. However, as the arena currently being
     * allocated from is considered full while its list of free spans is moved
     * into the freeList, during the GC or cell enumeration, when an
     * unallocated freeList is moved back to the arena, we can see an arena
     * with some free cells before the cursor. The cursor is an indirect
     * pointer to allow for efficient list insertion at the cursor point and
     * other list manipulations.
     */
    struct ArenaList {
        ArenaHeader     *head;
        ArenaHeader     **cursor;

        ArenaList() {
            clear();
        }

        void clear() {
            head = NULL;
            cursor = &head;
        }
    };

  private:
    /*
     * For each arena kind its free list is represented as the first span with
     * free things. Initially all the spans are initialized as empty. After we
     * find a new arena with available things we move its first free span into
     * the list and set the arena as fully allocated. way we do not need to
     * update the arena header after the initial allocation. When starting the
     * GC we only move the head of the of the list of spans back to the arena
     * only for the arena that was not fully allocated.
     */
    FreeSpan       freeLists[FINALIZE_LIMIT];

    ArenaList      arenaLists[FINALIZE_LIMIT];

#ifdef JS_THREADSAFE
    /*
     * The background finalization adds the finalized arenas to the list at
     * the *cursor position. backgroundFinalizeState controls the interaction
     * between the GC lock and the access to the list from the allocation
     * thread.
     *
     * BFS_DONE indicates that the finalizations is not running or cannot
     * affect this arena list. The allocation thread can access the list
     * outside the GC lock.
     *
     * In BFS_RUN and BFS_JUST_FINISHED the allocation thread must take the
     * lock. The former indicates that the finalization still runs. The latter
     * signals that finalization just added to the list finalized arenas. In
     * that case the lock effectively serves as a read barrier to ensure that
     * the allocation thread see all the writes done during finalization.
     */
    enum BackgroundFinalizeState {
        BFS_DONE,
        BFS_RUN,
        BFS_JUST_FINISHED
    };

    volatile uintptr_t backgroundFinalizeState[FINALIZE_LIMIT];
#endif

  public:
    ArenaLists() {
        for (size_t i = 0; i != FINALIZE_LIMIT; ++i)
            freeLists[i].initAsEmpty();
#ifdef JS_THREADSAFE
        for (size_t i = 0; i != FINALIZE_LIMIT; ++i)
            backgroundFinalizeState[i] = BFS_DONE;
#endif
    }

    ~ArenaLists() {
        for (size_t i = 0; i != FINALIZE_LIMIT; ++i) {
#ifdef JS_THREADSAFE
            /*
             * We can only call this during the shutdown after the last GC when
             * the background finalization is disabled.
             */
            JS_ASSERT(backgroundFinalizeState[i] == BFS_DONE);
#endif
            ArenaHeader **headp = &arenaLists[i].head;
            while (ArenaHeader *aheader = *headp) {
                *headp = aheader->next;
                aheader->chunk()->releaseArena(aheader);
            }
        }
    }

    const FreeSpan *getFreeList(AllocKind thingKind) const {
        return &freeLists[thingKind];
    }

    ArenaHeader *getFirstArena(AllocKind thingKind) const {
        return arenaLists[thingKind].head;
    }

    bool arenaListsAreEmpty() const {
        for (size_t i = 0; i != FINALIZE_LIMIT; ++i) {
#ifdef JS_THREADSAFE
            /*
             * The arena cannot be empty if the background finalization is not yet
             * done.
             */
            if (backgroundFinalizeState[i] != BFS_DONE)
                return false;
#endif
            if (arenaLists[i].head)
                return false;
        }
        return true;
    }

#ifdef DEBUG
    bool checkArenaListAllUnmarked() const {
        for (size_t i = 0; i != FINALIZE_LIMIT; ++i) {
# ifdef JS_THREADSAFE
            /* The background finalization must have stopped at this point. */
            JS_ASSERT(backgroundFinalizeState[i] == BFS_DONE ||
                      backgroundFinalizeState[i] == BFS_JUST_FINISHED);
# endif
            for (ArenaHeader *aheader = arenaLists[i].head; aheader; aheader = aheader->next) {
                if (!aheader->chunk()->bitmap.noBitsSet(aheader))
                    return false;
            }
        }
        return true;
    }
#endif

#ifdef JS_THREADSAFE
    bool doneBackgroundFinalize(AllocKind kind) const {
        return backgroundFinalizeState[kind] == BFS_DONE;
    }
#endif

    /*
     * Return the free list back to the arena so the GC finalization will not
     * run the finalizers over unitialized bytes from free things.
     */
    void purge() {
        for (size_t i = 0; i != FINALIZE_LIMIT; ++i) {
            FreeSpan *headSpan = &freeLists[i];
            if (!headSpan->isEmpty()) {
                ArenaHeader *aheader = headSpan->arenaHeader();
                aheader->setFirstFreeSpan(headSpan);
                headSpan->initAsEmpty();
            }
        }
    }

    inline void prepareForIncrementalGC(JSRuntime *rt);

    /*
     * Temporarily copy the free list heads to the arenas so the code can see
     * the proper value in ArenaHeader::freeList when accessing the latter
     * outside the GC.
     */
    void copyFreeListsToArenas() {
        for (size_t i = 0; i != FINALIZE_LIMIT; ++i)
            copyFreeListToArena(AllocKind(i));
    }

    void copyFreeListToArena(AllocKind thingKind) {
        FreeSpan *headSpan = &freeLists[thingKind];
        if (!headSpan->isEmpty()) {
            ArenaHeader *aheader = headSpan->arenaHeader();
            JS_ASSERT(!aheader->hasFreeThings());
            aheader->setFirstFreeSpan(headSpan);
        }
    }

    /*
     * Clear the free lists in arenas that were temporarily set there using
     * copyToArenas.
     */
    void clearFreeListsInArenas() {
        for (size_t i = 0; i != FINALIZE_LIMIT; ++i)
            clearFreeListInArena(AllocKind(i));
    }


    void clearFreeListInArena(AllocKind kind) {
        FreeSpan *headSpan = &freeLists[kind];
        if (!headSpan->isEmpty()) {
            ArenaHeader *aheader = headSpan->arenaHeader();
            JS_ASSERT(aheader->getFirstFreeSpan().isSameNonEmptySpan(headSpan));
            aheader->setAsFullyUsed();
        }
    }

    /*
     * Check that the free list is either empty or were synchronized with the
     * arena using copyToArena().
     */
    bool isSynchronizedFreeList(AllocKind kind) {
        FreeSpan *headSpan = &freeLists[kind];
        if (headSpan->isEmpty())
            return true;
        ArenaHeader *aheader = headSpan->arenaHeader();
        if (aheader->hasFreeThings()) {
            /*
             * If the arena has a free list, it must be the same as one in
             * lists.
             */
            JS_ASSERT(aheader->getFirstFreeSpan().isSameNonEmptySpan(headSpan));
            return true;
        }
        return false;
    }

    JS_ALWAYS_INLINE void *allocateFromFreeList(AllocKind thingKind, size_t thingSize) {
        return freeLists[thingKind].allocate(thingSize);
    }

    static void *refillFreeList(JSContext *cx, AllocKind thingKind);

    void checkEmptyFreeLists() {
#ifdef DEBUG
        for (size_t i = 0; i < mozilla::ArrayLength(freeLists); ++i)
            JS_ASSERT(freeLists[i].isEmpty());
#endif
    }

    void checkEmptyFreeList(AllocKind kind) {
        JS_ASSERT(freeLists[kind].isEmpty());
    }

<<<<<<< HEAD
    void finalizeObjects(JSContext *cx);
    void finalizeStrings(JSContext *cx);
    void finalizeShapes(JSContext *cx);
    void finalizeScripts(JSContext *cx);
    void finalizeIonCode(JSContext *cx);
=======
    void finalizeObjects(FreeOp *fop);
    void finalizeStrings(FreeOp *fop);
    void finalizeShapes(FreeOp *fop);
    void finalizeScripts(FreeOp *fop);
>>>>>>> 88698f16

#ifdef JS_THREADSAFE
    static void backgroundFinalize(FreeOp *fop, ArenaHeader *listHead);
#endif

  private:
    inline void finalizeNow(FreeOp *fop, AllocKind thingKind);
    inline void finalizeLater(FreeOp *fop, AllocKind thingKind);

    inline void *allocateFromArena(JSCompartment *comp, AllocKind thingKind);
};

/*
 * Initial allocation size for data structures holding chunks is set to hold
 * chunks with total capacity of 16MB to avoid buffer resizes during browser
 * startup.
 */
const size_t INITIAL_CHUNK_CAPACITY = 16 * 1024 * 1024 / ChunkSize;

/* The number of GC cycles an empty chunk can survive before been released. */
const size_t MAX_EMPTY_CHUNK_AGE = 4;

inline Cell *
AsCell(JSObject *obj)
{
    return reinterpret_cast<Cell *>(obj);
}

} /* namespace gc */

struct GCPtrHasher
{
    typedef void *Lookup;

    static HashNumber hash(void *key) {
        return HashNumber(uintptr_t(key) >> JS_GCTHING_ZEROBITS);
    }

    static bool match(void *l, void *k) { return l == k; }
};

typedef HashMap<void *, uint32_t, GCPtrHasher, SystemAllocPolicy> GCLocks;

struct RootInfo {
    RootInfo() {}
    RootInfo(const char *name, JSGCRootType type) : name(name), type(type) {}
    const char *name;
    JSGCRootType type;
};

typedef js::HashMap<void *,
                    RootInfo,
                    js::DefaultHasher<void *>,
                    js::SystemAllocPolicy> RootedValueMap;

} /* namespace js */

extern JS_FRIEND_API(JSGCTraceKind)
js_GetGCThingTraceKind(void *thing);

extern JSBool
js_InitGC(JSRuntime *rt, uint32_t maxbytes);

extern void
js_FinishGC(JSRuntime *rt);

extern JSBool
js_AddRoot(JSContext *cx, js::Value *vp, const char *name);

extern JSBool
js_AddGCThingRoot(JSContext *cx, void **rp, const char *name);

#ifdef DEBUG
extern void
js_DumpNamedRoots(JSRuntime *rt,
                  void (*dump)(const char *name, void *rp, JSGCRootType type, void *data),
                  void *data);
#endif

extern uint32_t
js_MapGCRoots(JSRuntime *rt, JSGCRootMapFun map, void *data);

/* Table of pointers with count valid members. */
typedef struct JSPtrTable {
    size_t      count;
    void        **array;
} JSPtrTable;

extern JSBool
js_LockGCThingRT(JSRuntime *rt, void *thing);

extern void
js_UnlockGCThingRT(JSRuntime *rt, void *thing);

extern JS_FRIEND_API(bool)
IsAboutToBeFinalized(const js::gc::Cell *thing);

extern bool
IsAboutToBeFinalized(const js::Value &value);

extern bool
js_IsAddressableGCThing(JSRuntime *rt, uintptr_t w, js::gc::AllocKind *thingKind, void **thing);

namespace js {

extern void
MarkCompartmentActive(js::StackFrame *fp);

extern void
TraceRuntime(JSTracer *trc);

extern JS_FRIEND_API(void)
MarkContext(JSTracer *trc, JSContext *acx);

/* Must be called with GC lock taken. */
extern void
TriggerGC(JSRuntime *rt, js::gcreason::Reason reason);

/* Must be called with GC lock taken. */
extern void
TriggerCompartmentGC(JSCompartment *comp, js::gcreason::Reason reason);

extern void
MaybeGC(JSContext *cx);

extern void
ShrinkGCBuffers(JSRuntime *rt);

extern void
PrepareForFullGC(JSRuntime *rt);

/*
 * Kinds of js_GC invocation.
 */
typedef enum JSGCInvocationKind {
    /* Normal invocation. */
    GC_NORMAL           = 0,

    /* Minimize GC triggers and release empty GC chunks right away. */
    GC_SHRINK             = 1
} JSGCInvocationKind;

extern void
GC(JSContext *cx, JSGCInvocationKind gckind, js::gcreason::Reason reason);

extern void
GCSlice(JSContext *cx, JSGCInvocationKind gckind, js::gcreason::Reason reason);

extern void
GCDebugSlice(JSContext *cx, bool limit, int64_t objCount);

extern void
PrepareForDebugGC(JSRuntime *rt);

} /* namespace js */

namespace js {

void
InitTracer(JSTracer *trc, JSRuntime *rt, JSTraceCallback callback);

#ifdef JS_THREADSAFE

class GCHelperThread {
    enum State {
        IDLE,
        SWEEPING,
        ALLOCATING,
        CANCEL_ALLOCATION,
        SHUTDOWN
    };

    /*
     * During the finalization we do not free immediately. Rather we add the
     * corresponding pointers to a buffer which we later release on a
     * separated thread.
     *
     * The buffer is implemented as a vector of 64K arrays of pointers, not as
     * a simple vector, to avoid realloc calls during the vector growth and to
     * not bloat the binary size of the inlined freeLater method. Any OOM
     * during buffer growth results in the pointer being freed immediately.
     */
    static const size_t FREE_ARRAY_SIZE = size_t(1) << 16;
    static const size_t FREE_ARRAY_LENGTH = FREE_ARRAY_SIZE / sizeof(void *);

    JSRuntime         *const rt;
    PRThread          *thread;
    PRCondVar         *wakeup;
    PRCondVar         *done;
    volatile State    state;

    JSContext         *finalizationContext;
    bool              shrinkFlag;

    Vector<void **, 16, js::SystemAllocPolicy> freeVector;
    void            **freeCursor;
    void            **freeCursorEnd;

    Vector<js::gc::ArenaHeader *, 64, js::SystemAllocPolicy> finalizeVector;

    bool    backgroundAllocation;

    friend struct js::gc::ArenaLists;

    JS_FRIEND_API(void)
    replenishAndFreeLater(void *ptr);

    static void freeElementsAndArray(void **array, void **end) {
        JS_ASSERT(array <= end);
        for (void **p = array; p != end; ++p)
            js::Foreground::free_(*p);
        js::Foreground::free_(array);
    }

    static void threadMain(void* arg);
    void threadLoop();

    /* Must be called with the GC lock taken. */
    void doSweep();

  public:
    GCHelperThread(JSRuntime *rt)
      : rt(rt),
        thread(NULL),
        wakeup(NULL),
        done(NULL),
        state(IDLE),
        finalizationContext(NULL),
        shrinkFlag(false),
        freeCursor(NULL),
        freeCursorEnd(NULL),
        backgroundAllocation(true)
    { }

    bool init();
    void finish();

    /* Must be called with the GC lock taken. */
    void startBackgroundSweep(JSContext *cx, bool shouldShrink);

    /* Must be called with the GC lock taken. */
    void startBackgroundShrink();

    /* Must be called with the GC lock taken. */
    void waitBackgroundSweepEnd();

    /* Must be called with the GC lock taken. */
    void waitBackgroundSweepOrAllocEnd();

    /* Must be called with the GC lock taken. */
    inline void startBackgroundAllocationIfIdle();

    bool canBackgroundAllocate() const {
        return backgroundAllocation;
    }

    void disableBackgroundAllocation() {
        backgroundAllocation = false;
    }

    PRThread *getThread() const {
        return thread;
    }

    /*
     * Outside the GC lock may give true answer when in fact the sweeping has
     * been done.
     */
    bool sweeping() const {
        return state == SWEEPING;
    }

    bool shouldShrink() const {
        JS_ASSERT(sweeping());
        return shrinkFlag;
    }

    void freeLater(void *ptr) {
        JS_ASSERT(!sweeping());
        if (freeCursor != freeCursorEnd)
            *freeCursor++ = ptr;
        else
            replenishAndFreeLater(ptr);
    }

    /* Must be called with the GC lock taken. */
    bool prepareForBackgroundSweep();
};

#endif /* JS_THREADSAFE */

struct GCChunkHasher {
    typedef gc::Chunk *Lookup;

    /*
     * Strip zeros for better distribution after multiplying by the golden
     * ratio.
     */
    static HashNumber hash(gc::Chunk *chunk) {
        JS_ASSERT(!(uintptr_t(chunk) & gc::ChunkMask));
        return HashNumber(uintptr_t(chunk) >> gc::ChunkShift);
    }

    static bool match(gc::Chunk *k, gc::Chunk *l) {
        JS_ASSERT(!(uintptr_t(k) & gc::ChunkMask));
        JS_ASSERT(!(uintptr_t(l) & gc::ChunkMask));
        return k == l;
    }
};

typedef HashSet<js::gc::Chunk *, GCChunkHasher, SystemAllocPolicy> GCChunkSet;

template<class T>
struct MarkStack {
    T *stack;
    T *tos;
    T *limit;

    T *ballast;
    T *ballastLimit;

    size_t sizeLimit;

    MarkStack(size_t sizeLimit)
      : stack(NULL),
        tos(NULL),
        limit(NULL),
        ballast(NULL),
        ballastLimit(NULL),
        sizeLimit(sizeLimit) { }

    ~MarkStack() {
        if (stack != ballast)
            js_free(stack);
        js_free(ballast);
    }

    bool init(size_t ballastcap) {
        JS_ASSERT(!stack);

        if (ballastcap == 0)
            return true;

        ballast = (T *)js_malloc(sizeof(T) * ballastcap);
        if (!ballast)
            return false;
        ballastLimit = ballast + ballastcap;
        initFromBallast();
        return true;
    }

    void initFromBallast() {
        stack = ballast;
        limit = ballastLimit;
        if (size_t(limit - stack) > sizeLimit)
            limit = stack + sizeLimit;
        tos = stack;
    }

    void setSizeLimit(size_t size) {
        JS_ASSERT(isEmpty());

        sizeLimit = size;
        reset();
    }

    bool push(T item) {
        if (tos == limit) {
            if (!enlarge())
                return false;
        }
        JS_ASSERT(tos < limit);
        *tos++ = item;
        return true;
    }

    bool push(T item1, T item2, T item3) {
        T *nextTos = tos + 3;
        if (nextTos > limit) {
            if (!enlarge())
                return false;
            nextTos = tos + 3;
        }
        JS_ASSERT(nextTos <= limit);
        tos[0] = item1;
        tos[1] = item2;
        tos[2] = item3;
        tos = nextTos;
        return true;
    }

    bool isEmpty() const {
        return tos == stack;
    }

    T pop() {
        JS_ASSERT(!isEmpty());
        return *--tos;
    }

    ptrdiff_t position() const {
        return tos - stack;
    }

    void reset() {
        if (stack != ballast)
            js_free(stack);
        initFromBallast();
        JS_ASSERT(stack == ballast);
    }

    bool enlarge() {
        size_t tosIndex = tos - stack;
        size_t cap = limit - stack;
        if (cap == sizeLimit)
            return false;
        size_t newcap = cap * 2;
        if (newcap == 0)
            newcap = 32;
        if (newcap > sizeLimit)
            newcap = sizeLimit;

        T *newStack;
        if (stack == ballast) {
            newStack = (T *)js_malloc(sizeof(T) * newcap);
            if (!newStack)
                return false;
            for (T *src = stack, *dst = newStack; src < tos; )
                *dst++ = *src++;
        } else {
            newStack = (T *)js_realloc(stack, sizeof(T) * newcap);
            if (!newStack)
                return false;
        }
        stack = newStack;
        tos = stack + tosIndex;
        limit = newStack + newcap;
        return true;
    }

    size_t sizeOfExcludingThis(JSMallocSizeOfFun mallocSizeOf) const {
        size_t n = 0;
        if (stack != ballast)
            n += mallocSizeOf(stack);
        n += mallocSizeOf(ballast);
        return n;
    }
};

/*
 * This class records how much work has been done in a given GC slice, so that
 * we can return before pausing for too long. Some slices are allowed to run for
 * unlimited time, and others are bounded. To reduce the number of gettimeofday
 * calls, we only check the time every 1000 operations.
 */
struct SliceBudget {
    int64_t deadline; /* in microseconds */
    intptr_t counter;

    static const intptr_t CounterReset = 1000;

    static const int64_t Unlimited = 0;
    static int64_t TimeBudget(int64_t millis);
    static int64_t WorkBudget(int64_t work);

    /* Equivalent to SliceBudget(UnlimitedBudget). */
    SliceBudget();

    /* Instantiate as SliceBudget(Time/WorkBudget(n)). */
    SliceBudget(int64_t budget);

    void reset() {
        deadline = INT64_MAX;
        counter = INTPTR_MAX;
    }

    void step(intptr_t amt = 1) {
        counter -= amt;
    }

    bool checkOverBudget();

    bool isOverBudget() {
        if (counter >= 0)
            return false;
        return checkOverBudget();
    }
};

static const size_t MARK_STACK_LENGTH = 32768;

struct GCMarker : public JSTracer {
  private:
    /*
     * We use a common mark stack to mark GC things of different types and use
     * the explicit tags to distinguish them when it cannot be deduced from
     * the context of push or pop operation.
     */
    enum StackTag {
        ValueArrayTag,
        ObjectTag,
        TypeTag,
        XmlTag,
        SavedValueArrayTag,
        IonCodeTag,
        LastTag = IonCodeTag
    };

    static const uintptr_t StackTagMask = 7;

    static void staticAsserts() {
        JS_STATIC_ASSERT(StackTagMask >= uintptr_t(LastTag));
        JS_STATIC_ASSERT(StackTagMask <= gc::Cell::CellMask);
    }

  public:
    explicit GCMarker();
    bool init();

    void setSizeLimit(size_t size) { stack.setSizeLimit(size); }
    size_t sizeLimit() const { return stack.sizeLimit; }

    void start(JSRuntime *rt);
    void stop();
    void reset();

    void pushObject(JSObject *obj) {
        pushTaggedPtr(ObjectTag, obj);
    }

    void pushType(types::TypeObject *type) {
        pushTaggedPtr(TypeTag, type);
    }

    void pushXML(JSXML *xml) {
        pushTaggedPtr(XmlTag, xml);
    }
	
    void pushIonCode(ion::IonCode *code) {
        pushTaggedPtr(IonCodeTag, code);
    }

    uint32_t getMarkColor() const {
        return color;
    }

    /*
     * The only valid color transition during a GC is from black to gray. It is
     * wrong to switch the mark color from gray to black. The reason is that the
     * cycle collector depends on the invariant that there are no black to gray
     * edges in the GC heap. This invariant lets the CC not trace through black
     * objects. If this invariant is violated, the cycle collector may free
     * objects that are still reachable.
     */
    void setMarkColorGray() {
        JS_ASSERT(isDrained());
        JS_ASSERT(color == gc::BLACK);
        color = gc::GRAY;
    }

    inline void delayMarkingArena(gc::ArenaHeader *aheader);
    void delayMarkingChildren(const void *thing);
    void markDelayedChildren(gc::ArenaHeader *aheader);
    bool markDelayedChildren(SliceBudget &budget);
    bool hasDelayedChildren() const {
        return !!unmarkedArenaStackTop;
    }

    bool isDrained() {
        return isMarkStackEmpty() && !unmarkedArenaStackTop;
    }

    bool drainMarkStack(SliceBudget &budget);

    /*
     * Gray marking must be done after all black marking is complete. However,
     * we do not have write barriers on XPConnect roots. Therefore, XPConnect
     * roots must be accumulated in the first slice of incremental GC. We
     * accumulate these roots in the GrayRootMarker and then mark them later,
     * after black marking is complete. This accumulation can fail, but in that
     * case we switch to non-incremental GC.
     */
    bool hasBufferedGrayRoots() const;
    void startBufferingGrayRoots();
    void endBufferingGrayRoots();
    void markBufferedGrayRoots();

    static void GrayCallback(JSTracer *trc, void **thing, JSGCTraceKind kind);

    size_t sizeOfExcludingThis(JSMallocSizeOfFun mallocSizeOf) const;

    MarkStack<uintptr_t> stack;

  private:
#ifdef DEBUG
    void checkCompartment(void *p);
#else
    void checkCompartment(void *p) {}
#endif

    void pushTaggedPtr(StackTag tag, void *ptr) {
        checkCompartment(ptr);
        uintptr_t addr = reinterpret_cast<uintptr_t>(ptr);
        JS_ASSERT(!(addr & StackTagMask));
        if (!stack.push(addr | uintptr_t(tag)))
            delayMarkingChildren(ptr);
    }

    void pushValueArray(JSObject *obj, void *start, void *end) {
        checkCompartment(obj);

        if (start == end)
            return;

        JS_ASSERT(start <= end);
        uintptr_t tagged = reinterpret_cast<uintptr_t>(obj) | GCMarker::ValueArrayTag;
        uintptr_t startAddr = reinterpret_cast<uintptr_t>(start);
        uintptr_t endAddr = reinterpret_cast<uintptr_t>(end);

        /*
         * Push in the reverse order so obj will be on top. If we cannot push
         * the array, we trigger delay marking for the whole object.
         */
        if (!stack.push(endAddr, startAddr, tagged))
            delayMarkingChildren(obj);
    }

    bool isMarkStackEmpty() {
        return stack.isEmpty();
    }

    bool restoreValueArray(JSObject *obj, void **vpp, void **endp);
    void saveValueRanges();
    inline void processMarkStackTop(SliceBudget &budget);

    void appendGrayRoot(void *thing, JSGCTraceKind kind);

    /* The color is only applied to objects, functions and xml. */
    uint32_t color;

    DebugOnly<bool> started;

    /* Pointer to the top of the stack of arenas we are delaying marking on. */
    js::gc::ArenaHeader *unmarkedArenaStackTop;
    /* Count of arenas that are currently in the stack. */
    DebugOnly<size_t> markLaterArenas;

    struct GrayRoot {
        void *thing;
        JSGCTraceKind kind;
#ifdef DEBUG
        JSTraceNamePrinter debugPrinter;
        const void *debugPrintArg;
        size_t debugPrintIndex;
#endif

        GrayRoot(void *thing, JSGCTraceKind kind)
          : thing(thing), kind(kind) {}
    };

    bool grayFailed;
    Vector<GrayRoot, 0, SystemAllocPolicy> grayRoots;
};

void
SetMarkStackLimit(JSRuntime *rt, size_t limit);

void
MarkStackRangeConservatively(JSTracer *trc, Value *begin, Value *end);

typedef void (*IterateChunkCallback)(JSRuntime *rt, void *data, gc::Chunk *chunk);
typedef void (*IterateArenaCallback)(JSRuntime *rt, void *data, gc::Arena *arena,
                                     JSGCTraceKind traceKind, size_t thingSize);
typedef void (*IterateCellCallback)(JSRuntime *rt, void *data, void *thing,
                                    JSGCTraceKind traceKind, size_t thingSize);

/*
 * This function calls |compartmentCallback| on every compartment,
 * |arenaCallback| on every in-use arena, and |cellCallback| on every in-use
 * cell in the GC heap.
 */
extern JS_FRIEND_API(void)
IterateCompartmentsArenasCells(JSRuntime *rt, void *data,
                               JSIterateCompartmentCallback compartmentCallback,
                               IterateArenaCallback arenaCallback,
                               IterateCellCallback cellCallback);

/*
 * Invoke chunkCallback on every in-use chunk.
 */
extern JS_FRIEND_API(void)
IterateChunks(JSRuntime *rt, void *data, IterateChunkCallback chunkCallback);

/*
 * Invoke cellCallback on every in-use object of the specified thing kind for
 * the given compartment or for all compartments if it is null.
 */
extern JS_FRIEND_API(void)
IterateCells(JSRuntime *rt, JSCompartment *compartment, gc::AllocKind thingKind,
             void *data, IterateCellCallback cellCallback);

} /* namespace js */

extern void
js_FinalizeStringRT(JSRuntime *rt, JSString *str);

/*
 * Macro to test if a traversal is the marking phase of the GC.
 */
#define IS_GC_MARKING_TRACER(trc) \
    ((trc)->callback == NULL || (trc)->callback == GCMarker::GrayCallback)

namespace js {
namespace gc {

JSCompartment *
NewCompartment(JSContext *cx, JSPrincipals *principals);

/* Tries to run a GC no matter what (used for GC zeal). */
void
RunDebugGC(JSContext *cx);

void
SetDeterministicGC(JSContext *cx, bool enabled);

#if defined(JSGC_ROOT_ANALYSIS) && defined(DEBUG) && !defined(JS_THREADSAFE)
/* Overwrites stack references to GC things which have not been rooted. */
void CheckStackRoots(JSContext *cx);

inline void MaybeCheckStackRoots(JSContext *cx) { CheckStackRoots(cx); }
#else
inline void MaybeCheckStackRoots(JSContext *cx) {}
#endif

const int ZealPokeValue = 1;
const int ZealAllocValue = 2;
const int ZealFrameGCValue = 3;
const int ZealVerifierValue = 4;
const int ZealFrameVerifierValue = 5;

#ifdef JS_GC_ZEAL

/* Check that write barriers have been used correctly. See jsgc.cpp. */
void
VerifyBarriers(JSContext *cx);

void
MaybeVerifyBarriers(JSContext *cx, bool always = false);

#else

static inline void
VerifyBarriers(JSContext *cx)
{
}

static inline void
MaybeVerifyBarriers(JSContext *cx, bool always = false)
{
}

#endif

} /* namespace gc */

static inline JSCompartment *
GetObjectCompartment(JSObject *obj) { return reinterpret_cast<js::gc::Cell *>(obj)->compartment(); }

void
ReleaseAllJITCode(JSContext *cx, JSCompartment *c, bool resetUseCounts);

void
ReleaseAllJITCode(JSContext *cx, bool resetUseCounts);

} /* namespace js */

#endif /* jsgc_h___ */<|MERGE_RESOLUTION|>--- conflicted
+++ resolved
@@ -1256,18 +1256,11 @@
         JS_ASSERT(freeLists[kind].isEmpty());
     }
 
-<<<<<<< HEAD
-    void finalizeObjects(JSContext *cx);
-    void finalizeStrings(JSContext *cx);
-    void finalizeShapes(JSContext *cx);
-    void finalizeScripts(JSContext *cx);
-    void finalizeIonCode(JSContext *cx);
-=======
     void finalizeObjects(FreeOp *fop);
     void finalizeStrings(FreeOp *fop);
     void finalizeShapes(FreeOp *fop);
     void finalizeScripts(FreeOp *fop);
->>>>>>> 88698f16
+    void finalizeIonCode(FreeOp *fop);
 
 #ifdef JS_THREADSAFE
     static void backgroundFinalize(FreeOp *fop, ArenaHeader *listHead);
@@ -2037,10 +2030,10 @@
 GetObjectCompartment(JSObject *obj) { return reinterpret_cast<js::gc::Cell *>(obj)->compartment(); }
 
 void
-ReleaseAllJITCode(JSContext *cx, JSCompartment *c, bool resetUseCounts);
+ReleaseAllJITCode(FreeOp *fop, JSCompartment *c, bool resetUseCounts);
 
 void
-ReleaseAllJITCode(JSContext *cx, bool resetUseCounts);
+ReleaseAllJITCode(FreeOp *fop, bool resetUseCounts);
 
 } /* namespace js */
 
