/* -*- Mode: C++; tab-width: 8; indent-tabs-mode: nil; c-basic-offset: 4 -*-
 * vim: set ts=8 sw=4 et tw=78:
 *
 * ***** BEGIN LICENSE BLOCK *****
 * Version: MPL 1.1/GPL 2.0/LGPL 2.1
 *
 * The contents of this file are subject to the Mozilla Public License Version
 * 1.1 (the "License"); you may not use this file except in compliance with
 * the License. You may obtain a copy of the License at
 * http://www.mozilla.org/MPL/
 *
 * Software distributed under the License is distributed on an "AS IS" basis,
 * WITHOUT WARRANTY OF ANY KIND, either express or implied. See the License
 * for the specific language governing rights and limitations under the
 * License.
 *
 * The Original Code is Mozilla Communicator client code, released
 * March 31, 1998.
 *
 * The Initial Developer of the Original Code is
 * Netscape Communications Corporation.
 * Portions created by the Initial Developer are Copyright (C) 1998
 * the Initial Developer. All Rights Reserved.
 *
 * Contributor(s):
 *   Nick Fitzgerald <nfitzgerald@mozilla.com>
 *
 * Alternatively, the contents of this file may be used under the terms of
 * either of the GNU General Public License Version 2 or later (the "GPL"),
 * or the GNU Lesser General Public License Version 2.1 or later (the "LGPL"),
 * in which case the provisions of the GPL or the LGPL are applicable instead
 * of those above. If you wish to allow use of your version of this file only
 * under the terms of either the GPL or the LGPL, and not to allow others to
 * use your version of this file under the terms of the MPL, indicate your
 * decision by deleting the provisions above and replace them with the notice
 * and other provisions required by the GPL or the LGPL. If you do not delete
 * the provisions above, a recipient may use your version of this file under
 * the terms of any one of the MPL, the GPL or the LGPL.
 *
 * ***** END LICENSE BLOCK ***** */

/*
 * JS script operations.
 */
#include <string.h>
#include "jstypes.h"
#include "jsstdint.h"
#include "jsutil.h"
#include "jsprf.h"
#include "jsapi.h"
#include "jsatom.h"
#include "jscntxt.h"
#include "jsversion.h"
#include "jsdbgapi.h"
#include "jsemit.h"
#include "jsfun.h"
#include "jsgc.h"
#include "jsgcmark.h"
#include "jsinterp.h"
#include "jslock.h"
#include "jsnum.h"
#include "jsopcode.h"
#include "jsparse.h"
#include "jsscope.h"
#include "jsscript.h"
#include "jstracer.h"
#if JS_HAS_XDR
#include "jsxdrapi.h"
#endif
#include "methodjit/MethodJIT.h"
#include "vm/Debugger.h"

#include "jsobjinlines.h"
#include "jsscriptinlines.h"

using namespace js;
using namespace js::gc;

namespace js {

BindingKind
Bindings::lookup(JSContext *cx, JSAtom *name, uintN *indexp) const
{
    JS_ASSERT(lastBinding);

    Shape *shape =
        SHAPE_FETCH(Shape::search(cx->runtime, const_cast<Shape **>(&lastBinding),
                    ATOM_TO_JSID(name)));
    if (!shape)
        return NONE;

    if (indexp)
        *indexp = shape->shortid;

    if (shape->getter() == GetCallArg)
        return ARGUMENT;
    if (shape->getter() == GetCallUpvar)
        return UPVAR;

    return shape->writable() ? VARIABLE : CONSTANT;
}

bool
Bindings::add(JSContext *cx, JSAtom *name, BindingKind kind)
{
    JS_ASSERT(lastBinding);

    /*
     * We still follow 10.2.3 of ES3 and make argument and variable properties
     * of the Call objects enumerable. ES5 reformulated all of its Clause 10 to
     * avoid objects as activations, something we should do too.
     */
    uintN attrs = JSPROP_ENUMERATE | JSPROP_PERMANENT | JSPROP_SHARED;

    uint16 *indexp;
    PropertyOp getter;
    StrictPropertyOp setter;
    uint32 slot = JSObject::CALL_RESERVED_SLOTS;

    if (kind == ARGUMENT) {
        JS_ASSERT(nvars == 0);
        JS_ASSERT(nupvars == 0);
        indexp = &nargs;
        getter = GetCallArg;
        setter = SetCallArg;
        slot += nargs;
    } else if (kind == UPVAR) {
        indexp = &nupvars;
        getter = GetCallUpvar;
        setter = SetCallUpvar;
        slot = SHAPE_INVALID_SLOT;
    } else {
        JS_ASSERT(kind == VARIABLE || kind == CONSTANT);
        JS_ASSERT(nupvars == 0);

        indexp = &nvars;
        getter = GetCallVar;
        setter = SetCallVar;
        if (kind == CONSTANT)
            attrs |= JSPROP_READONLY;
        slot += nargs + nvars;
    }

    if (*indexp == BINDING_COUNT_LIMIT) {
        JS_ReportErrorNumber(cx, js_GetErrorMessage, NULL,
                             (kind == ARGUMENT)
                             ? JSMSG_TOO_MANY_FUN_ARGS
                             : JSMSG_TOO_MANY_LOCALS);
        return false;
    }

    jsid id;
    if (!name) {
        JS_ASSERT(kind == ARGUMENT); /* destructuring */
        id = INT_TO_JSID(nargs);
    } else {
        id = ATOM_TO_JSID(name);
    }

    Shape child(id, getter, setter, slot, attrs, Shape::HAS_SHORTID, *indexp);

    Shape *shape = lastBinding->getChild(cx, child, &lastBinding);
    if (!shape)
        return false;

    JS_ASSERT(lastBinding == shape);
    ++*indexp;
    return true;
}

bool
Bindings::getLocalNameArray(JSContext *cx, Vector<JSAtom *> *namesp)
{
    JS_ASSERT(lastBinding);
    JS_ASSERT(hasLocalNames());

    Vector<JSAtom *> &names = *namesp;
    JS_ASSERT(names.empty());

    uintN n = countLocalNames();
    if (!names.growByUninitialized(n))
        return false;

#ifdef DEBUG
    JSAtom * const POISON = reinterpret_cast<JSAtom *>(0xdeadbeef);
    for (uintN i = 0; i < n; i++)
        names[i] = POISON;
#endif

    for (Shape::Range r = lastBinding; !r.empty(); r.popFront()) {
        const Shape &shape = r.front();
        uintN index = uint16(shape.shortid);

        if (shape.getter() == GetCallArg) {
            JS_ASSERT(index < nargs);
        } else if (shape.getter() == GetCallUpvar) {
            JS_ASSERT(index < nupvars);
            index += nargs + nvars;
        } else {
            JS_ASSERT(index < nvars);
            index += nargs;
        }

        if (JSID_IS_ATOM(shape.propid)) {
            names[index] = JSID_TO_ATOM(shape.propid);
        } else {
            JS_ASSERT(JSID_IS_INT(shape.propid));
            JS_ASSERT(shape.getter() == GetCallArg);
            names[index] = NULL;
        }
    }

#ifdef DEBUG
    for (uintN i = 0; i < n; i++)
        JS_ASSERT(names[i] != POISON);
#endif

    return true;
}

const Shape *
Bindings::lastArgument() const
{
    JS_ASSERT(lastBinding);

    const js::Shape *shape = lastVariable();
    if (nvars > 0) {
        while (shape->previous() && shape->getter() != GetCallArg)
            shape = shape->previous();
    }
    return shape;
}

const Shape *
Bindings::lastVariable() const
{
    JS_ASSERT(lastBinding);

    const js::Shape *shape = lastUpvar();
    if (nupvars > 0) {
        while (shape->getter() == GetCallUpvar)
            shape = shape->previous();
    }
    return shape;
}

const Shape *
Bindings::lastUpvar() const
{
    JS_ASSERT(lastBinding);
    return lastBinding;
}

int
Bindings::sharpSlotBase(JSContext *cx)
{
    JS_ASSERT(lastBinding);
#if JS_HAS_SHARP_VARS
    if (JSAtom *name = js_Atomize(cx, "#array", 6)) {
        uintN index = uintN(-1);
        DebugOnly<BindingKind> kind = lookup(cx, name, &index);
        JS_ASSERT(kind == VARIABLE);
        return int(index);
    }
#endif
    return -1;
}

void
Bindings::makeImmutable()
{
    JS_ASSERT(lastBinding);
    Shape *shape = lastBinding;
    if (shape->inDictionary()) {
        do {
            JS_ASSERT(!shape->frozen());
            shape->setFrozen();
        } while ((shape = shape->parent) != NULL);
    }
}

void
Bindings::trace(JSTracer *trc)
{
    if (lastBinding)
        MarkShape(trc, lastBinding, "shape");
}

} /* namespace js */

static void
volatile_memcpy(volatile char *dst, void *src, size_t n)
{
    for (size_t i = 0; i < n; i++)
        dst[i] = ((char *)src)[i];
}

static void
CheckScript(JSScript *script, JSScript *prev)
{
    volatile char dbg1[sizeof(JSScript)], dbg2[sizeof(JSScript)];
    if (script->cookie1 != JS_SCRIPT_COOKIE || script->cookie2 != JS_SCRIPT_COOKIE) {
        volatile_memcpy(dbg1, script, sizeof(JSScript));
        if (prev)
            volatile_memcpy(dbg2, prev, sizeof(JSScript));
    }
    JS_OPT_ASSERT(script->cookie1 == JS_SCRIPT_COOKIE && script->cookie2 == JS_SCRIPT_COOKIE);
}

static void
CheckScriptOwner(JSScript *script, JSObject *owner)
{
    if (script->ownerObject != owner) {
        volatile char scriptData[sizeof(JSScript)];
        volatile char owner1Data[sizeof(JSObject)], owner2Data[sizeof(JSObject)];
        volatile char savedOwner[sizeof(JSObject *)];

        volatile_memcpy(scriptData, script, sizeof(JSScript));
        volatile_memcpy(savedOwner, &owner, sizeof(JSObject *));
        if (script->ownerObject != JS_NEW_SCRIPT && script->ownerObject != JS_CACHED_SCRIPT)
            volatile_memcpy(owner1Data, script->ownerObject, sizeof(JSObject));
        if (owner != JS_NEW_SCRIPT && owner != JS_CACHED_SCRIPT)
            volatile_memcpy(owner2Data, owner, sizeof(JSObject));
    }
    JS_OPT_ASSERT(script->ownerObject == owner);

    if (owner != JS_NEW_SCRIPT && owner != JS_CACHED_SCRIPT)
        JS_OPT_ASSERT(script->compartment == owner->compartment());
}

#if JS_HAS_XDR

enum ScriptBits {
    NoScriptRval,
    SavedCallerFun,
    HasSharps,
    StrictModeCode,
    UsesEval,
    UsesArguments
};

static const char *
SaveScriptFilename(JSContext *cx, const char *filename);

JSBool
js_XDRScript(JSXDRState *xdr, JSScript **scriptp)
{
    JSScript *oldscript;
    JSBool ok;
    jsbytecode *code;
    uint32 length, lineno, nslots;
    uint32 natoms, nsrcnotes, ntrynotes, nobjects, nregexps, nconsts, i;
    uint32 prologLength, version, encodedClosedCount;
    uint16 nClosedArgs = 0, nClosedVars = 0;
    JSPrincipals *principals;
    uint32 encodeable;
    JSSecurityCallbacks *callbacks;
    uint32 scriptBits = 0;

    JSContext *cx = xdr->cx;
    JSScript *script = *scriptp;
    nsrcnotes = ntrynotes = natoms = nobjects = nregexps = nconsts = 0;
    jssrcnote *notes = NULL;
    XDRScriptState *state = xdr->state;

    JS_ASSERT(state);

    /* Should not XDR scripts optimized for a single global object. */
    JS_ASSERT_IF(script, !JSScript::isValidOffset(script->globalsOffset));

    /* XDR arguments, local vars, and upvars. */
    uint16 nargs, nvars, nupvars;
#if defined(DEBUG) || defined(__GNUC__) /* quell GCC overwarning */
    nargs = nvars = nupvars = Bindings::BINDING_COUNT_LIMIT;
#endif
    uint32 argsVars, paddingUpvars;
    if (xdr->mode == JSXDR_ENCODE) {
        nargs = script->bindings.countArgs();
        nvars = script->bindings.countVars();
        nupvars = script->bindings.countUpvars();
        argsVars = (nargs << 16) | nvars;
        paddingUpvars = nupvars;
    }
    if (!JS_XDRUint32(xdr, &argsVars) || !JS_XDRUint32(xdr, &paddingUpvars))
        return false;
    if (xdr->mode == JSXDR_DECODE) {
        nargs = argsVars >> 16;
        nvars = argsVars & 0xFFFF;
        JS_ASSERT((paddingUpvars >> 16) == 0);
        nupvars = paddingUpvars & 0xFFFF;
    }
    JS_ASSERT(nargs != Bindings::BINDING_COUNT_LIMIT);
    JS_ASSERT(nvars != Bindings::BINDING_COUNT_LIMIT);
    JS_ASSERT(nupvars != Bindings::BINDING_COUNT_LIMIT);

    EmptyShape *emptyCallShape = EmptyShape::getEmptyCallShape(cx);
    if (!emptyCallShape)
        return false;
    AutoShapeRooter shapeRoot(cx, emptyCallShape);

    Bindings bindings(cx, emptyCallShape);
    AutoBindingsRooter rooter(cx, bindings);
    uint32 nameCount = nargs + nvars + nupvars;
    if (nameCount > 0) {
        struct AutoMark {
          JSArenaPool * const pool;
          void * const mark;
          AutoMark(JSArenaPool *pool) : pool(pool), mark(JS_ARENA_MARK(pool)) { }
          ~AutoMark() {
            JS_ARENA_RELEASE(pool, mark);
          }
        } automark(&cx->tempPool);

        /*
         * To xdr the names we prefix the names with a bitmap descriptor and
         * then xdr the names as strings. For argument names (indexes below
         * nargs) the corresponding bit in the bitmap is unset when the name
         * is null. Such null names are not encoded or decoded. For variable
         * names (indexes starting from nargs) bitmap's bit is set when the
         * name is declared as const, not as ordinary var.
         * */
        uintN bitmapLength = JS_HOWMANY(nameCount, JS_BITS_PER_UINT32);
        uint32 *bitmap;
        JS_ARENA_ALLOCATE_CAST(bitmap, uint32 *, &cx->tempPool,
                               bitmapLength * sizeof *bitmap);
        if (!bitmap) {
            js_ReportOutOfMemory(cx);
            return false;
        }

        Vector<JSAtom *> names(cx);
        if (xdr->mode == JSXDR_ENCODE) {
            if (!script->bindings.getLocalNameArray(cx, &names))
                return false;
            PodZero(bitmap, bitmapLength);
            for (uintN i = 0; i < nameCount; i++) {
                if (i < nargs && names[i])
                    bitmap[i >> JS_BITS_PER_UINT32_LOG2] |= JS_BIT(i & (JS_BITS_PER_UINT32 - 1));
            }
        }
        for (uintN i = 0; i < bitmapLength; ++i) {
            if (!JS_XDRUint32(xdr, &bitmap[i]))
                return false;
        }

        for (uintN i = 0; i < nameCount; i++) {
            if (i < nargs &&
                !(bitmap[i >> JS_BITS_PER_UINT32_LOG2] & JS_BIT(i & (JS_BITS_PER_UINT32 - 1))))
            {
                if (xdr->mode == JSXDR_DECODE) {
                    uint16 dummy;
                    if (!bindings.addDestructuring(cx, &dummy))
                        return false;
                } else {
                    JS_ASSERT(!names[i]);
                }
                continue;
            }

            JSAtom *name;
            if (xdr->mode == JSXDR_ENCODE)
                name = names[i];
            if (!js_XDRAtom(xdr, &name))
                return false;
            if (xdr->mode == JSXDR_DECODE) {
                BindingKind kind = (i < nargs)
                                   ? ARGUMENT
                                   : (i < uintN(nargs + nvars))
                                   ? (bitmap[i >> JS_BITS_PER_UINT32_LOG2] &
                                      JS_BIT(i & (JS_BITS_PER_UINT32 - 1))
                                      ? CONSTANT
                                      : VARIABLE)
                                   : UPVAR;
                if (!bindings.add(cx, name, kind))
                    return false;
            }
        }

        if (xdr->mode == JSXDR_DECODE)
            bindings.makeImmutable();
    }

    if (xdr->mode == JSXDR_ENCODE)
        length = script->length;
    if (!JS_XDRUint32(xdr, &length))
        return JS_FALSE;

    if (xdr->mode == JSXDR_ENCODE) {
        prologLength = script->main - script->code;
        JS_ASSERT(script->getVersion() != JSVERSION_UNKNOWN);
        version = (uint32)script->getVersion() | (script->nfixed << 16);
        lineno = (uint32)script->lineno;
        nslots = (uint32)script->nslots;
        nslots = (uint32)((script->staticLevel << 16) | script->nslots);
        natoms = (uint32)script->atomMap.length;

        notes = script->notes();
        nsrcnotes = script->numNotes();

        if (JSScript::isValidOffset(script->objectsOffset))
            nobjects = script->objects()->length;
        if (JSScript::isValidOffset(script->upvarsOffset))
            JS_ASSERT(script->bindings.countUpvars() == script->upvars()->length);
        if (JSScript::isValidOffset(script->regexpsOffset))
            nregexps = script->regexps()->length;
        if (JSScript::isValidOffset(script->trynotesOffset))
            ntrynotes = script->trynotes()->length;
        if (JSScript::isValidOffset(script->constOffset))
            nconsts = script->consts()->length;

        nClosedArgs = script->nClosedArgs;
        nClosedVars = script->nClosedVars;
        encodedClosedCount = (nClosedArgs << 16) | nClosedVars;

        if (script->noScriptRval)
            scriptBits |= (1 << NoScriptRval);
        if (script->savedCallerFun)
            scriptBits |= (1 << SavedCallerFun);
        if (script->hasSharps)
            scriptBits |= (1 << HasSharps);
        if (script->strictModeCode)
            scriptBits |= (1 << StrictModeCode);
        if (script->usesEval)
            scriptBits |= (1 << UsesEval);
        if (script->usesArguments)
            scriptBits |= (1 << UsesArguments);
        JS_ASSERT(!script->compileAndGo);
        JS_ASSERT(!script->hasSingletons);
    }

    if (!JS_XDRUint32(xdr, &prologLength))
        return JS_FALSE;
    if (!JS_XDRUint32(xdr, &version))
        return JS_FALSE;

    /*
     * To fuse allocations, we need srcnote, atom, objects, regexp, and trynote
     * counts early.
     */
    if (!JS_XDRUint32(xdr, &natoms))
        return JS_FALSE;
    if (!JS_XDRUint32(xdr, &nsrcnotes))
        return JS_FALSE;
    if (!JS_XDRUint32(xdr, &ntrynotes))
        return JS_FALSE;
    if (!JS_XDRUint32(xdr, &nobjects))
        return JS_FALSE;
    if (!JS_XDRUint32(xdr, &nregexps))
        return JS_FALSE;
    if (!JS_XDRUint32(xdr, &nconsts))
        return JS_FALSE;
    if (!JS_XDRUint32(xdr, &encodedClosedCount))
        return JS_FALSE;
    if (!JS_XDRUint32(xdr, &scriptBits))
        return JS_FALSE;

    AutoScriptRooter tvr(cx, NULL);

    if (xdr->mode == JSXDR_DECODE) {
        nClosedArgs = encodedClosedCount >> 16;
        nClosedVars = encodedClosedCount & 0xFFFF;

        /* Note: version is packed into the 32b space with another 16b value. */
        JSVersion version_ = JSVersion(version & JS_BITMASK(16));
        JS_ASSERT((version_ & VersionFlags::FULL_MASK) == uintN(version_));
        script = JSScript::NewScript(cx, length, nsrcnotes, natoms, nobjects, nupvars,
                                     nregexps, ntrynotes, nconsts, 0, nClosedArgs,
                                     nClosedVars, version_);
        if (!script)
            return JS_FALSE;

        script->bindings.transfer(cx, &bindings);

        script->main += prologLength;
        script->nfixed = uint16(version >> 16);

        /* If we know nsrcnotes, we allocated space for notes in script. */
        notes = script->notes();
        *scriptp = script;
        tvr.setScript(script);

        if (scriptBits & (1 << NoScriptRval))
            script->noScriptRval = true;
        if (scriptBits & (1 << SavedCallerFun))
            script->savedCallerFun = true;
        if (scriptBits & (1 << HasSharps))
            script->hasSharps = true;
        if (scriptBits & (1 << StrictModeCode))
            script->strictModeCode = true;
        if (scriptBits & (1 << UsesEval))
            script->usesEval = true;
        if (scriptBits & (1 << UsesArguments))
            script->usesArguments = true;
    }

    /*
     * Control hereafter must goto error on failure, in order for the
     * DECODE case to destroy script.
     */
    oldscript = xdr->script;
    code = script->code;
    if (xdr->mode == JSXDR_ENCODE) {
        code = js_UntrapScriptCode(cx, script);
        if (!code)
            goto error;
    }

    xdr->script = script;
    ok = JS_XDRBytes(xdr, (char *) code, length * sizeof(jsbytecode));

    if (code != script->code)
        cx->free_(code);

    if (!ok)
        goto error;

    if (!JS_XDRBytes(xdr, (char *)notes, nsrcnotes * sizeof(jssrcnote)) ||
        !JS_XDRUint32(xdr, &lineno) ||
        !JS_XDRUint32(xdr, &nslots)) {
        goto error;
    }

    if (xdr->mode == JSXDR_DECODE && state->filename) {
        if (!state->filenameSaved) {
            const char *filename = state->filename;
            filename = SaveScriptFilename(xdr->cx, filename);
            xdr->cx->free_((void *) state->filename);
            state->filename = filename;
            state->filenameSaved = true;
            if (!filename)
                goto error;
        }
        script->filename = state->filename;
    }

    JS_ASSERT_IF(xdr->mode == JSXDR_ENCODE, state->filename == script->filename);

    callbacks = JS_GetSecurityCallbacks(cx);
    if (xdr->mode == JSXDR_ENCODE) {
        principals = script->principals;
        encodeable = callbacks && callbacks->principalsTranscoder;
        if (!JS_XDRUint32(xdr, &encodeable))
            goto error;
        if (encodeable &&
            !callbacks->principalsTranscoder(xdr, &principals)) {
            goto error;
        }
    } else {
        if (!JS_XDRUint32(xdr, &encodeable))
            goto error;
        if (encodeable) {
            if (!(callbacks && callbacks->principalsTranscoder)) {
                JS_ReportErrorNumber(cx, js_GetErrorMessage, NULL,
                                     JSMSG_CANT_DECODE_PRINCIPALS);
                goto error;
            }
            if (!callbacks->principalsTranscoder(xdr, &principals))
                goto error;
            script->principals = principals;
        }
    }

    if (xdr->mode == JSXDR_DECODE) {
        script->lineno = (uintN)lineno;
        script->nslots = (uint16)nslots;
        script->staticLevel = (uint16)(nslots >> 16);
    }

    for (i = 0; i != natoms; ++i) {
        if (!js_XDRAtom(xdr, &script->atomMap.vector[i]))
            goto error;
    }

    /*
     * Here looping from 0-to-length to xdr objects is essential. It ensures
     * that block objects from the script->objects array will be written and
     * restored in the outer-to-inner order. js_XDRBlockObject relies on this
     * to restore the parent chain.
     */
    for (i = 0; i != nobjects; ++i) {
        JSObject **objp = &script->objects()->vector[i];
        uint32 isBlock;
        if (xdr->mode == JSXDR_ENCODE) {
            Class *clasp = (*objp)->getClass();
            JS_ASSERT(clasp == &js_FunctionClass ||
                      clasp == &js_BlockClass);
            isBlock = (clasp == &js_BlockClass) ? 1 : 0;
        }
        if (!JS_XDRUint32(xdr, &isBlock))
            goto error;
        if (isBlock == 0) {
            if (!js_XDRFunctionObject(xdr, objp))
                goto error;
        } else {
            JS_ASSERT(isBlock == 1);
            if (!js_XDRBlockObject(xdr, objp))
                goto error;
        }
    }
    for (i = 0; i != nupvars; ++i) {
        if (!JS_XDRUint32(xdr, reinterpret_cast<uint32 *>(&script->upvars()->vector[i])))
            goto error;
    }
    for (i = 0; i != nregexps; ++i) {
        if (!js_XDRRegExpObject(xdr, &script->regexps()->vector[i]))
            goto error;
    }
    for (i = 0; i != nClosedArgs; ++i) {
        if (!JS_XDRUint32(xdr, &script->closedSlots[i]))
            goto error;
    }
    for (i = 0; i != nClosedVars; ++i) {
        if (!JS_XDRUint32(xdr, &script->closedSlots[nClosedArgs + i]))
            goto error;
    }

    if (ntrynotes != 0) {
        /*
         * We combine tn->kind and tn->stackDepth when serializing as XDR is not
         * efficient when serializing small integer types.
         */
        JSTryNote *tn, *tnfirst;
        uint32 kindAndDepth;
        JS_STATIC_ASSERT(sizeof(tn->kind) == sizeof(uint8));
        JS_STATIC_ASSERT(sizeof(tn->stackDepth) == sizeof(uint16));

        tnfirst = script->trynotes()->vector;
        JS_ASSERT(script->trynotes()->length == ntrynotes);
        tn = tnfirst + ntrynotes;
        do {
            --tn;
            if (xdr->mode == JSXDR_ENCODE) {
                kindAndDepth = ((uint32)tn->kind << 16)
                               | (uint32)tn->stackDepth;
            }
            if (!JS_XDRUint32(xdr, &kindAndDepth) ||
                !JS_XDRUint32(xdr, &tn->start) ||
                !JS_XDRUint32(xdr, &tn->length)) {
                goto error;
            }
            if (xdr->mode == JSXDR_DECODE) {
                tn->kind = (uint8)(kindAndDepth >> 16);
                tn->stackDepth = (uint16)kindAndDepth;
            }
        } while (tn != tnfirst);
    }

    for (i = 0; i != nconsts; ++i) {
        if (!JS_XDRValue(xdr, Jsvalify(&script->consts()->vector[i])))
            goto error;
    }

    xdr->script = oldscript;
    return JS_TRUE;

  error:
    if (xdr->mode == JSXDR_DECODE) {
        js_DestroyScript(cx, script, 1);
        *scriptp = NULL;
    }
    xdr->script = oldscript;
    return JS_FALSE;
}

#endif /* JS_HAS_XDR */

bool
JSPCCounters::init(JSContext *cx, size_t numBytecodes)
{
    this->numBytecodes = numBytecodes;
    size_t nbytes = sizeof(*counts) * numBytecodes * JSRUNMODE_COUNT;
    counts = (int*) cx->malloc_(nbytes);
    if (!counts)
        return false;
    memset(counts, 0, nbytes);
    return true;
}

void
JSPCCounters::destroy(JSContext *cx)
{
    if (counts) {
        cx->free_(counts);
        counts = NULL;
    }
}

static void
script_finalize(JSContext *cx, JSObject *obj)
{
    JSScript *script = (JSScript *) obj->getPrivate();
    if (script)
        js_DestroyScriptFromGC(cx, script, obj);
}

static void
script_trace(JSTracer *trc, JSObject *obj)
{
    JSScript *script = (JSScript *) obj->getPrivate();
    if (script)
        js_TraceScript(trc, script, obj);
}

Class js_ScriptClass = {
    "Script",
    JSCLASS_HAS_PRIVATE |
    JSCLASS_HAS_CACHED_PROTO(JSProto_Object),
    PropertyStub,         /* addProperty */
    PropertyStub,         /* delProperty */
    PropertyStub,         /* getProperty */
    StrictPropertyStub,   /* setProperty */
    EnumerateStub,
    ResolveStub,
    ConvertStub,
    script_finalize,
    NULL,                 /* reserved0   */
    NULL,                 /* checkAccess */
    NULL,                 /* call        */
    NULL,                 /* construct   */
    NULL,                 /* xdrObject   */
    NULL,                 /* hasInstance */
    script_trace
};

/*
 * Shared script filename management.
 */

static const char *
SaveScriptFilename(JSContext *cx, const char *filename)
{
    JSCompartment *comp = cx->compartment;

    ScriptFilenameTable::AddPtr p = comp->scriptFilenameTable.lookupForAdd(filename);
    if (!p) {
        size_t size = offsetof(ScriptFilenameEntry, filename) + strlen(filename) + 1;
        ScriptFilenameEntry *entry = (ScriptFilenameEntry *) cx->malloc_(size);
        if (!entry)
            return NULL;
        entry->marked = false;
        strcpy(entry->filename, filename);

        if (!comp->scriptFilenameTable.add(p, entry)) {
            Foreground::free_(entry);
            JS_ReportOutOfMemory(cx);
            return NULL;
        }
    }

    return (*p)->filename;
}

/*
 * Back up from a saved filename by its offset within its hash table entry.
 */
#define FILENAME_TO_SFE(fn) \
    ((ScriptFilenameEntry *) ((fn) - offsetof(ScriptFilenameEntry, filename)))

void
js_MarkScriptFilename(const char *filename)
{
    ScriptFilenameEntry *sfe = FILENAME_TO_SFE(filename);
    sfe->marked = true;
}

void
js_SweepScriptFilenames(JSCompartment *comp)
{
    ScriptFilenameTable &table = comp->scriptFilenameTable;
    for (ScriptFilenameTable::Enum e(table); !e.empty(); e.popFront()) {
        ScriptFilenameEntry *entry = e.front();
        if (entry->marked) {
            entry->marked = false;
        } else if (!comp->rt->gcKeepAtoms) {
            Foreground::free_(entry);
            e.removeFront();
        }
    }
}

/*
 * JSScript data structures memory alignment:
 *
 * JSScript
 * JSObjectArray    script objects' descriptor if JSScript.objectsOffset != 0,
 *                    use script->objects() to access it.
 * JSObjectArray    script regexps' descriptor if JSScript.regexpsOffset != 0,
 *                    use script->regexps() to access it.
 * JSTryNoteArray   script try notes' descriptor if JSScript.tryNotesOffset
 *                    != 0, use script->trynotes() to access it.
 * JSAtom *a[]      array of JSScript.atomMap.length atoms pointed by
 *                    JSScript.atomMap.vector if any.
 * JSObject *o[]    array of script->objects()->length objects if any
 *                    pointed by script->objects()->vector.
 * JSObject *r[]    array of script->regexps()->length regexps if any
 *                    pointed by script->regexps()->vector.
 * JSTryNote t[]    array of script->trynotes()->length try notes if any
 *                    pointed by script->trynotes()->vector.
 * jsbytecode b[]   script bytecode pointed by JSScript.code.
 * jssrcnote  s[]   script source notes, use script->notes() to access it
 *
 * The alignment avoids gaps between entries as alignment requirement for each
 * subsequent structure or array is the same or divides the alignment
 * requirement for the previous one.
 *
 * The followings asserts checks that assuming that the alignment requirement
 * for JSObjectArray and JSTryNoteArray are sizeof(void *) and for JSTryNote
 * it is sizeof(uint32) as the structure consists of 3 uint32 fields.
 */
JS_STATIC_ASSERT(sizeof(JSScript) % sizeof(void *) == 0);
JS_STATIC_ASSERT(sizeof(JSObjectArray) % sizeof(void *) == 0);
JS_STATIC_ASSERT(sizeof(JSTryNoteArray) == sizeof(JSObjectArray));
JS_STATIC_ASSERT(sizeof(JSAtom *) == sizeof(JSObject *));
JS_STATIC_ASSERT(sizeof(JSObject *) % sizeof(uint32) == 0);
JS_STATIC_ASSERT(sizeof(JSTryNote) == 3 * sizeof(uint32));
JS_STATIC_ASSERT(sizeof(uint32) % sizeof(jsbytecode) == 0);
JS_STATIC_ASSERT(sizeof(jsbytecode) % sizeof(jssrcnote) == 0);

/*
 * Check that uint8 offsets is enough to reach any optional array allocated
 * after JSScript. For that we check that the maximum possible offset for
 * JSConstArray, that last optional array, still fits 1 byte and do not
 * coincide with INVALID_OFFSET.
 */
JS_STATIC_ASSERT(sizeof(JSObjectArray) +
                 sizeof(JSUpvarArray) +
                 sizeof(JSObjectArray) +
                 sizeof(JSTryNoteArray) +
                 sizeof(js::GlobalSlotArray)
                 < JSScript::INVALID_OFFSET);
JS_STATIC_ASSERT(JSScript::INVALID_OFFSET <= 255);

JSScript *
JSScript::NewScript(JSContext *cx, uint32 length, uint32 nsrcnotes, uint32 natoms,
                    uint32 nobjects, uint32 nupvars, uint32 nregexps,
                    uint32 ntrynotes, uint32 nconsts, uint32 nglobals,
                    uint16 nClosedArgs, uint16 nClosedVars, JSVersion version)
{
    EmptyShape *emptyCallShape = EmptyShape::getEmptyCallShape(cx);
    if (!emptyCallShape)
        return NULL;
    AutoShapeRooter shapeRoot(cx, emptyCallShape);

    size_t size, vectorSize;
    JSScript *script;
    uint8 *cursor;
    unsigned constPadding = 0;

    uint32 totalClosed = nClosedArgs + nClosedVars;

    size = sizeof(JSScript) +
           sizeof(JSAtom *) * natoms;

    if (nobjects != 0)
        size += sizeof(JSObjectArray) + nobjects * sizeof(JSObject *);
    if (nupvars != 0)
        size += sizeof(JSUpvarArray) + nupvars * sizeof(uint32);
    if (nregexps != 0)
        size += sizeof(JSObjectArray) + nregexps * sizeof(JSObject *);
    if (ntrynotes != 0)
        size += sizeof(JSTryNoteArray) + ntrynotes * sizeof(JSTryNote);
    if (nglobals != 0)
        size += sizeof(GlobalSlotArray) + nglobals * sizeof(GlobalSlotArray::Entry);
    if (totalClosed != 0)
        size += totalClosed * sizeof(uint32);

    if (nconsts != 0) {
        size += sizeof(JSConstArray);
        /*
         * Calculate padding assuming that consts go after the other arrays,
         * but before the bytecode and source notes.
         */
        constPadding = (8 - (size % 8)) % 8;
        size += constPadding + nconsts * sizeof(Value);
    }

    size += length * sizeof(jsbytecode) +
            nsrcnotes * sizeof(jssrcnote);

    script = (JSScript *) cx->malloc_(size);
    if (!script)
        return NULL;

    PodZero(script);
    script->cookie1 = script->cookie2 = JS_SCRIPT_COOKIE;
    script->ownerObject = JS_NEW_SCRIPT;
    script->length = length;
    script->version = version;
    new (&script->bindings) Bindings(cx, emptyCallShape);

    if (cx->hasRunOption(JSOPTION_PCCOUNT))
        (void) script->pcCounters.init(cx, length);

    uint8 *scriptEnd = reinterpret_cast<uint8 *>(script + 1);

    cursor = scriptEnd;
    if (nobjects != 0) {
        script->objectsOffset = (uint8)(cursor - scriptEnd);
        cursor += sizeof(JSObjectArray);
    } else {
        script->objectsOffset = JSScript::INVALID_OFFSET;
    }
    if (nupvars != 0) {
        script->upvarsOffset = (uint8)(cursor - scriptEnd);
        cursor += sizeof(JSUpvarArray);
    } else {
        script->upvarsOffset = JSScript::INVALID_OFFSET;
    }
    if (nregexps != 0) {
        script->regexpsOffset = (uint8)(cursor - scriptEnd);
        cursor += sizeof(JSObjectArray);
    } else {
        script->regexpsOffset = JSScript::INVALID_OFFSET;
    }
    if (ntrynotes != 0) {
        script->trynotesOffset = (uint8)(cursor - scriptEnd);
        cursor += sizeof(JSTryNoteArray);
    } else {
        script->trynotesOffset = JSScript::INVALID_OFFSET;
    }
    if (nglobals != 0) {
        script->globalsOffset = (uint8)(cursor - scriptEnd);
        cursor += sizeof(GlobalSlotArray);
    } else {
        script->globalsOffset = JSScript::INVALID_OFFSET;
    }
    JS_ASSERT(cursor - scriptEnd < 0xFF);
    if (nconsts != 0) {
        script->constOffset = (uint8)(cursor - scriptEnd);
        cursor += sizeof(JSConstArray);
    } else {
        script->constOffset = JSScript::INVALID_OFFSET;
    }

    JS_STATIC_ASSERT(sizeof(JSObjectArray) +
                     sizeof(JSUpvarArray) +
                     sizeof(JSObjectArray) +
                     sizeof(JSTryNoteArray) +
                     sizeof(GlobalSlotArray) < 0xFF);

    if (natoms != 0) {
        script->atomMap.length = natoms;
        script->atomMap.vector = (JSAtom **)cursor;
        vectorSize = natoms * sizeof(script->atomMap.vector[0]);

        /*
         * Clear object map's vector so the GC tracing can run when not yet
         * all atoms are copied to the array.
         */
        memset(cursor, 0, vectorSize);
        cursor += vectorSize;
    }

    if (nobjects != 0) {
        script->objects()->length = nobjects;
        script->objects()->vector = (JSObject **)cursor;
        vectorSize = nobjects * sizeof(script->objects()->vector[0]);
        memset(cursor, 0, vectorSize);
        cursor += vectorSize;
    }

    if (nregexps != 0) {
        script->regexps()->length = nregexps;
        script->regexps()->vector = (JSObject **)cursor;
        vectorSize = nregexps * sizeof(script->regexps()->vector[0]);
        memset(cursor, 0, vectorSize);
        cursor += vectorSize;
    }

    if (ntrynotes != 0) {
        script->trynotes()->length = ntrynotes;
        script->trynotes()->vector = (JSTryNote *)cursor;
        vectorSize = ntrynotes * sizeof(script->trynotes()->vector[0]);
#ifdef DEBUG
        memset(cursor, 0, vectorSize);
#endif
        cursor += vectorSize;
    }

    if (nglobals != 0) {
        script->globals()->length = nglobals;
        script->globals()->vector = (GlobalSlotArray::Entry *)cursor;
        vectorSize = nglobals * sizeof(script->globals()->vector[0]);
        cursor += vectorSize;
    }

    if (totalClosed != 0) {
        script->nClosedArgs = nClosedArgs;
        script->nClosedVars = nClosedVars;
        script->closedSlots = (uint32 *)cursor;
        cursor += totalClosed * sizeof(uint32);
    }

    /*
     * NB: We allocate the vector of uint32 upvar cookies after all vectors of
     * pointers, to avoid misalignment on 64-bit platforms. See bug 514645.
     */
    if (nupvars != 0) {
        script->upvars()->length = nupvars;
        script->upvars()->vector = reinterpret_cast<UpvarCookie *>(cursor);
        vectorSize = nupvars * sizeof(script->upvars()->vector[0]);
        memset(cursor, 0, vectorSize);
        cursor += vectorSize;
    }

    /* Must go after other arrays; see constPadding definition. */
    if (nconsts != 0) {
        cursor += constPadding;
        script->consts()->length = nconsts;
        script->consts()->vector = (Value *)cursor;
        JS_ASSERT((size_t)cursor % sizeof(double) == 0);
        vectorSize = nconsts * sizeof(script->consts()->vector[0]);
        memset(cursor, 0, vectorSize);
        cursor += vectorSize;
    }

    script->code = script->main = (jsbytecode *)cursor;
    JS_ASSERT(cursor +
              length * sizeof(jsbytecode) +
              nsrcnotes * sizeof(jssrcnote) ==
              (uint8 *)script + size);

    script->compartment = cx->compartment;
#ifdef CHECK_SCRIPT_OWNER
    script->owner = cx->thread();
#endif

    JS_APPEND_LINK(&script->links, &cx->compartment->scripts);

    JS_ASSERT(script->getVersion() == version);
    return script;
}

JSScript *
JSScript::NewScriptFromCG(JSContext *cx, JSCodeGenerator *cg)
{
    uint32 mainLength, prologLength, nsrcnotes, nfixed;
    JSScript *script;
    const char *filename;
    JSFunction *fun;

    /* The counts of indexed things must be checked during code generation. */
    JS_ASSERT(cg->atomIndices->count() <= INDEX_LIMIT);
    JS_ASSERT(cg->objectList.length <= INDEX_LIMIT);
    JS_ASSERT(cg->regexpList.length <= INDEX_LIMIT);

    mainLength = CG_OFFSET(cg);
    prologLength = CG_PROLOG_OFFSET(cg);

    CG_COUNT_FINAL_SRCNOTES(cg, nsrcnotes);
    uint16 nClosedArgs = uint16(cg->closedArgs.length());
    JS_ASSERT(nClosedArgs == cg->closedArgs.length());
    uint16 nClosedVars = uint16(cg->closedVars.length());
    JS_ASSERT(nClosedVars == cg->closedVars.length());
    size_t upvarIndexCount = cg->upvarIndices.hasMap() ? cg->upvarIndices->count() : 0;
    script = NewScript(cx, prologLength + mainLength, nsrcnotes,
                       cg->atomIndices->count(), cg->objectList.length,
                       upvarIndexCount, cg->regexpList.length,
                       cg->ntrynotes, cg->constList.length(),
                       cg->globalUses.length(), nClosedArgs, nClosedVars, cg->version());
    if (!script)
        return NULL;

    cg->bindings.makeImmutable();
    AutoShapeRooter shapeRoot(cx, cg->bindings.lastShape());

    /* Now that we have script, error control flow must go to label bad. */
    script->main += prologLength;
    memcpy(script->code, CG_PROLOG_BASE(cg), prologLength * sizeof(jsbytecode));
    memcpy(script->main, CG_BASE(cg), mainLength * sizeof(jsbytecode));
    nfixed = cg->inFunction()
             ? cg->bindings.countVars()
             : cg->sharpSlots();
    JS_ASSERT(nfixed < SLOTNO_LIMIT);
    script->nfixed = (uint16) nfixed;
    js_InitAtomMap(cx, &script->atomMap, cg->atomIndices.getMap());

    filename = cg->parser->tokenStream.getFilename();
    if (filename) {
        script->filename = SaveScriptFilename(cx, filename);
        if (!script->filename)
            goto bad;
    }
    script->lineno = cg->firstLine;
    if (script->nfixed + cg->maxStackDepth >= JS_BIT(16)) {
        ReportCompileErrorNumber(cx, CG_TS(cg), NULL, JSREPORT_ERROR, JSMSG_NEED_DIET, "script");
        goto bad;
    }
    script->nslots = script->nfixed + cg->maxStackDepth;
    script->staticLevel = uint16(cg->staticLevel);
    script->principals = cg->parser->principals;
    if (script->principals)
        JSPRINCIPALS_HOLD(cx, script->principals);

    script->sourceMap = (jschar *) cg->parser->tokenStream.releaseSourceMap();

    if (!js_FinishTakingSrcNotes(cx, cg, script->notes()))
        goto bad;
    if (cg->ntrynotes != 0)
        js_FinishTakingTryNotes(cg, script->trynotes());
    if (cg->objectList.length != 0)
        cg->objectList.finish(script->objects());
    if (cg->regexpList.length != 0)
        cg->regexpList.finish(script->regexps());
    if (cg->constList.length() != 0)
        cg->constList.finish(script->consts());
    if (cg->flags & TCF_NO_SCRIPT_RVAL)
        script->noScriptRval = true;
    if (cg->hasSharps())
        script->hasSharps = true;
    if (cg->flags & TCF_STRICT_MODE_CODE)
        script->strictModeCode = true;
    if (cg->flags & TCF_COMPILE_N_GO) {
        script->compileAndGo = true;
        const StackFrame *fp = cg->parser->callerFrame;
        if (fp && fp->isFunctionFrame())
            script->savedCallerFun = true;
    }
    if (cg->callsEval())
        script->usesEval = true;
    if (cg->flags & TCF_FUN_USES_ARGUMENTS)
        script->usesArguments = true;
    if (cg->flags & TCF_HAS_SINGLETONS)
        script->hasSingletons = true;

    if (cg->hasUpvarIndices()) {
        JS_ASSERT(cg->upvarIndices->count() <= cg->upvarMap.length());
        memcpy(script->upvars()->vector, cg->upvarMap.begin(),
               cg->upvarIndices->count() * sizeof(cg->upvarMap[0]));
        cg->upvarIndices->clear();
        cg->upvarMap.clear();
    }

    if (cg->globalUses.length()) {
        memcpy(script->globals()->vector, &cg->globalUses[0],
               cg->globalUses.length() * sizeof(GlobalSlotArray::Entry));
    }

    if (script->nClosedArgs)
        memcpy(script->closedSlots, &cg->closedArgs[0], script->nClosedArgs * sizeof(uint32));
    if (script->nClosedVars) {
        memcpy(&script->closedSlots[script->nClosedArgs], &cg->closedVars[0],
               script->nClosedVars * sizeof(uint32));
    }

    script->bindings.transfer(cx, &cg->bindings);

    fun = NULL;
    if (cg->inFunction()) {
        /*
         * We initialize fun->u.i.script to be the script constructed above
         * so that the debugger has a valid FUN_SCRIPT(fun).
         */
        fun = cg->fun();
        JS_ASSERT(fun->isInterpreted());
        JS_ASSERT(!fun->script());
#ifdef DEBUG
        if (JSScript::isValidOffset(script->upvarsOffset))
            JS_ASSERT(script->upvars()->length == script->bindings.countUpvars());
        else
            JS_ASSERT(script->bindings.countUpvars() == 0);
#endif
        fun->u.i.script = script;
        script->setOwnerObject(fun);
#ifdef CHECK_SCRIPT_OWNER
        script->owner = NULL;
#endif
        if (cg->flags & TCF_FUN_HEAVYWEIGHT)
            fun->flags |= JSFUN_HEAVYWEIGHT;
    } else {
        /*
         * Initialize script->object, if necessary, so that the debugger has a
         * valid holder object.
         */
        if ((cg->flags & TCF_NEED_SCRIPT_OBJECT) && !js_NewScriptObject(cx, script))
            goto bad;
    }

    /* Tell the debugger about this compiled script. */
    js_CallNewScriptHook(cx, script, fun);
    if (!cg->parent) {
        Debugger::onNewScript(cx, script,
                              fun ? fun : (script->u.object ? script->u.object : cg->scopeChain()),
                              (fun || script->u.object)
                              ? Debugger::NewHeldScript
                              : Debugger::NewNonHeldScript);
    }

    return script;

bad:
<<<<<<< HEAD
    if (!script->u.object)
        js_DestroyScript(cx, script);
=======
    js_DestroyScript(cx, script, 2);
>>>>>>> 356a62ad
    return NULL;
}

size_t
JSScript::totalSize()
{
    return code +
           length * sizeof(jsbytecode) +
           numNotes() * sizeof(jssrcnote) -
           (uint8 *) this;
}

void
JSScript::setOwnerObject(JSObject *owner)
{
    CheckScriptOwner(this, JS_NEW_SCRIPT);
    ownerObject = owner;
}

/*
 * Nb: srcnotes are variable-length.  This function computes the number of
 * srcnote *slots*, which may be greater than the number of srcnotes.
 */
uint32
JSScript::numNotes()
{
    jssrcnote *sn;
    jssrcnote *notes_ = notes();
    for (sn = notes_; !SN_IS_TERMINATOR(sn); sn = SN_NEXT(sn))
        continue;
    return sn - notes_ + 1;    /* +1 for the terminator */
}

JS_FRIEND_API(void)
js_CallNewScriptHook(JSContext *cx, JSScript *script, JSFunction *fun)
{
    JSNewScriptHook hook;

    hook = cx->debugHooks->newScriptHook;
    if (hook) {
        AutoKeepAtoms keep(cx->runtime);
        hook(cx, script->filename, script->lineno, script, fun,
             cx->debugHooks->newScriptHookData);
    }
}

void
js_CallDestroyScriptHook(JSContext *cx, JSScript *script)
{
    JSDestroyScriptHook hook;

    hook = cx->debugHooks->destroyScriptHook;
    if (hook)
        hook(cx, script, cx->debugHooks->destroyScriptHookData);
    Debugger::onDestroyScript(script);
    JS_ClearScriptTraps(cx, script);
}

namespace js {

void
CheckCompartmentScripts(JSCompartment *comp)
{
    JSScript *prev = NULL;
    for (JSScript *script = (JSScript *)comp->scripts.next;
         &script->links != &comp->scripts;
         prev = script, script = (JSScript *)script->links.next)
    {
        CheckScript(script, prev);
    }
}

} /* namespace js */

static void
DestroyScript(JSContext *cx, JSScript *script, JSObject *owner, uint32 caller)
{
    CheckScript(script, NULL);
    CheckScriptOwner(script, owner);

    if (script->principals)
        JSPRINCIPALS_DROP(cx, script->principals);

    GSNCache *gsnCache = GetGSNCache(cx);
    if (gsnCache->code == script->code)
        gsnCache->purge();

    /*
     * Worry about purging the property cache and any compiled traces related
     * to its bytecode if this script is being destroyed from JS_DestroyScript
     * or equivalent according to a mandatory "New/Destroy" protocol.
     *
     * The GC purges all property caches when regenerating shapes upon shape
     * generator overflow, so no need in that event to purge just the entries
     * for this script.
     *
     * The GC purges trace-JITted code on every GC activation, not just when
     * regenerating shapes, so we don't have to purge fragments if the GC is
     * currently running.
     *
     * JS_THREADSAFE note: The code below purges only the current thread's
     * property cache, so a script not owned by a function or object, which
     * hands off lifetime management for that script to the GC, must be used by
     * only one thread over its lifetime.
     *
     * This should be an API-compatible change, since a script is never safe
     * against premature GC if shared among threads without a rooted object
     * wrapping it to protect the script's mapped atoms against GC. We use
     * script->owner to enforce this requirement via assertions.
     */
#ifdef CHECK_SCRIPT_OWNER
    JS_ASSERT_IF(cx->runtime->gcRunning, !script->owner);
#endif

    /* FIXME: bug 506341; would like to do this only if regenerating shapes. */
    if (!cx->runtime->gcRunning) {
        JS_PROPERTY_CACHE(cx).purgeForScript(cx, script);

#ifdef CHECK_SCRIPT_OWNER
        JS_ASSERT(script->owner == cx->thread());
#endif
    }

#ifdef JS_TRACER
    if (script->compartment->hasTraceMonitor())
        PurgeScriptFragments(script->compartment->traceMonitor(), script);
#endif

#ifdef JS_METHODJIT
    mjit::ReleaseScriptCode(cx, script);
#endif
    JS_REMOVE_LINK(&script->links);

    script->pcCounters.destroy(cx);

    if (script->sourceMap)
        cx->free_(script->sourceMap);

    memset(script, 0xdb, script->totalSize());
    *(uint32 *)script = caller;
    cx->free_(script);
}

void
js_DestroyScript(JSContext *cx, JSScript *script, uint32 caller)
{
    JS_ASSERT(!cx->runtime->gcRunning);
    js_CallDestroyScriptHook(cx, script);
    DestroyScript(cx, script, JS_NEW_SCRIPT, caller);
}

void
js_DestroyScriptFromGC(JSContext *cx, JSScript *script, JSObject *owner)
{
    JS_ASSERT(cx->runtime->gcRunning);
    js_CallDestroyScriptHook(cx, script);
    DestroyScript(cx, script, owner, 100);
}

void
js_DestroyCachedScript(JSContext *cx, JSScript *script)
{
    JS_ASSERT(cx->runtime->gcRunning);
    DestroyScript(cx, script, JS_CACHED_SCRIPT, 101);
}

void
js_TraceScript(JSTracer *trc, JSScript *script, JSObject *owner)
{
    CheckScript(script, NULL);
    if (owner)
        CheckScriptOwner(script, owner);

    JSRuntime *rt = trc->context->runtime;
    if (rt->gcCheckCompartment && script->compartment != rt->gcCheckCompartment)
        JS_Assert("compartment mismatch in GC", __FILE__, __LINE__);

    JSAtomMap *map = &script->atomMap;
    MarkAtomRange(trc, map->length, map->vector, "atomMap");

    if (JSScript::isValidOffset(script->objectsOffset)) {
        JSObjectArray *objarray = script->objects();
        MarkObjectRange(trc, objarray->length, objarray->vector, "objects");
    }

    if (JSScript::isValidOffset(script->regexpsOffset)) {
        JSObjectArray *objarray = script->regexps();
        MarkObjectRange(trc, objarray->length, objarray->vector, "objects");
    }

    if (JSScript::isValidOffset(script->constOffset)) {
        JSConstArray *constarray = script->consts();
        MarkValueRange(trc, constarray->length, constarray->vector, "consts");
    }

    if (script->u.object)
        MarkObject(trc, *script->u.object, "object");

    if (IS_GC_MARKING_TRACER(trc) && script->filename)
        js_MarkScriptFilename(script->filename);

    script->bindings.trace(trc);

#ifdef JS_METHODJIT
    mjit::TraceScript(trc, script);
#endif
}

JSObject *
js_NewScriptObject(JSContext *cx, JSScript *script)
{
    AutoScriptRooter root(cx, script);

    JS_ASSERT(!script->u.object);

    JSObject *obj = NewNonFunction<WithProto::Class>(cx, &js_ScriptClass, NULL, NULL);
    if (!obj)
        return NULL;
    obj->setPrivate(script);
    script->u.object = obj;
    script->setOwnerObject(obj);

    /*
     * Clear the object's proto, to avoid entraining stuff. Once we no longer use the parent
     * for security checks, then we can clear the parent, too.
     */
    obj->clearProto();

#ifdef CHECK_SCRIPT_OWNER
    script->owner = NULL;
#endif

    return obj;
}

namespace js {

static const uint32 GSN_CACHE_THRESHOLD = 100;
static const uint32 GSN_CACHE_MAP_INIT_SIZE = 20;

void
GSNCache::purge()
{
    code = NULL;
    if (map.initialized())
        map.finish();
}

} /* namespace js */

jssrcnote *
js_GetSrcNoteCached(JSContext *cx, JSScript *script, jsbytecode *pc)
{
    size_t target = pc - script->code;
    if (target >= size_t(script->length))
        return NULL;

    GSNCache *cache = GetGSNCache(cx);
    if (cache->code == script->code) {
        JS_ASSERT(cache->map.initialized());
        GSNCache::Map::Ptr p = cache->map.lookup(pc);
        return p ? p->value : NULL;
    }

    size_t offset = 0;
    jssrcnote *result;
    for (jssrcnote *sn = script->notes(); ; sn = SN_NEXT(sn)) {
        if (SN_IS_TERMINATOR(sn)) {
            result = NULL;
            break;
        }
        offset += SN_DELTA(sn);
        if (offset == target && SN_IS_GETTABLE(sn)) {
            result = sn;
            break;
        }
    }

    if (cache->code != script->code && script->length >= GSN_CACHE_THRESHOLD) {
        uintN nsrcnotes = 0;
        for (jssrcnote *sn = script->notes(); !SN_IS_TERMINATOR(sn);
             sn = SN_NEXT(sn)) {
            if (SN_IS_GETTABLE(sn))
                ++nsrcnotes;
        }
        if (cache->code) {
            JS_ASSERT(cache->map.initialized());
            cache->map.finish();
            cache->code = NULL;
        }
        if (cache->map.init(nsrcnotes)) {
            pc = script->code;
            for (jssrcnote *sn = script->notes(); !SN_IS_TERMINATOR(sn);
                 sn = SN_NEXT(sn)) {
                pc += SN_DELTA(sn);
                if (SN_IS_GETTABLE(sn))
                    JS_ALWAYS_TRUE(cache->map.put(pc, sn));
            }
            cache->code = script->code;
        }
    }

    return result;
}

uintN
js_FramePCToLineNumber(JSContext *cx, StackFrame *fp, jsbytecode *pc)
{
    return js_PCToLineNumber(cx, fp->script(), fp->hasImacropc() ? fp->imacropc() : pc);
}

uintN
js_PCToLineNumber(JSContext *cx, JSScript *script, jsbytecode *pc)
{
    JSOp op;
    JSFunction *fun;
    uintN lineno;
    ptrdiff_t offset, target;
    jssrcnote *sn;
    JSSrcNoteType type;

    /* Cope with StackFrame.pc value prior to entering js_Interpret. */
    if (!pc)
        return 0;

    /*
     * Special case: function definition needs no line number note because
     * the function's script contains its starting line number.
     */
    op = js_GetOpcode(cx, script, pc);
    if (js_CodeSpec[op].format & JOF_INDEXBASE)
        pc += js_CodeSpec[op].length;
    if (*pc == JSOP_DEFFUN) {
        GET_FUNCTION_FROM_BYTECODE(script, pc, 0, fun);
        return fun->script()->lineno;
    }

    /*
     * General case: walk through source notes accumulating their deltas,
     * keeping track of line-number notes, until we pass the note for pc's
     * offset within script->code.
     */
    lineno = script->lineno;
    offset = 0;
    target = pc - script->code;
    for (sn = script->notes(); !SN_IS_TERMINATOR(sn); sn = SN_NEXT(sn)) {
        offset += SN_DELTA(sn);
        type = (JSSrcNoteType) SN_TYPE(sn);
        if (type == SRC_SETLINE) {
            if (offset <= target)
                lineno = (uintN) js_GetSrcNoteOffset(sn, 0);
        } else if (type == SRC_NEWLINE) {
            if (offset <= target)
                lineno++;
        }
        if (offset > target)
            break;
    }
    return lineno;
}

/* The line number limit is the same as the jssrcnote offset limit. */
#define SN_LINE_LIMIT   (SN_3BYTE_OFFSET_FLAG << 16)

jsbytecode *
js_LineNumberToPC(JSScript *script, uintN target)
{
    ptrdiff_t offset, best;
    uintN lineno, bestdiff, diff;
    jssrcnote *sn;
    JSSrcNoteType type;

    offset = 0;
    best = -1;
    lineno = script->lineno;
    bestdiff = SN_LINE_LIMIT;
    for (sn = script->notes(); !SN_IS_TERMINATOR(sn); sn = SN_NEXT(sn)) {
        /*
         * Exact-match only if offset is not in the prolog; otherwise use
         * nearest greater-or-equal line number match.
         */
        if (lineno == target && script->code + offset >= script->main)
            goto out;
        if (lineno >= target) {
            diff = lineno - target;
            if (diff < bestdiff) {
                bestdiff = diff;
                best = offset;
            }
        }
        offset += SN_DELTA(sn);
        type = (JSSrcNoteType) SN_TYPE(sn);
        if (type == SRC_SETLINE) {
            lineno = (uintN) js_GetSrcNoteOffset(sn, 0);
        } else if (type == SRC_NEWLINE) {
            lineno++;
        }
    }
    if (best >= 0)
        offset = best;
out:
    return script->code + offset;
}

JS_FRIEND_API(uintN)
js_GetScriptLineExtent(JSScript *script)
{

    bool counting;
    uintN lineno;
    uintN maxLineNo;
    jssrcnote *sn;
    JSSrcNoteType type;

    lineno = script->lineno;
    maxLineNo = 0;
    counting = true;
    for (sn = script->notes(); !SN_IS_TERMINATOR(sn); sn = SN_NEXT(sn)) {
        type = (JSSrcNoteType) SN_TYPE(sn);
        if (type == SRC_SETLINE) {
            if (maxLineNo < lineno)
                maxLineNo = lineno;
            lineno = (uintN) js_GetSrcNoteOffset(sn, 0);
            counting = true;
            if (maxLineNo < lineno)
                maxLineNo = lineno;
            else
                counting = false;
        } else if (type == SRC_NEWLINE) {
            if (counting)
                lineno++;
        }
    }

    if (maxLineNo > lineno)
        lineno = maxLineNo;

    return 1 + lineno - script->lineno;
}

namespace js {

uintN
CurrentLine(JSContext *cx)
{
    return js_FramePCToLineNumber(cx, cx->fp(), cx->regs().pc);
}

const char *
CurrentScriptFileAndLineSlow(JSContext *cx, uintN *linenop)
{
    FrameRegsIter iter(cx);
    while (!iter.done() && !iter.fp()->isScriptFrame())
        ++iter;

    if (iter.done()) {
        *linenop = 0;
        return NULL;
    }

    *linenop = js_FramePCToLineNumber(cx, iter.fp(), iter.pc());
    return iter.fp()->script()->filename;
}

}  /* namespace js */

class DisablePrincipalsTranscoding {
    JSSecurityCallbacks *callbacks;
    JSPrincipalsTranscoder temp;

  public:
    DisablePrincipalsTranscoding(JSContext *cx)
      : callbacks(JS_GetRuntimeSecurityCallbacks(cx->runtime)),
        temp(NULL)
    {
        if (callbacks) {
            temp = callbacks->principalsTranscoder;
            callbacks->principalsTranscoder = NULL;
        }
    }

    ~DisablePrincipalsTranscoding() {
        if (callbacks)
            callbacks->principalsTranscoder = temp;
    }
};

class AutoJSXDRState {
public:
    AutoJSXDRState(JSXDRState *x
                   JS_GUARD_OBJECT_NOTIFIER_PARAM)
        : xdr(x)
    {
        JS_GUARD_OBJECT_NOTIFIER_INIT;
    }
    ~AutoJSXDRState()
    {
        JS_XDRDestroy(xdr);
    }

    operator JSXDRState*() const
    {
        return xdr;
    }

private:
    JSXDRState *const xdr;
    JS_DECL_USE_GUARD_OBJECT_NOTIFIER
};

JSScript *
js_CloneScript(JSContext *cx, JSScript *script)
{
    JS_ASSERT(cx->compartment != script->compartment);
    JS_ASSERT(script->compartment);

    // serialize script
    AutoJSXDRState w(JS_XDRNewMem(cx, JSXDR_ENCODE));
    if (!w)
        return NULL;

    // we don't want gecko to transcribe our principals for us
    DisablePrincipalsTranscoding disable(cx);

    XDRScriptState wstate(w);
#ifdef DEBUG
    wstate.filename = script->filename;
#endif
    if (!js_XDRScript(w, &script))
        return NULL;

    uint32 nbytes;
    void *p = JS_XDRMemGetData(w, &nbytes);
    if (!p)
        return NULL;

    // de-serialize script
    AutoJSXDRState r(JS_XDRNewMem(cx, JSXDR_DECODE));
    if (!r)
        return NULL;

    // Hand p off from w to r.  Don't want them to share the data
    // mem, lest they both try to free it in JS_XDRDestroy
    JS_XDRMemSetData(r, p, nbytes);
    JS_XDRMemSetData(w, NULL, 0);

    XDRScriptState rstate(r);
    rstate.filename = script->filename;
    rstate.filenameSaved = true;

    if (!js_XDRScript(r, &script))
        return NULL;

    // set the proper principals for the script
    script->principals = script->compartment->principals;
    if (script->principals)
        JSPRINCIPALS_HOLD(cx, script->principals);

    return script;
}

void
JSScript::copyClosedSlotsTo(JSScript *other)
{
    memcpy(other->closedSlots, closedSlots, nClosedArgs + nClosedVars);
}<|MERGE_RESOLUTION|>--- conflicted
+++ resolved
@@ -1289,12 +1289,8 @@
     return script;
 
 bad:
-<<<<<<< HEAD
     if (!script->u.object)
-        js_DestroyScript(cx, script);
-=======
-    js_DestroyScript(cx, script, 2);
->>>>>>> 356a62ad
+        js_DestroyScript(cx, script, 2);
     return NULL;
 }
 
