--- conflicted
+++ resolved
@@ -201,23 +201,12 @@
 template <class EnumPolicy>
 static inline bool
 Enumerate(JSContext *cx, JSObject *obj, JSObject *pobj, jsid id,
-<<<<<<< HEAD
-          bool enumerable, uintN flags, IdSet& ht,
+          bool enumerable, bool sharedPermanent, uintN flags, IdSet& ht,
           typename EnumPolicy::ResultVector &vec)
-=======
-          bool enumerable, bool sharedPermanent, uintN flags, HashSet<jsid>& ht,
-          AutoValueVector& vec)
->>>>>>> 61bc0261
 {
     JS_ASSERT(JSID_IS_INT(id) || JSID_IS_ATOM(id));
 
-<<<<<<< HEAD
-    if (JS_LIKELY(!(flags & JSITER_OWNONLY))) {
-        IdSet::AddPtr p = ht.lookupForAdd(id);
-        /* property already encountered, done. */
-        if (JS_UNLIKELY(!!p))
-=======
-    HashSet<jsid>::AddPtr p = ht.lookupForAdd(id);
+    IdSet::AddPtr p = ht.lookupForAdd(id);
     JS_ASSERT_IF(obj == pobj, !p);
 
     /* If we've already seen this, we definitely won't add it. */
@@ -243,22 +232,12 @@
         if (!pobj->getProto() && id == ATOM_TO_JSID(cx->runtime->atomState.protoAtom))
             return true;
         if (pobj != obj && !(sharedPermanent && pobj->getClass() == obj->getClass()))
->>>>>>> 61bc0261
             return true;
     }
 
-<<<<<<< HEAD
     if (enumerable || (flags & JSITER_HIDDEN))
         return EnumPolicy::append(cx, vec, obj, id, flags);
 
-=======
-    if (enumerable || (flags & JSITER_HIDDEN)) {
-        if (!vec.append(JSVAL_VOID))
-            return false;
-        if (!IdToIteratorValue(cx, obj, id, flags, vec.end() - 1))
-            return false;
-    }
->>>>>>> 61bc0261
     return true;
 }
 
@@ -276,13 +255,9 @@
     for (JSScopeProperty *sprop = scope->lastProperty(); sprop; sprop = sprop->parent) {
         if (!JSID_IS_DEFAULT_XML_NAMESPACE(sprop->id) &&
             !sprop->isAlias() &&
-<<<<<<< HEAD
-            !Enumerate<EnumPolicy>(cx, obj, pobj, sprop->id, sprop->enumerable(), flags, ht, vec)) {
-=======
-            !Enumerate(cx, obj, pobj, sprop->id, sprop->enumerable(), sprop->isSharedPermanent(),
+            !Enumerate<EnumPolicy>(cx, obj, pobj, sprop->id, sprop->enumerable(), sprop->isSharedPermanent(),
                        flags, ht, sprops))
         {
->>>>>>> 61bc0261
             return false;
         }
     }
@@ -309,11 +284,7 @@
         for (size_t i = 0; i < capacity; ++i, ++vp) {
             if (!vp->isMagic(JS_ARRAY_HOLE)) {
                 /* Dense arrays never get so large that i would not fit into an integer id. */
-<<<<<<< HEAD
-                if (!Enumerate<EnumPolicy>(cx, obj, pobj, INT_TO_JSID(i), true, flags, ht, vec))
-=======
-                if (!Enumerate(cx, obj, pobj, INT_TO_JSVAL(i), true, false, flags, ht, props))
->>>>>>> 61bc0261
+                if (!Enumerate<EnumPolicy>(cx, obj, pobj, INT_TO_JSID(i), true, false, flags, ht, props))
                     return false;
             }
         }
@@ -326,20 +297,14 @@
 static bool
 Snapshot(JSContext *cx, JSObject *obj, uintN flags, typename EnumPolicy::ResultVector &vec)
 {
-<<<<<<< HEAD
-    IdSet ht(cx);
-    if (!(flags & JSITER_OWNONLY) && !ht.init(32))
-        return NULL;
-=======
     /*
      * FIXME: Bug 575997 - We won't need to initialize this hash table if
      *        (flags & JSITER_OWNONLY) when we eliminate inheritance of
      *        shared-permanent properties as own properties.
      */
-    HashSet<jsid> ht(cx);
+    IdSet ht(cx);
     if (!ht.init(32))
-        return false;
->>>>>>> 61bc0261
+        return NULL;
 
     JSObject *pobj = obj;
     do {
@@ -365,24 +330,15 @@
                         return false;
                 }
                 for (size_t n = 0, len = proxyProps.length(); n < len; n++) {
-<<<<<<< HEAD
-                    if (!Enumerate<EnumPolicy>(cx, obj, pobj, proxyProps[n], true, flags, ht, vec))
-=======
-                    if (!Enumerate(cx, obj, pobj, (jsid) proxyProps[n], true, false, flags, ht, props))
->>>>>>> 61bc0261
+                    if (!Enumerate<EnumPolicy>(cx, obj, pobj, proxyProps[n], true, false, flags, ht, vec))
                         return false;
                 }
                 /* Proxy objects enumerate the prototype on their own, so we are done here. */
                 break;
             }
-<<<<<<< HEAD
             Value state;
-            if (!pobj->enumerate(cx, JSENUMERATE_INIT, &state, NULL))
-=======
-            jsval state;
             JSIterateOp op = (flags & JSITER_HIDDEN) ? JSENUMERATE_INIT_ALL : JSENUMERATE_INIT;
             if (!pobj->enumerate(cx, op, &state, NULL))
->>>>>>> 61bc0261
                 return false;
             if (state.isMagic(JS_NATIVE_ENUMERATE)) {
                 if (!EnumerateNativeProperties<EnumPolicy>(cx, obj, pobj, flags, ht, vec))
@@ -394,11 +350,7 @@
                         return false;
                     if (state.isNull())
                         break;
-<<<<<<< HEAD
-                    if (!Enumerate<EnumPolicy>(cx, obj, pobj, id, true, flags, ht, vec))
-=======
-                    if (!Enumerate(cx, obj, pobj, id, true, false, flags, ht, props))
->>>>>>> 61bc0261
+                    if (!Enumerate<EnumPolicy>(cx, obj, pobj, id, true, false, flags, ht, vec))
                         return false;
                 }
             }
