--- conflicted
+++ resolved
@@ -111,23 +111,26 @@
 }
 
 JS_REQUIRES_STACK void
-js_FillPropertyCache(JSContext *cx, JSObject *obj, jsuword kshape,
+js_FillPropertyCache(JSContext *cx, JSObject *obj,
                      uintN scopeIndex, uintN protoIndex,
                      JSObject *pobj, JSScopeProperty *sprop,
-                     JSPropCacheEntry **entryp)
+                     JSBool cacheByPrevShape, JSPropCacheEntry **entryp)
 {
     JSPropertyCache *cache;
     jsbytecode *pc;
     JSScope *scope;
+    jsuword kshape, khash;
     JSOp op;
     const JSCodeSpec *cs;
     jsuword vword;
     ptrdiff_t pcoff;
-    jsuword khash;
     JSAtom *atom;
     JSPropCacheEntry *entry;
 
+    JS_ASSERT(OBJ_SCOPE(pobj)->object == pobj);
+    JS_ASSERT(SCOPE_HAS_PROPERTY(OBJ_SCOPE(pobj), sprop));
     JS_ASSERT(!cx->runtime->gcRunning);
+
     cache = &JS_PROPERTY_CACHE(cx);
     pc = cx->fp->regs->pc;
     if (cache->disabled || (cx->fp->flags & JSFRAME_EVAL)) {
@@ -137,24 +140,11 @@
     }
 
     /*
-     * Check for fill from js_SetPropertyHelper where the setter removed sprop
-     * from pobj's scope (via unwatch or delete, e.g.).
-     */
-    scope = OBJ_SCOPE(pobj);
-    JS_ASSERT(scope->object == pobj);
-    if (!SCOPE_HAS_PROPERTY(scope, sprop)) {
-        PCMETER(cache->oddfills++);
-        *entryp = NULL;
-        return;
-    }
-
-    /*
-     * Check for overdeep scope and prototype chain. Because resolve, getter,
-     * and setter hooks can change the prototype chain using JS_SetPrototype
-     * after js_LookupPropertyWithFlags has returned the nominal protoIndex,
-     * we have to validate protoIndex if it is non-zero. If it is zero, then
-     * we know thanks to the SCOPE_HAS_PROPERTY test above, and from the fact
-     * that obj == pobj, that protoIndex is invariant.
+     * Check for overdeep scope and prototype chain. Because resolve hooks
+     * that js_LookupPropertyWithFlags runs can change the prototype chain
+     * using JS_SetPrototype, we have to validate protoIndex if it is
+     * non-zero. If it is zero, then we know from the fact that obj == pobj
+     * that protoIndex is invariant.
      *
      * The scopeIndex can't be wrong. We require JS_SetParent calls to happen
      * before any running script might consult a parent-linked scope chain. If
@@ -198,7 +188,8 @@
      */
     op = js_GetOpcode(cx, cx->fp->script, pc);
     cs = &js_CodeSpec[op];
-
+    scope = OBJ_SCOPE(pobj);
+    kshape = 0;
     do {
         /*
          * Check for a prototype "plain old method" callee computation. What
@@ -234,12 +225,18 @@
                             JSVAL_TO_OBJECT(v),
                             JS_GetFunctionName(GET_FUNCTION_PRIVATE(cx,
                                                  JSVAL_TO_OBJECT(v))),
-                            kshape);
+                            OBJ_SHAPE(obj));
 #endif
                         SCOPE_MAKE_UNIQUE_SHAPE(cx, scope);
+                        if (cache->disabled) {
+                            /*
+                             * js_GenerateShape could not recover from shape's
+                             * overflow.
+                             */
+                            *entryp = NULL;
+                            return;
+                        }
                         SCOPE_SET_BRANDED(scope);
-                        if (OBJ_SCOPE(obj) == scope)
-                            kshape = scope->shape;
                     }
                     vword = JSVAL_OBJECT_TO_PCVAL(v);
                     break;
@@ -256,26 +253,48 @@
         } else {
             /* Best we can do is to cache sprop (still a nice speedup). */
             vword = SPROP_TO_PCVAL(sprop);
+            if (cacheByPrevShape) {
+                /*
+                 * Our caller just called js_AddScopeProperty and added a new
+                 * property. We want to cache under the shape that was prior
+                 * the call to bias for the case when the mutator always adds
+                 * the same property. It allows to optimize periodic execution
+                 * of object initializers or explicit initialization sequences
+                 * like
+                 *
+                 *   obj = {}; obj.x = 1; obj.y = 2;
+                 *
+                 * We assume that on average the win from this optimization is
+                 * bigger that the cost of an extra mismatch per loop due to
+                 * the bias for the following case:
+                 *
+                 *   obj = {}; ... for (...) { ... obj.x = ... }
+                 *
+                 * Here on the first iteration JSOP_SETPROP fills the cache
+                 * with the shape of newly created object, not the shape after
+                 * obj.x is assigned. That mismatches obj's shape on the
+                 * second iteration. Note that on third and the following
+                 * iterations the cache will be hit since the shape no longer
+                 * mutates.
+                 */
+                JS_ASSERT(scope->object == obj);
+                JS_ASSERT(sprop == scope->lastProp);
+                if (sprop->parent) {
+                    kshape = sprop->parent->shape;
+                } else {
+                    JSObject *proto = STOBJ_GET_PROTO(obj);
+                    if (proto && OBJ_IS_NATIVE(proto))
+                        kshape = OBJ_SHAPE(proto);
+                }
+            }
         }
     } while (0);
 
-    /*
-     * Our caller preserved the scope shape prior to the js_GetPropertyHelper
-     * or similar call out of the interpreter. We want to cache under that
-     * shape if op is overtly mutating, to bias for the case where the mutator
-     * udpates shape predictably.
-     *
-     * Note that an apparently non-mutating op such as JSOP_NAME may still
-     * mutate the base object via, e.g., lazy standard class initialization,
-     * but that is a one-time event and we'll have to miss the old shape and
-     * re-fill under the new one.
-     */
-    if (!(cs->format & (JOF_SET | JOF_INCDEC)) && obj == pobj)
-        kshape = scope->shape;
-
+    if (kshape == 0)
+        kshape = OBJ_SHAPE(obj);
     khash = PROPERTY_CACHE_HASH_PC(pc, kshape);
     if (obj == pobj) {
-        JS_ASSERT(kshape != 0 || scope->shape != 0);
+        JS_ASSERT(kshape != 0);
         JS_ASSERT(scopeIndex == 0 && protoIndex == 0);
         JS_ASSERT(OBJ_SCOPE(obj)->object == obj);
     } else {
@@ -470,7 +489,6 @@
         P(nofills);
         P(rofills);
         P(disfills);
-        P(oddfills);
         P(modfills);
         P(brandfills);
         P(noprotos);
@@ -2620,7 +2638,6 @@
 JS_STATIC_ASSERT(JSOP_INCNAME_LENGTH == JSOP_NAMEINC_LENGTH);
 JS_STATIC_ASSERT(JSOP_INCNAME_LENGTH == JSOP_NAMEDEC_LENGTH);
 
-<<<<<<< HEAD
 #ifdef JS_TRACER
 # define ABORT_RECORDING(cx, reason)                                          \
     JS_BEGIN_MACRO                                                            \
@@ -2631,8 +2648,6 @@
 # define ABORT_RECORDING(cx, reason)    ((void) 0)
 #endif
 
-=======
->>>>>>> 628a8e0e
 JS_REQUIRES_STACK JSBool
 js_Interpret(JSContext *cx)
 {
@@ -3028,10 +3043,7 @@
             bool moreInterrupts = false;
             JSTrapHandler handler = cx->debugHooks->interruptHandler;
             if (handler) {
-#ifdef JS_TRACER
-                if (TRACE_RECORDER(cx))
-                    js_AbortRecording(cx, "interrupt handler");
-#endif
+                ABORT_RECORDING(cx, "interrupt handler");
                 switch (handler(cx, script, regs.pc, &rval,
                                 cx->debugHooks->interruptHandlerData)) {
                   case JSTRAP_ERROR:
@@ -3571,21 +3583,25 @@
             *vp = ((sprop)->slot != SPROP_INVALID_SLOT)                       \
                   ? LOCKED_OBJ_GET_SLOT(pobj, (sprop)->slot)                  \
                   : JSVAL_VOID;                                               \
+            JS_UNLOCK_OBJ(cx, pobj);                                          \
         } else {                                                              \
             if (!js_NativeGet(cx, obj, pobj, sprop, vp))                      \
                 goto error;                                                   \
         }                                                                     \
     JS_END_MACRO
 
-#define NATIVE_SET(cx,obj,sprop,vp)                                           \
+#define NATIVE_SET(cx,obj,entry,sprop,vp)                                     \
     JS_BEGIN_MACRO                                                            \
         if (SPROP_HAS_STUB_SETTER(sprop) &&                                   \
             (sprop)->slot != SPROP_INVALID_SLOT) {                            \
             /* Fast path for, e.g., Object instance properties. */            \
             LOCKED_OBJ_WRITE_BARRIER(cx, obj, (sprop)->slot, *vp);            \
+            JS_UNLOCK_OBJ(cx, obj);                                           \
+            TRACE_2(SetPropHit, entry, sprop);                                \
         } else {                                                              \
             if (!js_NativeSet(cx, obj, sprop, vp))                            \
                 goto error;                                                   \
+            ABORT_RECORDING(cx, "non-stub setter");                           \
         }                                                                     \
     JS_END_MACRO
 
@@ -4377,15 +4393,8 @@
 
 #define COMPUTE_THIS(cx, fp, obj)                                             \
     JS_BEGIN_MACRO                                                            \
-        if (fp->flags & JSFRAME_COMPUTED_THIS) {                              \
-            obj = fp->thisp;                                                  \
-        } else {                                                              \
-            obj = js_ComputeThis(cx, JS_TRUE, fp->argv);                      \
-            if (!obj)                                                         \
-                goto error;                                                   \
-            fp->thisp = obj;                                                  \
-            fp->flags |= JSFRAME_COMPUTED_THIS;                               \
-        }                                                                     \
+        if (!(obj = js_ComputeThisForFrame(cx, fp)))                          \
+            goto error;                                                       \
     JS_END_MACRO
 
           BEGIN_CASE(JSOP_THIS)
@@ -4445,6 +4454,7 @@
                             JS_ASSERT(PCVAL_IS_SPROP(entry->vword));
                             sprop = PCVAL_TO_SPROP(entry->vword);
                             NATIVE_GET(cx, obj, obj2, sprop, &rval);
+                            break;
                         }
                         JS_UNLOCK_OBJ(cx, obj2);
                         break;
@@ -4528,16 +4538,17 @@
                     ASSERT_VALID_PROPERTY_CACHE_HIT(0, aobj, obj2, entry);
                     if (PCVAL_IS_OBJECT(entry->vword)) {
                         rval = PCVAL_OBJECT_TO_JSVAL(entry->vword);
+                        JS_UNLOCK_OBJ(cx, obj2);
                     } else if (PCVAL_IS_SLOT(entry->vword)) {
                         slot = PCVAL_TO_SLOT(entry->vword);
                         JS_ASSERT(slot < obj2->map->freeslot);
                         rval = LOCKED_OBJ_GET_SLOT(obj2, slot);
+                        JS_UNLOCK_OBJ(cx, obj2);
                     } else {
                         JS_ASSERT(PCVAL_IS_SPROP(entry->vword));
                         sprop = PCVAL_TO_SPROP(entry->vword);
                         NATIVE_GET(cx, obj, obj2, sprop, &rval);
                     }
-                    JS_UNLOCK_OBJ(cx, obj2);
                     STORE_OPND(-1, rval);
                     PUSH_OPND(lval);
                     goto end_callprop;
@@ -4648,9 +4659,7 @@
                                     SCOPE_HAS_PROPERTY(scope, sprop)) {
                                     PCMETER(cache->pchits++);
                                     PCMETER(cache->setpchits++);
-                                    NATIVE_SET(cx, obj, sprop, &rval);
-                                    JS_UNLOCK_SCOPE(cx, scope);
-                                    TRACE_2(SetPropHit, entry, sprop);
+                                    NATIVE_SET(cx, obj, entry, sprop, &rval);
                                     break;
                                 }
                             } else {
@@ -4717,7 +4726,8 @@
                                                             slot,
                                                             sprop->attrs,
                                                             sprop->flags,
-                                                            sprop->shortid);
+                                                            sprop->shortid,
+                                                            NULL);
                                     if (!sprop2) {
                                         js_FreeSlot(cx, obj, slot);
                                         JS_UNLOCK_SCOPE(cx, scope);
@@ -4775,13 +4785,10 @@
                             sprop = PCVAL_TO_SPROP(entry->vword);
                             JS_ASSERT(!(sprop->attrs & JSPROP_READONLY));
                             JS_ASSERT(!SCOPE_IS_SEALED(OBJ_SCOPE(obj2)));
-                            NATIVE_SET(cx, obj, sprop, &rval);
+                            NATIVE_SET(cx, obj, entry, sprop, &rval);
+                            break;
                         }
                         JS_UNLOCK_OBJ(cx, obj2);
-                        if (sprop) {
-                            TRACE_2(SetPropHit, entry, sprop);
-                            break;
-                        }
                     }
                 }
 
@@ -4799,15 +4806,8 @@
                     if (!OBJ_SET_PROPERTY(cx, obj, id, &rval))
                         goto error;
                 }
-<<<<<<< HEAD
                 if (!entry)
                     ABORT_RECORDING(cx, "SetPropUncached");
-=======
-#ifdef JS_TRACER
-                if (!entry && TRACE_RECORDER(cx))
-                    js_AbortRecording(cx, "SetPropUncached");
-#endif
->>>>>>> 628a8e0e
             } while (0);
           END_SET_CASE_STORE_RVAL(JSOP_SETPROP, 2);
 
@@ -5327,7 +5327,6 @@
                 sprop = (JSScopeProperty *)prop;
           do_native_get:
                 NATIVE_GET(cx, obj, obj2, sprop, &rval);
-                OBJ_DROP_PROPERTY(cx, obj2, (JSProperty *) sprop);
             }
 
           do_push_rval:
@@ -5807,10 +5806,7 @@
                  * JSOP_SETGVAR has arity 1: [rval], not arity 2: [obj, rval]
                  * as JSOP_SETNAME does, where [obj] is due to JSOP_BINDNAME.
                  */
-#ifdef JS_TRACER
-                if (TRACE_RECORDER(cx))
-                    js_AbortRecording(cx, "SETGVAR with NULL slot");
-#endif
+                ABORT_RECORDING(cx, "SETGVAR with NULL slot");
                 LOAD_ATOM(0);
                 id = ATOM_TO_JSID(atom);
                 if (!OBJ_SET_PROPERTY(cx, obj, id, &rval))
@@ -6115,10 +6111,7 @@
                     goto error;
 
                 if (OBJ_GET_PARENT(cx, obj) != parent) {
-#ifdef JS_TRACER
-                    if (TRACE_RECORDER(cx))
-                        js_AbortRecording(cx, "DEFLOCALFUN for closure");
-#endif
+                    ABORT_RECORDING(cx, "DEFLOCALFUN for closure");
                     obj = js_CloneFunctionObject(cx, fun, parent);
                     if (!obj)
                         goto error;
@@ -6412,7 +6405,8 @@
                             js_AddScopeProperty(cx, scope, sprop->id,
                                                 sprop->getter, sprop->setter,
                                                 slot, sprop->attrs,
-                                                sprop->flags, sprop->shortid);
+                                                sprop->flags, sprop->shortid,
+                                                NULL);
                         if (!sprop2) {
                             js_FreeSlot(cx, obj, slot);
                             JS_UNLOCK_SCOPE(cx, scope);
@@ -7159,15 +7153,12 @@
 
     JS_ASSERT((size_t)((fp->imacpc ? fp->imacpc : regs.pc) - script->code) < script->length);
 
-#ifdef JS_TRACER
     /*
      * This abort could be weakened to permit tracing through exceptions that
      * are thrown and caught within a loop, with the co-operation of the tracer.
      * For now just bail on any sign of trouble.
      */
-    if (TRACE_RECORDER(cx))
-        js_AbortRecording(cx, "error or exception while recording");
-#endif
+    ABORT_RECORDING(cx, "error or exception while recording");
 
     if (!cx->throwing) {
         /* This is an error, not a catchable exception, quit the frame ASAP. */
