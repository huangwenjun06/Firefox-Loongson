--- conflicted
+++ resolved
@@ -2343,7 +2343,8 @@
 #endif
 
     rt->stackSpace.mark(trc);
-<<<<<<< HEAD
+    rt->debugScopes->mark(trc);
+	
 #ifdef JS_ION
     ion::MarkIonActivations(rt, trc);
     ion::MarkIonCompilerRoots(trc);
@@ -2351,9 +2352,6 @@
 
     for (CompartmentsIter c(rt); !c.done(); c.next())
         c->mark(trc);
-=======
-    rt->debugScopes->mark(trc);
->>>>>>> 16177d93
 
     /* The embedding can register additional roots here. */
     if (JSTraceDataOp op = rt->gcBlackRootsTraceOp)
