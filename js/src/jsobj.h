/* -*- Mode: C++; tab-width: 8; indent-tabs-mode: nil; c-basic-offset: 4 -*-
 * vim: set ts=8 sw=4 et tw=78:
 *
 * ***** BEGIN LICENSE BLOCK *****
 * Version: MPL 1.1/GPL 2.0/LGPL 2.1
 *
 * The contents of this file are subject to the Mozilla Public License Version
 * 1.1 (the "License"); you may not use this file except in compliance with
 * the License. You may obtain a copy of the License at
 * http://www.mozilla.org/MPL/
 *
 * Software distributed under the License is distributed on an "AS IS" basis,
 * WITHOUT WARRANTY OF ANY KIND, either express or implied. See the License
 * for the specific language governing rights and limitations under the
 * License.
 *
 * The Original Code is Mozilla Communicator client code, released
 * March 31, 1998.
 *
 * The Initial Developer of the Original Code is
 * Netscape Communications Corporation.
 * Portions created by the Initial Developer are Copyright (C) 1998
 * the Initial Developer. All Rights Reserved.
 *
 * Contributor(s):
 *
 * Alternatively, the contents of this file may be used under the terms of
 * either of the GNU General Public License Version 2 or later (the "GPL"),
 * or the GNU Lesser General Public License Version 2.1 or later (the "LGPL"),
 * in which case the provisions of the GPL or the LGPL are applicable instead
 * of those above. If you wish to allow use of your version of this file only
 * under the terms of either the GPL or the LGPL, and not to allow others to
 * use your version of this file under the terms of the MPL, indicate your
 * decision by deleting the provisions above and replace them with the notice
 * and other provisions required by the GPL or the LGPL. If you do not delete
 * the provisions above, a recipient may use your version of this file under
 * the terms of any one of the MPL, the GPL or the LGPL.
 *
 * ***** END LICENSE BLOCK ***** */

#ifndef jsobj_h___
#define jsobj_h___

/*
 * JS object definitions.
 *
 * A JS object consists of a possibly-shared object descriptor containing
 * ordered property names, called the map; and a dense vector of property
 * values, called slots.  The map/slot pointer pair is GC'ed, while the map
 * is reference counted and the slot vector is malloc'ed.
 */
#include "jsapi.h"
#include "jsinfer.h"
#include "jshash.h"
#include "jspubtd.h"
#include "jsprvtd.h"
#include "jslock.h"
#include "jsvalue.h"
#include "jsvector.h"
#include "jscell.h"

namespace js {

class JSProxyHandler;
class AutoPropDescArrayRooter;
struct GCMarker;

namespace mjit { class Compiler; }

static inline PropertyOp
CastAsPropertyOp(JSObject *object)
{
    return JS_DATA_TO_FUNC_PTR(PropertyOp, object);
}

static inline StrictPropertyOp
CastAsStrictPropertyOp(JSObject *object)
{
    return JS_DATA_TO_FUNC_PTR(StrictPropertyOp, object);
}

static inline JSPropertyOp
CastAsJSPropertyOp(JSObject *object)
{
    return JS_DATA_TO_FUNC_PTR(JSPropertyOp, object);
}

static inline JSStrictPropertyOp
CastAsJSStrictPropertyOp(JSObject *object)
{
    return JS_DATA_TO_FUNC_PTR(JSStrictPropertyOp, object);
}

inline JSObject *
CastAsObject(PropertyOp op)
{
    return JS_FUNC_TO_DATA_PTR(JSObject *, op);
}

inline JSObject *
CastAsObject(StrictPropertyOp op)
{
    return JS_FUNC_TO_DATA_PTR(JSObject *, op);
}

inline Value
CastAsObjectJsval(PropertyOp op)
{
    return ObjectOrNullValue(CastAsObject(op));
}

inline Value
CastAsObjectJsval(StrictPropertyOp op)
{
    return ObjectOrNullValue(CastAsObject(op));
}

/*
 * A representation of ECMA-262 ed. 5's internal Property Descriptor data
 * structure.
 */
struct PropDesc {
    /*
     * Original object from which this descriptor derives, passed through for
     * the benefit of proxies.
     */
    js::Value pd;

    js::Value value, get, set;

    /* Property descriptor boolean fields. */
    uint8 attrs;

    /* Bits indicating which values are set. */
    bool hasGet : 1;
    bool hasSet : 1;
    bool hasValue : 1;
    bool hasWritable : 1;
    bool hasEnumerable : 1;
    bool hasConfigurable : 1;

    friend class js::AutoPropDescArrayRooter;

    PropDesc();

  public:
    /* 8.10.5 ToPropertyDescriptor(Obj) */
    bool initialize(JSContext* cx, const js::Value &v);

    /* 8.10.1 IsAccessorDescriptor(desc) */
    bool isAccessorDescriptor() const {
        return hasGet || hasSet;
    }

    /* 8.10.2 IsDataDescriptor(desc) */
    bool isDataDescriptor() const {
        return hasValue || hasWritable;
    }

    /* 8.10.3 IsGenericDescriptor(desc) */
    bool isGenericDescriptor() const {
        return !isAccessorDescriptor() && !isDataDescriptor();
    }

    bool configurable() const {
        return (attrs & JSPROP_PERMANENT) == 0;
    }

    bool enumerable() const {
        return (attrs & JSPROP_ENUMERATE) != 0;
    }

    bool writable() const {
        return (attrs & JSPROP_READONLY) == 0;
    }

    JSObject* getterObject() const {
        return get.isUndefined() ? NULL : &get.toObject();
    }
    JSObject* setterObject() const {
        return set.isUndefined() ? NULL : &set.toObject();
    }

    const js::Value &getterValue() const {
        return get;
    }
    const js::Value &setterValue() const {
        return set;
    }

    js::PropertyOp getter() const {
        return js::CastAsPropertyOp(getterObject());
    }
    js::StrictPropertyOp setter() const {
        return js::CastAsStrictPropertyOp(setterObject());
    }
};

typedef Vector<PropDesc, 1> PropDescArray;

} /* namespace js */

enum {
    INVALID_SHAPE = 0x8fffffff,
    SHAPELESS = 0xffffffff
};

/*
 * On success, and if id was found, return true with *objp non-null and with a
 * property of *objp stored in *propp. If successful but id was not found,
 * return true with both *objp and *propp null.
 */
extern JS_FRIEND_API(JSBool)
js_LookupProperty(JSContext *cx, JSObject *obj, jsid id, JSObject **objp,
                  JSProperty **propp);

extern JSBool
js_DefineProperty(JSContext *cx, JSObject *obj, jsid id, const js::Value *value,
                  js::PropertyOp getter, js::StrictPropertyOp setter, uintN attrs);

extern JSBool
js_GetProperty(JSContext *cx, JSObject *obj, JSObject *receiver, jsid id, js::Value *vp);

inline JSBool
js_GetProperty(JSContext *cx, JSObject *obj, jsid id, js::Value *vp)
{
    return js_GetProperty(cx, obj, obj, id, vp);
}

namespace js {

extern JSBool
GetPropertyDefault(JSContext *cx, JSObject *obj, jsid id, const Value &def, Value *vp);

} /* namespace js */

extern JSBool
js_SetProperty(JSContext *cx, JSObject *obj, jsid id, js::Value *vp, JSBool strict);

extern JSBool
js_GetAttributes(JSContext *cx, JSObject *obj, jsid id, uintN *attrsp);

extern JSBool
js_SetAttributes(JSContext *cx, JSObject *obj, jsid id, uintN *attrsp);

extern JSBool
js_DeleteProperty(JSContext *cx, JSObject *obj, jsid id, js::Value *rval, JSBool strict);

extern JS_FRIEND_API(JSBool)
js_Enumerate(JSContext *cx, JSObject *obj, JSIterateOp enum_op,
             js::Value *statep, jsid *idp);

extern JSType
js_TypeOf(JSContext *cx, JSObject *obj);

namespace js {

struct NativeIterator;
class RegExp;

class GlobalObject;
class ArgumentsObject;
class NormalArgumentsObject;
class StrictArgumentsObject;
class StringObject;

/* ES5 8.12.8. */
extern JSBool
DefaultValue(JSContext *cx, JSObject *obj, JSType hint, Value *vp);

}

struct JSFunction;

namespace nanojit {
class ValidateWriter;
}

/*
 * JSObject struct, with members sized to fit in 32 bytes on 32-bit targets,
 * 64 bytes on 64-bit systems. The JSFunction struct is an extension of this
 * struct allocated from a larger GC size-class.
 *
 * The clasp member stores the js::Class pointer for this object.
 *
 * The type member stores the type of the object, which contains its prototype
 * object and the possible types of its properties.
 *
 * An object is a delegate if it is on another object's prototype (type->proto
 * field) or scope chain (the parent field), and therefore the delegate might
 * be asked implicitly to get or set a property on behalf of another object.
 * Delegates may be accessed directly too, as may any object, but only those
 * objects linked after the head of any prototype or scope chain are flagged
 * as delegates. This definition helps to optimize shape-based property cache
 * invalidation (see Purge{Scope,Proto}Chain in jsobj.cpp).
 *
 * The meaning of the system object bit is defined by the API client. It is
 * set in JS_NewSystemObject and is queried by JS_IsSystemObject (jsdbgapi.h),
 * but it has no intrinsic meaning to SpiderMonkey. Further, JSFILENAME_SYSTEM
 * and JS_FlagScriptFilenamePrefix (also exported via jsdbgapi.h) are intended
 * to be complementary to this bit, but it is up to the API client to implement
 * any such association.
 *
 * Both these flag bits are initially zero; they may be set or queried using
 * the (is|set)(Delegate|System) inline methods.
 *
<<<<<<< HEAD
 * Objects can have slots allocated either in a fixed array immediately
 * following the object, in dynamically allocated slots, or both. In all cases,
 * 'capacity' gives the number of usable slots. How the slots are organized
 * is different for dense arrays vs. other objects.
 *
 * For dense arrays (arrays with only normal integer properties), the 'slots'
 * member points either to the fixed array or to a dynamic array, and in
 * all cases is indexed by the associated property (e.g. obj->slots[5] stores
 * the value for property '5'). If a dynamic array is in use, slots in the
 * fixed array are not used.
 *
 * For objects other than dense arrays, if the object has N fixed slots then
 * those are always the first N slots of the object. The dynamic slots pointer
 * is used if those fixed slots overflow, and stores all remaining slots.
 * The dynamic slots pointer is NULL if there is no slots overflow, and never
 * points to the object's fixed slots. Unlike dense arrays, the fixed slots
 * can always be accessed. Two objects with the same shape are guaranteed to
 * have the same number of fixed slots.
=======
 * The slots member is a pointer to the slot vector for the object.
 * This can be either a fixed array allocated immediately after the object,
 * or a dynamically allocated array.  A dynamic array can be tested for with
 * hasSlotsArray().  In all cases but one, capacity gives the number of usable
 * slots. The exception is for ArrayBuffer where capacity gives the number of
 * whole slots in the slots array (which includes one word for the array's
 * length); there may be a fraction of a slot left over at the end.
 * Two objects with the same shape have the same number of fixed slots, and
 * either both have or neither have dynamically allocated slot arrays.
>>>>>>> 0c9abec3
 *
 * If you change this struct, you'll probably need to change the AccSet values
 * in jsbuiltins.h.
 */
struct JSObject : js::gc::Cell {
    /*
     * TraceRecorder must be a friend because it generates code that
     * manipulates JSObjects, which requires peeking under any encapsulation.
     * ValidateWriter must be a friend because it works in tandem with
     * TraceRecorder.
     */
    friend class js::TraceRecorder;
    friend class nanojit::ValidateWriter;

    /*
     * Private pointer to the last added property and methods to manipulate the
     * list it links among properties in this scope.
     */
    js::Shape           *lastProp;

    js::Class           *clasp;

  private:
    inline void setLastProperty(const js::Shape *shape);
    inline void removeLastProperty();

    /* For setLastProperty() only. */
    friend class js::StringObject;

#ifdef DEBUG
    void checkShapeConsistency();
#endif

  public:
    inline const js::Shape *lastProperty() const;

    inline js::Shape **nativeSearch(jsid id, bool adding = false);
    inline const js::Shape *nativeLookup(jsid id);

    inline bool nativeContains(jsid id);
    inline bool nativeContains(const js::Shape &shape);

    enum {
        DELEGATE                  =   0x01,
        SYSTEM                    =   0x02,
        NOT_EXTENSIBLE            =   0x04,
        BRANDED                   =   0x08,
        GENERIC                   =   0x10,
        METHOD_BARRIER            =   0x20,
        INDEXED                   =   0x40,
        OWN_SHAPE                 =   0x80,
        BOUND_FUNCTION            =  0x100,
        HAS_EQUALITY              =  0x200,
        VAROBJ                    =  0x400,
        PACKED_ARRAY              =  0x800,
        SINGLETON_TYPE            = 0x1000,
        LAZY_TYPE                 = 0x2000,
        METHOD_THRASH_COUNT_MASK  = 0x30000,
        METHOD_THRASH_COUNT_SHIFT =      16,
        METHOD_THRASH_COUNT_MAX   = METHOD_THRASH_COUNT_MASK >> METHOD_THRASH_COUNT_SHIFT,

        /* The top 5 bits of an object's flags are its number of fixed slots. */
        FIXED_SLOTS_SHIFT         =     27,
        FIXED_SLOTS_MASK          = 0x1f << FIXED_SLOTS_SHIFT
    };

    /*
     * Impose a sane upper bound, originally checked only for dense arrays, on
     * number of slots in an object.
     */
    enum {
        NSLOTS_BITS     = 29,
        NSLOTS_LIMIT    = JS_BIT(NSLOTS_BITS)
    };

    uint32      flags;                      /* flags */
    uint32      objShape;                   /* copy of lastProp->shape, or override if different */

    union {
        /* If prototype, type of values using this as their prototype. */
        js::types::TypeObject *newType;

        /* If dense array, the initialized length (see jsarray.cpp). */
        jsuword initializedLength;
    };

    JSObject    *parent;                    /* object's parent */
    void        *privateData;               /* private data */
<<<<<<< HEAD
    jsuword     capacity;                   /* total number of available slots */

  private:
=======
    jsuword     capacity;                   /* number of slots; for ArrayBuffer the number 
                                               may be be non-integral, so this may underestimate */
>>>>>>> 0c9abec3
    js::Value   *slots;                     /* dynamically allocated slots,
                                               or pointer to fixedSlots() for
                                               dense arrays. */

    /*
     * The object's type and prototype. For objects with the LAZY_TYPE flag
     * set, this is the prototype's default 'new' type and can only be used
     * to get that prototype.
     */
    js::types::TypeObject *type_;

    /* Make the type object to use for LAZY_TYPE objects. */
    void makeLazyType(JSContext *cx);

  public:

    inline bool isNative() const;
    inline bool isNewborn() const;

    js::Class *getClass() const { return clasp; }
    JSClass *getJSClass() const { return Jsvalify(clasp); }

    bool hasClass(const js::Class *c) const {
        return c == clasp;
    }

    const js::ObjectOps *getOps() const {
        return &getClass()->ops;
    }

    inline void trace(JSTracer *trc);
    inline void scanSlots(js::GCMarker *gcmarker);

    uint32 shape() const {
        JS_ASSERT(objShape != INVALID_SHAPE);
        return objShape;
    }

    bool isDelegate() const     { return !!(flags & DELEGATE); }
    void setDelegate()          { flags |= DELEGATE; }
    void clearDelegate()        { flags &= ~DELEGATE; }

    bool isBoundFunction() const { return !!(flags & BOUND_FUNCTION); }

    static void setDelegateNullSafe(JSObject *obj) {
        if (obj)
            obj->setDelegate();
    }

    bool isSystem() const       { return !!(flags & SYSTEM); }
    void setSystem()            { flags |= SYSTEM; }

    /*
     * A branded object contains plain old methods (function-valued properties
     * without magic getters and setters), and its shape evolves whenever a
     * function value changes.
     */
    bool branded()              { return !!(flags & BRANDED); }

    /*
     * NB: these return false on shape overflow but do not report any error.
     * Callers who depend on shape guarantees should therefore bail off trace,
     * e.g., on false returns.
     */
    bool brand(JSContext *cx);
    bool unbrand(JSContext *cx);

    bool generic()              { return !!(flags & GENERIC); }
    void setGeneric()           { flags |= GENERIC; }

    uintN getMethodThrashCount() const {
        return (flags & METHOD_THRASH_COUNT_MASK) >> METHOD_THRASH_COUNT_SHIFT;
    }

    void setMethodThrashCount(uintN count) {
        JS_ASSERT(count <= METHOD_THRASH_COUNT_MAX);
        flags = (flags & ~METHOD_THRASH_COUNT_MASK) | (count << METHOD_THRASH_COUNT_SHIFT);
    }

    bool hasSpecialEquality() const { return !!(flags & HAS_EQUALITY); }
    void assertSpecialEqualitySynced() const {
        JS_ASSERT(!!clasp->ext.equality == hasSpecialEquality());
    }

    /* Sets an object's HAS_EQUALITY flag based on its clasp. */
    inline void syncSpecialEquality();

    /* See StackFrame::varObj. */
    inline bool isVarObj() const { return flags & VAROBJ; }
    inline void makeVarObj() { flags |= VAROBJ; }

  private:
    void generateOwnShape(JSContext *cx);

    inline void setOwnShape(uint32 s);
    inline void clearOwnShape();

  public:
    inline bool nativeEmpty() const;

    bool hasOwnShape() const    { return !!(flags & OWN_SHAPE); }

    inline void setMap(js::Shape *amap);

    inline void setSharedNonNativeMap();

    /* Functions for setting up scope chain object maps and shapes. */
    void initCall(JSContext *cx, const js::Bindings &bindings, JSObject *parent);
    void initClonedBlock(JSContext *cx, js::types::TypeObject *type, js::StackFrame *priv);
    void setBlockOwnShape(JSContext *cx);

    void deletingShapeChange(JSContext *cx, const js::Shape &shape);
    const js::Shape *methodShapeChange(JSContext *cx, const js::Shape &shape);
    bool methodShapeChange(JSContext *cx, uint32 slot);
    void protoShapeChange(JSContext *cx);
    void shadowingShapeChange(JSContext *cx, const js::Shape &shape);
    bool globalObjectOwnShapeChange(JSContext *cx);
    void watchpointOwnShapeChange(JSContext *cx) { generateOwnShape(cx); }

    void extensibleShapeChange(JSContext *cx) {
        /* This will do for now. */
        generateOwnShape(cx);
    }

    /*
     * A scope has a method barrier when some compiler-created "null closure"
     * function objects (functions that do not use lexical bindings above their
     * scope, only free variable names) that have a correct JSSLOT_PARENT value
     * thanks to the COMPILE_N_GO optimization are stored as newly added direct
     * property values of the scope's object.
     *
     * The de-facto standard JS language requires each evaluation of such a
     * closure to result in a unique (according to === and observable effects)
     * function object. ES3 tried to allow implementations to "join" such
     * objects to a single compiler-created object, but this makes an overt
     * mutation hazard, also an "identity hazard" against interoperation among
     * implementations that join and do not join.
     *
     * To stay compatible with the de-facto standard, we store the compiler-
     * created function object as the method value and set the METHOD_BARRIER
     * flag.
     *
     * The method value is part of the method property tree node's identity, so
     * it effectively  brands the scope with a predictable shape corresponding
     * to the method value, but without the overhead of setting the BRANDED
     * flag, which requires assigning a new shape peculiar to each branded
     * scope. Instead the shape is shared via the property tree among all the
     * scopes referencing the method property tree node.
     *
     * Then when reading from a scope for which scope->hasMethodBarrier() is
     * true, we count on the scope's qualified/guarded shape being unique and
     * add a read barrier that clones the compiler-created function object on
     * demand, reshaping the scope.
     *
     * This read barrier is bypassed when evaluating the callee sub-expression
     * of a call expression (see the JOF_CALLOP opcodes in jsopcode.tbl), since
     * such ops do not present an identity or mutation hazard. The compiler
     * performs this optimization only for null closures that do not use their
     * own name or equivalent built-in references (arguments.callee).
     *
     * The BRANDED write barrier, JSObject::methodWriteBarrer, must check for
     * METHOD_BARRIER too, and regenerate this scope's shape if the method's
     * value is in fact changing.
     */
    bool hasMethodBarrier()     { return !!(flags & METHOD_BARRIER); }
    void setMethodBarrier()     { flags |= METHOD_BARRIER; }

    /*
     * Test whether this object may be branded due to method calls, which means
     * any assignment to a function-valued property must regenerate shape; else
     * test whether this object has method properties, which require a method
     * write barrier.
     */
    bool brandedOrHasMethodBarrier() { return !!(flags & (BRANDED | METHOD_BARRIER)); }

    /*
     * Read barrier to clone a joined function object stored as a method.
     * Defined in jsobjinlines.h, but not declared inline per standard style in
     * order to avoid gcc warnings.
     */
    const js::Shape *methodReadBarrier(JSContext *cx, const js::Shape &shape, js::Value *vp);

    /*
     * Write barrier to check for a change of method value. Defined inline in
     * jsobjinlines.h after methodReadBarrier. The slot flavor is required by
     * JSOP_*GVAR, which deals in slots not shapes, while not deoptimizing to
     * map slot to shape unless JSObject::flags show that this is necessary.
     * The methodShapeChange overload (above) parallels this.
     */
    const js::Shape *methodWriteBarrier(JSContext *cx, const js::Shape &shape, const js::Value &v);
    bool methodWriteBarrier(JSContext *cx, uint32 slot, const js::Value &v);

    bool isIndexed() const          { return !!(flags & INDEXED); }
    void setIndexed()               { flags |= INDEXED; }

    /*
     * Return true if this object is a native one that has been converted from
     * shared-immutable prototype-rooted shape storage to dictionary-shapes in
     * a doubly-linked list.
     */
    inline bool inDictionaryMode() const;

    inline uint32 propertyCount() const;

    inline bool hasPropertyTable() const;

    /* gc::FinalizeKind */ unsigned finalizeKind() const;

    uint32 numSlots() const { return capacity; }

    inline size_t structSize() const;
    inline size_t slotsAndStructSize() const;

    /* Slot accessors for JITs. */

    static inline size_t getFixedSlotOffset(size_t slot);
    static inline size_t offsetOfCapacity() { return offsetof(JSObject, capacity); }
    static inline size_t offsetOfSlots() { return offsetof(JSObject, slots); }

    /*
     * Get a raw pointer to the object's slots, or a slot of the object given
     * a previous value for its since-reallocated dynamic slots.
     */
    inline js::Value *getRawSlots();
    inline js::Value *getRawSlot(size_t slot, js::Value *slots);

    /* Whether a slot is at a fixed offset from this object. */
    inline bool isFixedSlot(size_t slot);

    /* Index into the dynamic slots array to use for a dynamic slot. */
    inline size_t dynamicSlotIndex(size_t slot);

    inline size_t numFixedSlots() const;

    /* Whether this object has any dynamic slots at all. */
    inline bool hasSlotsArray() const;

    /* Get the number of dynamic slots required for a given capacity. */
    inline size_t numDynamicSlots(size_t capacity) const;

  private:
    inline js::Value* fixedSlots() const;

  public:
    /* Minimum size for dynamically allocated slots. */
    static const uint32 SLOT_CAPACITY_MIN = 8;

    bool allocSlots(JSContext *cx, size_t nslots);
    bool growSlots(JSContext *cx, size_t nslots);
    void shrinkSlots(JSContext *cx, size_t nslots);

    bool ensureSlots(JSContext *cx, size_t nslots) {
        if (numSlots() < nslots)
            return growSlots(cx, nslots);
        return true;
    }

    /*
     * Fill a range of slots with holes or undefined, depending on whether this
     * is a dense array.
     */
    void clearSlotRange(size_t start, size_t length);

    /*
     * Copy a flat array of slots to this object at a start slot. Caller must
     * ensure there are enough slots in this object.
     */
    void copySlotRange(size_t start, const js::Value *vector, size_t length);

    /*
     * Ensure that the object has at least JSCLASS_RESERVED_SLOTS(clasp) +
     * nreserved slots.
     *
     * This method may be called only for native objects freshly created using
     * NewObject or one of its variant where the new object will both (a) never
     * escape to script and (b) never be extended with ad-hoc properties that
     * would try to allocate higher slots without the fresh object first having
     * its map set to a shape path that maps those slots.
     *
     * Block objects satisfy (a) and (b), as there is no evil eval-based way to
     * add ad-hoc properties to a Block instance. Call objects satisfy (a) and
     * (b) as well, because the compiler-created Shape path that covers args,
     * vars, and upvars, stored in their callee function in u.i.names, becomes
     * their initial map.
     */
    bool ensureInstanceReservedSlots(JSContext *cx, size_t nreserved);

    /*
     * NB: ensureClassReservedSlotsForEmptyObject asserts that nativeEmpty()
     * Use ensureClassReservedSlots for any object, either empty or already
     * extended with properties.
     */
    bool ensureClassReservedSlotsForEmptyObject(JSContext *cx);

    inline bool ensureClassReservedSlots(JSContext *cx);

    inline uint32 slotSpan() const;

    inline bool containsSlot(uint32 slot) const;

    void rollbackProperties(JSContext *cx, uint32 slotSpan);

    js::Value& getSlotRef(uintN slot) {
        JS_ASSERT(slot < capacity);
        size_t fixed = numFixedSlots();
        if (slot < fixed)
            return fixedSlots()[slot];
        return slots[slot - fixed];
    }

    inline js::Value &nativeGetSlotRef(uintN slot);

    const js::Value &getSlot(uintN slot) const {
        JS_ASSERT(slot < capacity);
        size_t fixed = numFixedSlots();
        if (slot < fixed)
            return fixedSlots()[slot];
        return slots[slot - fixed];
    }

    inline const js::Value &nativeGetSlot(uintN slot) const;

    void setSlot(uintN slot, const js::Value &value) {
        JS_ASSERT(slot < capacity);
        getSlotRef(slot) = value;
    }

    inline void nativeSetSlot(uintN slot, const js::Value &value);
    inline void nativeSetSlotWithType(JSContext *cx, const js::Shape *shape, const js::Value &value);

    inline js::Value getReservedSlot(uintN index) const;

    /* For slots which are known to always be fixed, due to the way they are allocated. */

    js::Value &getFixedSlotRef(uintN slot) {
        JS_ASSERT(slot < numFixedSlots());
        return fixedSlots()[slot];
    }

    const js::Value &getFixedSlot(uintN slot) const {
        JS_ASSERT(slot < numFixedSlots());
        return fixedSlots()[slot];
    }

    void setFixedSlot(uintN slot, const js::Value &value) {
        JS_ASSERT(slot < numFixedSlots());
        fixedSlots()[slot] = value;
    }

    /* Defined in jsscopeinlines.h to avoid including implementation dependencies here. */
    inline void updateShape(JSContext *cx);
    inline void updateFlags(const js::Shape *shape, bool isDefinitelyAtom = false);

    /* Extend this object to have shape as its last-added property. */
    inline void extend(JSContext *cx, const js::Shape *shape, bool isDefinitelyAtom = false);

    /*
     * Whether this is the only object which has its specified type. This
     * object will have its type constructed lazily as needed by analysis.
     */
    bool hasSingletonType() const { return flags & SINGLETON_TYPE; }

    /*
     * Whether the object's type has not been constructed yet. If an object
     * might have a lazy type, use getType() below, otherwise type().
     */
    bool hasLazyType() const { return flags & LAZY_TYPE; }

    /*
     * Marks this object as having a singleton type, and leave the type lazy.
     * Constructs a new, unique shape for the object.
     */
    inline bool setSingletonType(JSContext *cx);

    inline js::types::TypeObject *getType(JSContext *cx);

    js::types::TypeObject *type() const {
        JS_ASSERT(!hasLazyType());
        return type_;
    }

    js::types::TypeObject *gctype() const {
        /* Direct field access for use by GC. */
        return type_;
    }

    static inline size_t offsetOfType() { return offsetof(JSObject, type_); }

    inline bool clearType(JSContext *cx);
    inline void setType(js::types::TypeObject *newType);
    inline bool setTypeAndEmptyShape(JSContext *cx, js::types::TypeObject *newType);
    inline void setTypeAndShape(js::types::TypeObject *newType, const js::Shape *newShape);

    inline js::types::TypeObject *getNewType(JSContext *cx, JSScript *script = NULL,
                                             bool markUnknown = false);
    void makeNewType(JSContext *cx, JSScript *script, bool markUnknown);

    /* Set a new prototype for an object with a singleton type. */
    bool splicePrototype(JSContext *cx, JSObject *proto);

    /*
     * For bootstrapping, whether to splice a prototype for Function.prototype
     * or the global object.
     */
    bool shouldSplicePrototype(JSContext *cx);

    JSObject * getProto() const {
        return type_->proto;
    }

    JSObject *getParent() const {
        return parent;
    }

    void clearParent() {
        parent = NULL;
    }

    void setParent(JSObject *newParent) {
#ifdef DEBUG
        for (JSObject *obj = newParent; obj; obj = obj->getParent())
            JS_ASSERT(obj != this);
#endif
        setDelegateNullSafe(newParent);
        parent = newParent;
    }

    JS_FRIEND_API(js::GlobalObject *) getGlobal() const;

    bool isGlobal() const {
        return !!(getClass()->flags & JSCLASS_IS_GLOBAL);
    }

    inline js::GlobalObject *asGlobal();

    void *getPrivate() const {
        JS_ASSERT(getClass()->flags & JSCLASS_HAS_PRIVATE);
        return privateData;
    }

    void setPrivate(void *data) {
        JS_ASSERT(getClass()->flags & JSCLASS_HAS_PRIVATE);
        privateData = data;
    }

    /* N.B. Infallible: NULL means 'no principal', not an error. */
    inline JSPrincipals *principals(JSContext *cx);

    /*
     * ES5 meta-object properties and operations.
     */

  private:
    enum ImmutabilityType { SEAL, FREEZE };

    /*
     * The guts of Object.seal (ES5 15.2.3.8) and Object.freeze (ES5 15.2.3.9): mark the
     * object as non-extensible, and adjust each property's attributes appropriately: each
     * property becomes non-configurable, and if |freeze|, data properties become
     * read-only as well.
     */
    bool sealOrFreeze(JSContext *cx, ImmutabilityType it);

  public:
    bool isExtensible() const { return !(flags & NOT_EXTENSIBLE); }
    bool preventExtensions(JSContext *cx, js::AutoIdVector *props);

    /* ES5 15.2.3.8: non-extensible, all props non-configurable */
    inline bool seal(JSContext *cx) { return sealOrFreeze(cx, SEAL); }
    /* ES5 15.2.3.9: non-extensible, all properties non-configurable, all data props read-only */
    bool freeze(JSContext *cx) { return sealOrFreeze(cx, FREEZE); }
        
    /*
     * Primitive-specific getters and setters.
     */

  private:
    static const uint32 JSSLOT_PRIMITIVE_THIS = 0;

  public:
    inline const js::Value &getPrimitiveThis() const;
    inline void setPrimitiveThis(const js::Value &pthis);

    static size_t getPrimitiveThisOffset() {
        /* All primitive objects have their value in a fixed slot. */
        return getFixedSlotOffset(JSSLOT_PRIMITIVE_THIS);
    }

  public:
    inline js::StringObject *asString();

    /*
     * Array-specific getters and setters (for both dense and slow arrays).
     */

    inline uint32 getArrayLength() const;
    inline void setArrayLength(JSContext *cx, uint32 length);

    inline uint32 getDenseArrayCapacity();
    inline uint32 getDenseArrayInitializedLength();
    inline void setDenseArrayLength(uint32 length);
    inline void setDenseArrayInitializedLength(uint32 length);
    inline void ensureDenseArrayInitializedLength(JSContext *cx, uintN index, uintN extra);
    inline void backfillDenseArrayHoles(JSContext *cx);
    inline js::Value* getDenseArrayElements();
    inline const js::Value &getDenseArrayElement(uintN idx);
    inline js::Value* addressOfDenseArrayElement(uintN idx);
    inline void setDenseArrayElement(uintN idx, const js::Value &val);
    inline void setDenseArrayElementWithType(JSContext *cx, uintN idx, const js::Value &val);
    inline void shrinkDenseArrayElements(JSContext *cx, uintN cap);
    inline bool denseArrayHasInlineSlots() const;

    /* Packed information for this array. */
    inline bool isPackedDenseArray();
    inline void markDenseArrayNotPacked(JSContext *cx);

    /*
     * ensureDenseArrayElements ensures that the dense array can hold at least
     * index + extra elements. It returns ED_OK on success, ED_FAILED on
     * failure to grow the array, ED_SPARSE when the array is too sparse to
     * grow (this includes the case of index + extra overflow). In the last
     * two cases the array is kept intact.
     */
    enum EnsureDenseResult { ED_OK, ED_FAILED, ED_SPARSE };
    inline EnsureDenseResult ensureDenseArrayElements(JSContext *cx, uintN index, uintN extra);

    /*
     * Check if after growing the dense array will be too sparse.
     * newElementsHint is an estimated number of elements to be added.
     */
    bool willBeSparseDenseArray(uintN requiredCapacity, uintN newElementsHint);

    JSBool makeDenseArraySlow(JSContext *cx);

  public:
    inline js::ArgumentsObject *asArguments();
    inline js::NormalArgumentsObject *asNormalArguments();
    inline js::StrictArgumentsObject *asStrictArguments();

  private:
    /*
     * Reserved slot structure for Call objects:
     *
     * private               - the stack frame corresponding to the Call object
     *                         until js_PutCallObject or its on-trace analog
     *                         is called, null thereafter
     * JSSLOT_CALL_CALLEE    - callee function for the stack frame, or null if
     *                         the stack frame is for strict mode eval code
     * JSSLOT_CALL_ARGUMENTS - arguments object for non-strict mode eval stack
     *                         frames (not valid for strict mode eval frames)
     */
    static const uint32 JSSLOT_CALL_CALLEE = 0;
    static const uint32 JSSLOT_CALL_ARGUMENTS = 1;

  public:
    /* Number of reserved slots. */
    static const uint32 CALL_RESERVED_SLOTS = 2;

    /* True if this is for a strict mode eval frame or for a function call. */
    inline bool callIsForEval() const;

    /* The stack frame for this Call object, if the frame is still active. */
    inline js::StackFrame *maybeCallObjStackFrame() const;

    /*
     * The callee function if this Call object was created for a function
     * invocation, or null if it was created for a strict mode eval frame.
     */
    inline JSObject *getCallObjCallee() const;
    inline JSFunction *getCallObjCalleeFunction() const; 
    inline void setCallObjCallee(JSObject *callee);

    inline const js::Value &getCallObjArguments() const;
    inline void setCallObjArguments(const js::Value &v);

    /* Returns the formal argument at the given index. */
    inline const js::Value &callObjArg(uintN i) const;
    inline js::Value &callObjArg(uintN i);

    /* Returns the variable at the given index. */
    inline const js::Value &callObjVar(uintN i) const;
    inline js::Value &callObjVar(uintN i);

    /*
     * Date-specific getters and setters.
     */

    static const uint32 JSSLOT_DATE_UTC_TIME = 0;

    /*
     * Cached slots holding local properties of the date.
     * These are undefined until the first actual lookup occurs
     * and are reset to undefined whenever the date's time is modified.
     */
    static const uint32 JSSLOT_DATE_COMPONENTS_START = 1;

    static const uint32 JSSLOT_DATE_LOCAL_TIME = 1;
    static const uint32 JSSLOT_DATE_LOCAL_YEAR = 2;
    static const uint32 JSSLOT_DATE_LOCAL_MONTH = 3;
    static const uint32 JSSLOT_DATE_LOCAL_DATE = 4;
    static const uint32 JSSLOT_DATE_LOCAL_DAY = 5;
    static const uint32 JSSLOT_DATE_LOCAL_HOURS = 6;
    static const uint32 JSSLOT_DATE_LOCAL_MINUTES = 7;
    static const uint32 JSSLOT_DATE_LOCAL_SECONDS = 8;

    static const uint32 DATE_CLASS_RESERVED_SLOTS = 9;

    inline const js::Value &getDateUTCTime() const;
    inline void setDateUTCTime(const js::Value &pthis);

    /*
     * Function-specific getters and setters.
     */

  private:
    friend struct JSFunction;
    friend class js::mjit::Compiler;

    /*
     * Flat closures with one or more upvars snapshot the upvars' values into a
     * vector of js::Values referenced from this slot.
     */
    static const uint32 JSSLOT_FLAT_CLOSURE_UPVARS = 0;

    /*
     * Null closures set or initialized as methods have these slots. See the
     * "method barrier" comments and methods.
     */

    static const uint32 JSSLOT_FUN_METHOD_ATOM = 0;
    static const uint32 JSSLOT_FUN_METHOD_OBJ  = 1;

    static const uint32 JSSLOT_BOUND_FUNCTION_THIS       = 0;
    static const uint32 JSSLOT_BOUND_FUNCTION_ARGS_COUNT = 1;

  public:
    static const uint32 FUN_CLASS_RESERVED_SLOTS = 2;

    static size_t getFlatClosureUpvarsOffset() {
        return getFixedSlotOffset(JSSLOT_FLAT_CLOSURE_UPVARS);
    }

    inline JSFunction *getFunctionPrivate() const;

    inline js::Value *getFlatClosureUpvars() const;
    inline js::Value getFlatClosureUpvar(uint32 i) const;
    inline js::Value &getFlatClosureUpvar(uint32 i);
    inline void setFlatClosureUpvars(js::Value *upvars);

    inline bool hasMethodObj(const JSObject& obj) const;
    inline void setMethodObj(JSObject& obj);

    inline bool initBoundFunction(JSContext *cx, const js::Value &thisArg,
                                  const js::Value *args, uintN argslen);

    inline JSObject *getBoundFunctionTarget() const;
    inline const js::Value &getBoundFunctionThis() const;
    inline const js::Value &getBoundFunctionArgument(uintN which) const;
    inline size_t getBoundFunctionArgumentCount() const;

    /*
     * RegExp-specific getters and setters.
     */

  private:
    static const uint32 JSSLOT_REGEXP_LAST_INDEX = 0;
    static const uint32 JSSLOT_REGEXP_SOURCE = 1;
    static const uint32 JSSLOT_REGEXP_GLOBAL = 2;
    static const uint32 JSSLOT_REGEXP_IGNORE_CASE = 3;
    static const uint32 JSSLOT_REGEXP_MULTILINE = 4;
    static const uint32 JSSLOT_REGEXP_STICKY = 5;

    /*
     * Compute the initial shape to associate with fresh regular expression
     * objects, encoding their initial properties. Return the shape after
     * changing this regular expression object's last property to it.
     */
    const js::Shape *assignInitialRegExpShape(JSContext *cx);

  public:
    static const uint32 REGEXP_CLASS_RESERVED_SLOTS = 6;

    inline const js::Value &getRegExpLastIndex() const;
    inline void setRegExpLastIndex(const js::Value &v);
    inline void setRegExpLastIndex(jsdouble d);
    inline void zeroRegExpLastIndex();

    inline void setRegExpSource(JSString *source);
    inline void setRegExpGlobal(bool global);
    inline void setRegExpIgnoreCase(bool ignoreCase);
    inline void setRegExpMultiline(bool multiline);
    inline void setRegExpSticky(bool sticky);

    inline bool initRegExp(JSContext *cx, js::RegExp *re);

    /*
     * Iterator-specific getters and setters.
     */

    inline js::NativeIterator *getNativeIterator() const;
    inline void setNativeIterator(js::NativeIterator *);

    /*
     * Script-related getters.
     */

    inline JSScript *getScript() const;

    /*
     * XML-related getters and setters.
     */

    /*
     * Slots for XML-related classes are as follows:
     * - js_NamespaceClass.base reserves the *_NAME_* and *_NAMESPACE_* slots.
     * - js_QNameClass.base, js_AttributeNameClass, js_AnyNameClass reserve
     *   the *_NAME_* and *_QNAME_* slots.
     * - Others (js_XMLClass, js_XMLFilterClass) don't reserve any slots.
     */
  private:
    static const uint32 JSSLOT_NAME_PREFIX          = 0;   // shared
    static const uint32 JSSLOT_NAME_URI             = 1;   // shared

    static const uint32 JSSLOT_NAMESPACE_DECLARED   = 2;

    static const uint32 JSSLOT_QNAME_LOCAL_NAME     = 2;

  public:
    static const uint32 NAMESPACE_CLASS_RESERVED_SLOTS = 3;
    static const uint32 QNAME_CLASS_RESERVED_SLOTS     = 3;

    inline JSLinearString *getNamePrefix() const;
    inline jsval getNamePrefixVal() const;
    inline void setNamePrefix(JSLinearString *prefix);
    inline void clearNamePrefix();

    inline JSLinearString *getNameURI() const;
    inline jsval getNameURIVal() const;
    inline void setNameURI(JSLinearString *uri);

    inline jsval getNamespaceDeclared() const;
    inline void setNamespaceDeclared(jsval decl);

    inline JSLinearString *getQNameLocalName() const;
    inline jsval getQNameLocalNameVal() const;
    inline void setQNameLocalName(JSLinearString *name);

    /*
     * Proxy-specific getters and setters.
     */

    inline js::JSProxyHandler *getProxyHandler() const;
    inline const js::Value &getProxyPrivate() const;
    inline void setProxyPrivate(const js::Value &priv);
    inline const js::Value &getProxyExtra() const;
    inline void setProxyExtra(const js::Value &extra);

    /*
     * With object-specific getters and setters.
     */
    inline JSObject *getWithThis() const;
    inline void setWithThis(JSObject *thisp);

    /*
     * Back to generic stuff.
     */
    inline bool isCallable();

    /* Do initialization required immediately after allocation. */
    void earlyInit(jsuword capacity) {
        this->capacity = capacity;

        /* Stops obj from being scanned until initializated. */
        type_ = NULL;
        lastProp = NULL;
    }

    /* The map field is not initialized here and should be set separately. */
    void init(JSContext *cx, js::Class *aclasp, js::types::TypeObject *type,
              JSObject *parent, void *priv, bool denseArray);

    inline void finish(JSContext *cx);
    JS_ALWAYS_INLINE void finalize(JSContext *cx);

    /*
     * Like init, but also initializes map.  proto must have an empty shape
     * created for it via proto->getEmptyShape.
     */
    inline bool initSharingEmptyShape(JSContext *cx,
                                      js::Class *clasp,
                                      js::types::TypeObject *type,
                                      JSObject *parent,
                                      void *priv,
                                      /* gc::FinalizeKind */ unsigned kind);

    inline bool hasProperty(JSContext *cx, jsid id, bool *foundp, uintN flags = 0);

    /*
     * Allocate and free an object slot. Note that freeSlot is infallible: it
     * returns true iff this is a dictionary-mode object and the freed slot was
     * added to the freelist.
     *
     * FIXME: bug 593129 -- slot allocation should be done by object methods
     * after calling object-parameter-free shape methods, avoiding coupling
     * logic across the object vs. shape module wall.
     */
    bool allocSlot(JSContext *cx, uint32 *slotp);
    bool freeSlot(JSContext *cx, uint32 slot);

  public:
    bool reportReadOnly(JSContext* cx, jsid id, uintN report = JSREPORT_ERROR);
    bool reportNotConfigurable(JSContext* cx, jsid id, uintN report = JSREPORT_ERROR);
    bool reportNotExtensible(JSContext *cx, uintN report = JSREPORT_ERROR);

    /*
     * Get the property with the given id, then call it as a function with the
     * given arguments, providing this object as |this|. If the property isn't
     * callable a TypeError will be thrown. On success the value returned by
     * the call is stored in *vp.
     */
    bool callMethod(JSContext *cx, jsid id, uintN argc, js::Value *argv, js::Value *vp);

  private:
    js::Shape *getChildProperty(JSContext *cx, js::Shape *parent, js::Shape &child);

    /*
     * Internal helper that adds a shape not yet mapped by this object.
     *
     * Notes:
     * 1. getter and setter must be normalized based on flags (see jsscope.cpp).
     * 2. !isExtensible() checking must be done by callers.
     */
    const js::Shape *addPropertyInternal(JSContext *cx, jsid id,
                                         js::PropertyOp getter, js::StrictPropertyOp setter,
                                         uint32 slot, uintN attrs,
                                         uintN flags, intN shortid,
                                         js::Shape **spp);

    bool toDictionaryMode(JSContext *cx);

    struct TradeGutsReserved;
    static bool ReserveForTradeGuts(JSContext *cx, JSObject *a, JSObject *b,
                                    TradeGutsReserved &reserved);

    static void TradeGuts(JSContext *cx, JSObject *a, JSObject *b,
                          TradeGutsReserved &reserved);

    void updateFixedSlots(uintN fixed);

  public:
    /* Add a property whose id is not yet in this scope. */
    const js::Shape *addProperty(JSContext *cx, jsid id,
                                 js::PropertyOp getter, js::StrictPropertyOp setter,
                                 uint32 slot, uintN attrs,
                                 uintN flags, intN shortid);

    /* Add a data property whose id is not yet in this scope. */
    const js::Shape *addDataProperty(JSContext *cx, jsid id, uint32 slot, uintN attrs) {
        JS_ASSERT(!(attrs & (JSPROP_GETTER | JSPROP_SETTER)));
        return addProperty(cx, id, NULL, NULL, slot, attrs, 0, 0);
    }

    /* Add or overwrite a property for id in this scope. */
    const js::Shape *putProperty(JSContext *cx, jsid id,
                                 js::PropertyOp getter, js::StrictPropertyOp setter,
                                 uint32 slot, uintN attrs,
                                 uintN flags, intN shortid);

    /* Change the given property into a sibling with the same id in this scope. */
    const js::Shape *changeProperty(JSContext *cx, const js::Shape *shape, uintN attrs, uintN mask,
                                    js::PropertyOp getter, js::StrictPropertyOp setter);

    /* Remove the property named by id from this object. */
    bool removeProperty(JSContext *cx, jsid id);

    /* Clear the scope, making it empty. */
    void clear(JSContext *cx);

    JSBool lookupProperty(JSContext *cx, jsid id, JSObject **objp, JSProperty **propp) {
        js::LookupPropOp op = getOps()->lookupProperty;
        return (op ? op : js_LookupProperty)(cx, this, id, objp, propp);
    }

    JSBool defineProperty(JSContext *cx, jsid id, const js::Value &value,
                          js::PropertyOp getter = js::PropertyStub,
                          js::StrictPropertyOp setter = js::StrictPropertyStub,
                          uintN attrs = JSPROP_ENUMERATE) {
        js::DefinePropOp op = getOps()->defineProperty;
        return (op ? op : js_DefineProperty)(cx, this, id, &value, getter, setter, attrs);
    }

    inline JSBool getProperty(JSContext *cx, JSObject *receiver, jsid id, js::Value *vp);
    inline JSBool getProperty(JSContext *cx, jsid id, js::Value *vp);

    JSBool setProperty(JSContext *cx, jsid id, js::Value *vp, JSBool strict) {
        js::StrictPropertyIdOp op = getOps()->setProperty;
        return (op ? op : js_SetProperty)(cx, this, id, vp, strict);
    }

    JSBool getAttributes(JSContext *cx, jsid id, uintN *attrsp) {
        js::AttributesOp op = getOps()->getAttributes;
        return (op ? op : js_GetAttributes)(cx, this, id, attrsp);
    }

    inline JSBool setAttributes(JSContext *cx, jsid id, uintN *attrsp);
    inline JSBool deleteProperty(JSContext *cx, jsid id, js::Value *rval, JSBool strict);

    JSBool enumerate(JSContext *cx, JSIterateOp iterop, js::Value *statep, jsid *idp) {
        js::NewEnumerateOp op = getOps()->enumerate;
        return (op ? op : js_Enumerate)(cx, this, iterop, statep, idp);
    }

    bool defaultValue(JSContext *cx, JSType hint, js::Value *vp) {
        js::ConvertOp op = getClass()->convert;
        return (op == js::ConvertStub ? js::DefaultValue : op)(cx, this, hint, vp);
    }

    JSType typeOf(JSContext *cx) {
        js::TypeOfOp op = getOps()->typeOf;
        return (op ? op : js_TypeOf)(cx, this);
    }

    /* These four are time-optimized to avoid stub calls. */
    JSObject *thisObject(JSContext *cx) {
        JSObjectOp op = getOps()->thisObject;
        return op ? op(cx, this) : this;
    }

    static bool thisObject(JSContext *cx, const js::Value &v, js::Value *vp);

    inline JSCompartment *getCompartment() const;

    inline JSObject *getThrowTypeError() const;

    JS_FRIEND_API(JSObject *) clone(JSContext *cx, JSObject *proto, JSObject *parent);
    JS_FRIEND_API(bool) copyPropertiesFrom(JSContext *cx, JSObject *obj);
    bool swap(JSContext *cx, JSObject *other);

    const js::Shape *defineBlockVariable(JSContext *cx, jsid id, intN index);

    inline bool canHaveMethodBarrier() const;

    inline bool isArguments() const;
    inline bool isNormalArguments() const;
    inline bool isStrictArguments() const;
    inline bool isArray() const;
    inline bool isDenseArray() const;
    inline bool isSlowArray() const;
    inline bool isNumber() const;
    inline bool isBoolean() const;
    inline bool isString() const;
    inline bool isPrimitive() const;
    inline bool isDate() const;
    inline bool isFunction() const;
    inline bool isObject() const;
    inline bool isWith() const;
    inline bool isBlock() const;
    inline bool isStaticBlock() const;
    inline bool isClonedBlock() const;
    inline bool isCall() const;
    inline bool isRegExp() const;
    inline bool isScript() const;
    inline bool isXML() const;
    inline bool isXMLId() const;
    inline bool isNamespace() const;
    inline bool isQName() const;
    inline bool isWeakMap() const;

    inline bool isProxy() const;
    inline bool isObjectProxy() const;
    inline bool isFunctionProxy() const;

    JS_FRIEND_API(bool) isWrapper() const;
    JS_FRIEND_API(JSObject *) unwrap(uintN *flagsp = NULL);

    inline void initArrayClass();
};

/* Check alignment for any fixed slots allocated after the object. */
JS_STATIC_ASSERT(sizeof(JSObject) % sizeof(js::Value) == 0);

/*
 * The only sensible way to compare JSObject with == is by identity. We use
 * const& instead of * as a syntactic way to assert non-null. This leads to an
 * abundance of address-of operators to identity. Hence this overload.
 */
static JS_ALWAYS_INLINE bool
operator==(const JSObject &lhs, const JSObject &rhs)
{
    return &lhs == &rhs;
}

static JS_ALWAYS_INLINE bool
operator!=(const JSObject &lhs, const JSObject &rhs)
{
    return &lhs != &rhs;
}

inline js::Value*
JSObject::fixedSlots() const {
    return (js::Value*) (jsuword(this) + sizeof(JSObject));
}

inline size_t
JSObject::numFixedSlots() const
{
    return flags >> FIXED_SLOTS_SHIFT;
}

/* static */ inline size_t
JSObject::getFixedSlotOffset(size_t slot) {
    return sizeof(JSObject) + (slot * sizeof(js::Value));
}

struct JSObject_Slots2 : JSObject { js::Value fslots[2]; };
struct JSObject_Slots4 : JSObject { js::Value fslots[4]; };
struct JSObject_Slots8 : JSObject { js::Value fslots[8]; };
struct JSObject_Slots12 : JSObject { js::Value fslots[12]; };
struct JSObject_Slots16 : JSObject { js::Value fslots[16]; };

#define JSSLOT_FREE(clasp)  JSCLASS_RESERVED_SLOTS(clasp)

#ifdef JS_THREADSAFE

/*
 * The GC runs only when all threads except the one on which the GC is active
 * are suspended at GC-safe points, so calling obj->getSlot() from the GC's
 * thread is safe when rt->gcRunning is set. See jsgc.cpp for details.
 */
#define THREAD_IS_RUNNING_GC(rt, thread)                                      \
    ((rt)->gcRunning && (rt)->gcThread == (thread))

#define CX_THREAD_IS_RUNNING_GC(cx)                                           \
    THREAD_IS_RUNNING_GC((cx)->runtime, (cx)->thread)

#endif /* JS_THREADSAFE */

inline void
OBJ_TO_INNER_OBJECT(JSContext *cx, JSObject *&obj)
{
    if (JSObjectOp op = obj->getClass()->ext.innerObject)
        obj = op(cx, obj);
}

/*
 * It is safe to call with input obj == NULL. Return true iff output obj is
 * non-NULL.
 */
extern JS_FRIEND_API(bool)
NULLABLE_OBJ_TO_INNER_OBJECT(JSContext *cx, JSObject *&obj);

inline void
OBJ_TO_OUTER_OBJECT(JSContext *cx, JSObject *&obj)
{
    if (JSObjectOp op = obj->getClass()->ext.outerObject)
        obj = op(cx, obj);
}

class JSValueArray {
  public:
    jsval *array;
    size_t length;

    JSValueArray(jsval *v, size_t c) : array(v), length(c) {}
};

class ValueArray {
  public:
    js::Value *array;
    size_t length;

    ValueArray(js::Value *v, size_t c) : array(v), length(c) {}
};

extern js::Class js_ArrayClass, js_SlowArrayClass;

inline bool
JSObject::isDenseArray() const
{
    return getClass() == &js_ArrayClass;
}

inline bool
JSObject::isSlowArray() const
{
    return getClass() == &js_SlowArrayClass;
}

inline bool
JSObject::isArray() const
{
    return isDenseArray() || isSlowArray();
}

extern js::Class js_ObjectClass;
extern js::Class js_WithClass;
extern js::Class js_BlockClass;

inline bool JSObject::isObject() const { return getClass() == &js_ObjectClass; }
inline bool JSObject::isWith() const   { return getClass() == &js_WithClass; }
inline bool JSObject::isBlock() const  { return getClass() == &js_BlockClass; }

/*
 * Block scope object macros.  The slots reserved by js_BlockClass are:
 *
 *   private              StackFrame *      active frame pointer or null
 *   JSSLOT_BLOCK_DEPTH   int               depth of block slots in frame
 *
 * After JSSLOT_BLOCK_DEPTH come one or more slots for the block locals.
 *
 * A With object is like a Block object, in that both have one reserved slot
 * telling the stack depth of the relevant slots (the slot whose value is the
 * object named in the with statement, the slots containing the block's local
 * variables); and both have a private slot referring to the StackFrame in
 * whose activation they were created (or null if the with or block object
 * outlives the frame).
 */
static const uint32 JSSLOT_BLOCK_DEPTH = 0;
static const uint32 JSSLOT_BLOCK_FIRST_FREE_SLOT = JSSLOT_BLOCK_DEPTH + 1;

static const uint32 JSSLOT_WITH_THIS = 1;

#define OBJ_BLOCK_COUNT(cx,obj)                                               \
    (obj)->propertyCount()
#define OBJ_BLOCK_DEPTH(cx,obj)                                               \
    (obj)->getFixedSlot(JSSLOT_BLOCK_DEPTH).toInt32()
#define OBJ_SET_BLOCK_DEPTH(cx,obj,depth)                                     \
    (obj)->setFixedSlot(JSSLOT_BLOCK_DEPTH, Value(Int32Value(depth)))

/*
 * To make sure this slot is well-defined, always call js_NewWithObject to
 * create a With object, don't call js_NewObject directly.  When creating a
 * With object that does not correspond to a stack slot, pass -1 for depth.
 *
 * When popping the stack across this object's "with" statement, client code
 * must call withobj->setPrivate(NULL).
 */
extern JS_REQUIRES_STACK JSObject *
js_NewWithObject(JSContext *cx, JSObject *proto, JSObject *parent, jsint depth);

inline JSObject *
js_UnwrapWithObject(JSContext *cx, JSObject *withobj);

/*
 * Create a new block scope object not linked to any proto or parent object.
 * Blocks are created by the compiler to reify let blocks and comprehensions.
 * Only when dynamic scope is captured do they need to be cloned and spliced
 * into an active scope chain.
 */
extern JSObject *
js_NewBlockObject(JSContext *cx);

extern JSObject *
js_CloneBlockObject(JSContext *cx, JSObject *proto, js::StackFrame *fp);

extern JS_REQUIRES_STACK JSBool
js_PutBlockObject(JSContext *cx, JSBool normalUnwind);

JSBool
js_XDRBlockObject(JSXDRState *xdr, JSObject **objp);

struct JSSharpObjectMap {
    jsrefcount  depth;
    uint32      sharpgen;
    JSHashTable *table;
};

#define SHARP_BIT       ((jsatomid) 1)
#define BUSY_BIT        ((jsatomid) 2)
#define SHARP_ID_SHIFT  2
#define IS_SHARP(he)    (uintptr_t((he)->value) & SHARP_BIT)
#define MAKE_SHARP(he)  ((he)->value = (void *) (uintptr_t((he)->value)|SHARP_BIT))
#define IS_BUSY(he)     (uintptr_t((he)->value) & BUSY_BIT)
#define MAKE_BUSY(he)   ((he)->value = (void *) (uintptr_t((he)->value)|BUSY_BIT))
#define CLEAR_BUSY(he)  ((he)->value = (void *) (uintptr_t((he)->value)&~BUSY_BIT))

extern JSHashEntry *
js_EnterSharpObject(JSContext *cx, JSObject *obj, JSIdArray **idap,
                    jschar **sp);

extern void
js_LeaveSharpObject(JSContext *cx, JSIdArray **idap);

/*
 * Mark objects stored in map if GC happens between js_EnterSharpObject
 * and js_LeaveSharpObject. GC calls this when map->depth > 0.
 */
extern void
js_TraceSharpMap(JSTracer *trc, JSSharpObjectMap *map);

extern JSBool
js_HasOwnPropertyHelper(JSContext *cx, js::LookupPropOp lookup, uintN argc,
                        js::Value *vp);

extern JSBool
js_HasOwnProperty(JSContext *cx, js::LookupPropOp lookup, JSObject *obj, jsid id,
                  JSObject **objp, JSProperty **propp);

extern JSBool
js_NewPropertyDescriptorObject(JSContext *cx, jsid id, uintN attrs,
                               const js::Value &getter, const js::Value &setter,
                               const js::Value &value, js::Value *vp);

extern JSBool
js_PropertyIsEnumerable(JSContext *cx, JSObject *obj, jsid id, js::Value *vp);

#ifdef OLD_GETTER_SETTER_METHODS
JS_FRIEND_API(JSBool) js_obj_defineGetter(JSContext *cx, uintN argc, js::Value *vp);
JS_FRIEND_API(JSBool) js_obj_defineSetter(JSContext *cx, uintN argc, js::Value *vp);
#endif

extern JSObject *
js_InitObjectClass(JSContext *cx, JSObject *obj);

namespace js {
JSObject *
DefineConstructorAndPrototype(JSContext *cx, JSObject *obj, JSProtoKey key, JSAtom *atom,
                              JSObject *protoProto, Class *clasp,
                              Native constructor, uintN nargs,
                              JSPropertySpec *ps, JSFunctionSpec *fs,
                              JSPropertySpec *static_ps, JSFunctionSpec *static_fs);

bool
IsStandardClassResolved(JSObject *obj, js::Class *clasp);

void
MarkStandardClassInitializedNoProto(JSObject *obj, js::Class *clasp);

}

extern JSObject *
js_InitClass(JSContext *cx, JSObject *obj, JSObject *parent_proto,
             js::Class *clasp, js::Native constructor, uintN nargs,
             JSPropertySpec *ps, JSFunctionSpec *fs,
             JSPropertySpec *static_ps, JSFunctionSpec *static_fs);

/*
 * Select Object.prototype method names shared between jsapi.cpp and jsobj.cpp.
 */
extern const char js_watch_str[];
extern const char js_unwatch_str[];
extern const char js_hasOwnProperty_str[];
extern const char js_isPrototypeOf_str[];
extern const char js_propertyIsEnumerable_str[];

#ifdef OLD_GETTER_SETTER_METHODS
extern const char js_defineGetter_str[];
extern const char js_defineSetter_str[];
extern const char js_lookupGetter_str[];
extern const char js_lookupSetter_str[];
#endif

extern JSBool
js_PopulateObject(JSContext *cx, JSObject *newborn, JSObject *props);

/*
 * Fast access to immutable standard objects (constructors and prototypes).
 */
extern JSBool
js_GetClassObject(JSContext *cx, JSObject *obj, JSProtoKey key,
                  JSObject **objp);

/*
 * If protoKey is not JSProto_Null, then clasp is ignored. If protoKey is
 * JSProto_Null, clasp must non-null.
 */
extern JSBool
js_FindClassObject(JSContext *cx, JSObject *start, JSProtoKey key,
                   js::Value *vp, js::Class *clasp = NULL);

extern JSObject *
js_ConstructObject(JSContext *cx, js::Class *clasp, JSObject *proto,
                   JSObject *parent, uintN argc, js::Value *argv);

// Specialized call for constructing |this| with a known function callee,
// and a known prototype.
extern JSObject *
js_CreateThisForFunctionWithProto(JSContext *cx, JSObject *callee, JSObject *proto);

// Specialized call for constructing |this| with a known function callee.
extern JSObject *
js_CreateThisForFunction(JSContext *cx, JSObject *callee, bool newType);

// Generic call for constructing |this|.
extern JSObject *
js_CreateThis(JSContext *cx, JSObject *callee);

extern jsid
js_CheckForStringIndex(jsid id);

/*
 * js_PurgeScopeChain does nothing if obj is not itself a prototype or parent
 * scope, else it reshapes the scope and prototype chains it links. It calls
 * js_PurgeScopeChainHelper, which asserts that obj is flagged as a delegate
 * (i.e., obj has ever been on a prototype or parent chain).
 */
extern void
js_PurgeScopeChainHelper(JSContext *cx, JSObject *obj, jsid id);

inline void
js_PurgeScopeChain(JSContext *cx, JSObject *obj, jsid id)
{
    if (obj->isDelegate())
        js_PurgeScopeChainHelper(cx, obj, id);
}

/*
 * Find or create a property named by id in obj's scope, with the given getter
 * and setter, slot, attributes, and other members.
 */
extern const js::Shape *
js_AddNativeProperty(JSContext *cx, JSObject *obj, jsid id,
                     js::PropertyOp getter, js::StrictPropertyOp setter, uint32 slot,
                     uintN attrs, uintN flags, intN shortid);

/*
 * Change shape to have the given attrs, getter, and setter in scope, morphing
 * it into a potentially new js::Shape.  Return a pointer to the changed
 * or identical property.
 */
extern const js::Shape *
js_ChangeNativePropertyAttrs(JSContext *cx, JSObject *obj,
                             const js::Shape *shape, uintN attrs, uintN mask,
                             js::PropertyOp getter, js::StrictPropertyOp setter);

extern JSBool
js_DefineOwnProperty(JSContext *cx, JSObject *obj, jsid id,
                     const js::Value &descriptor, JSBool *bp);

extern JS_FRIEND_DATA(js::Class) js_CallClass;
extern JS_FRIEND_DATA(js::Class) js_DeclEnvClass;

namespace js {

/*
 * Flags for the defineHow parameter of js_DefineNativeProperty.
 */
const uintN DNP_CACHE_RESULT = 1;   /* an interpreter call from JSOP_INITPROP */
const uintN DNP_DONT_PURGE   = 2;   /* suppress js_PurgeScopeChain */
const uintN DNP_SET_METHOD   = 4;   /* DefineNativeProperty,js_SetPropertyHelper
                                       must pass the js::Shape::METHOD
                                       flag on to JSObject::{add,put}Property */
const uintN DNP_UNQUALIFIED  = 8;   /* Unqualified property set.  Only used in
                                       the defineHow argument of
                                       js_SetPropertyHelper. */
const uintN DNP_SKIP_TYPE = 0x10;   /* Don't update type information */

/*
 * Return successfully added or changed shape or NULL on error.
 */
extern const Shape *
DefineNativeProperty(JSContext *cx, JSObject *obj, jsid id, const js::Value &value,
                     PropertyOp getter, StrictPropertyOp setter, uintN attrs,
                     uintN flags, intN shortid, uintN defineHow = 0);

/*
 * Specialized subroutine that allows caller to preset JSRESOLVE_* flags.
 */
extern bool
LookupPropertyWithFlags(JSContext *cx, JSObject *obj, jsid id, uintN flags,
                        JSObject **objp, JSProperty **propp);

/*
 * Constant to pass to js_LookupPropertyWithFlags to infer bits from current
 * bytecode.
 */
static const uintN RESOLVE_INFER = 0xffff;

/*
 * We cache name lookup results only for the global object or for native
 * non-global objects without prototype or with prototype that never mutates,
 * see bug 462734 and bug 487039.
 */
static inline bool
IsCacheableNonGlobalScope(JSObject *obj)
{
    JS_ASSERT(obj->getParent());

    js::Class *clasp = obj->getClass();
    bool cacheable = (clasp == &js_CallClass ||
                      clasp == &js_BlockClass ||
                      clasp == &js_DeclEnvClass);

    JS_ASSERT_IF(cacheable, !obj->getOps()->lookupProperty);
    return cacheable;
}

}

/*
 * If cacheResult is false, return JS_NO_PROP_CACHE_FILL on success.
 */
extern js::PropertyCacheEntry *
js_FindPropertyHelper(JSContext *cx, jsid id, bool cacheResult, bool global,
                      JSObject **objp, JSObject **pobjp, JSProperty **propp);

/*
 * Search for id either on the current scope chain or on the scope chain's
 * global object, per the global parameter.
 */
extern JS_FRIEND_API(JSBool)
js_FindProperty(JSContext *cx, jsid id, bool global,
                JSObject **objp, JSObject **pobjp, JSProperty **propp);

extern JS_REQUIRES_STACK JSObject *
js_FindIdentifierBase(JSContext *cx, JSObject *scopeChain, jsid id);

extern JSObject *
js_FindVariableScope(JSContext *cx, JSFunction **funp);

/*
 * JSGET_CACHE_RESULT is the analogue of JSDNP_CACHE_RESULT for js_GetMethod.
 *
 * JSGET_METHOD_BARRIER (the default, hence 0 but provided for documentation)
 * enables a read barrier that preserves standard function object semantics (by
 * default we assume our caller won't leak a joined callee to script, where it
 * would create hazardous mutable object sharing as well as observable identity
 * according to == and ===.
 *
 * JSGET_NO_METHOD_BARRIER avoids the performance overhead of the method read
 * barrier, which is not needed when invoking a lambda that otherwise does not
 * leak its callee reference (via arguments.callee or its name).
 */
const uintN JSGET_CACHE_RESULT      = 1; // from a caching interpreter opcode
const uintN JSGET_METHOD_BARRIER    = 0; // get can leak joined function object
const uintN JSGET_NO_METHOD_BARRIER = 2; // call to joined function can't leak

/*
 * NB: js_NativeGet and js_NativeSet are called with the scope containing shape
 * (pobj's scope for Get, obj's for Set) locked, and on successful return, that
 * scope is again locked.  But on failure, both functions return false with the
 * scope containing shape unlocked.
 */
extern JSBool
js_NativeGet(JSContext *cx, JSObject *obj, JSObject *pobj, const js::Shape *shape, uintN getHow,
             js::Value *vp);

extern JSBool
js_NativeSet(JSContext *cx, JSObject *obj, const js::Shape *shape, bool added,
             bool strict, js::Value *vp);

extern JSBool
js_GetPropertyHelper(JSContext *cx, JSObject *obj, jsid id, uint32 getHow, js::Value *vp);

extern bool
js_GetPropertyHelperWithShape(JSContext *cx, JSObject *obj, JSObject *receiver, jsid id,
                              uint32 getHow, js::Value *vp,
                              const js::Shape **shapeOut, JSObject **holderOut);

extern JSBool
js_GetOwnPropertyDescriptor(JSContext *cx, JSObject *obj, jsid id, js::Value *vp);

extern JSBool
js_GetMethod(JSContext *cx, JSObject *obj, jsid id, uintN getHow, js::Value *vp);

/*
 * Check whether it is OK to assign an undeclared property with name
 * propname of the global object in the current script on cx.  Reports
 * an error if one needs to be reported (in particular in all cases
 * when it returns false).
 */
extern JS_FRIEND_API(bool)
js_CheckUndeclaredVarAssignment(JSContext *cx, JSString *propname);

extern JSBool
js_SetPropertyHelper(JSContext *cx, JSObject *obj, jsid id, uintN defineHow,
                     js::Value *vp, JSBool strict);

/*
 * Change attributes for the given native property. The caller must ensure
 * that obj is locked and this function always unlocks obj on return.
 */
extern JSBool
js_SetNativeAttributes(JSContext *cx, JSObject *obj, js::Shape *shape,
                       uintN attrs);

namespace js {

/*
 * If obj has an already-resolved data property for methodid, return true and
 * store the property value in *vp.
 */
extern bool
HasDataProperty(JSObject *obj, jsid methodid, js::Value *vp);

extern JSBool
CheckAccess(JSContext *cx, JSObject *obj, jsid id, JSAccessMode mode,
            js::Value *vp, uintN *attrsp);

} /* namespace js */

extern bool
js_IsDelegate(JSContext *cx, JSObject *obj, const js::Value &v);

/*
 * If protoKey is not JSProto_Null, then clasp is ignored. If protoKey is
 * JSProto_Null, clasp must non-null.
 */
extern JS_FRIEND_API(JSBool)
js_GetClassPrototype(JSContext *cx, JSObject *scope, JSProtoKey protoKey,
                     JSObject **protop, js::Class *clasp = NULL);

/*
 * Wrap boolean, number or string as Boolean, Number or String object.
 * *vp must not be an object, null or undefined.
 */
extern JSBool
js_PrimitiveToObject(JSContext *cx, js::Value *vp);

/*
 * v and vp may alias. On successful return, vp->isObjectOrNull(). If vp is not
 * rooted, the caller must root vp before the next possible GC.
 */
extern JSBool
js_ValueToObjectOrNull(JSContext *cx, const js::Value &v, JSObject **objp);

namespace js {

/*
 * Invokes the ES5 ToObject algorithm on *vp, writing back the object to vp.
 * If *vp might already be an object, use ToObject.
 */
extern JSObject *
ToObjectSlow(JSContext *cx, Value *vp);

JS_ALWAYS_INLINE JSObject *
ToObject(JSContext *cx, Value *vp)
{
    if (vp->isObject())
        return &vp->toObject();
    return ToObjectSlow(cx, vp);
}

/* ES5 9.1 ToPrimitive(input). */
static JS_ALWAYS_INLINE bool
ToPrimitive(JSContext *cx, Value *vp)
{
    if (vp->isPrimitive())
        return true;
    return vp->toObject().defaultValue(cx, JSTYPE_VOID, vp);
}

/* ES5 9.1 ToPrimitive(input, PreferredType). */
static JS_ALWAYS_INLINE bool
ToPrimitive(JSContext *cx, JSType preferredType, Value *vp)
{
    JS_ASSERT(preferredType != JSTYPE_VOID); /* Use the other ToPrimitive! */
    if (vp->isPrimitive())
        return true;
    return vp->toObject().defaultValue(cx, preferredType, vp);
}

} /* namespace js */

/*
 * v and vp may alias. On successful return, vp->isObject(). If vp is not
 * rooted, the caller must root vp before the next possible GC.
 */
extern JSObject *
js_ValueToNonNullObject(JSContext *cx, const js::Value &v);

extern JSBool
js_XDRObject(JSXDRState *xdr, JSObject **objp);

extern void
js_PrintObjectSlotName(JSTracer *trc, char *buf, size_t bufsize);

extern bool
js_ClearNative(JSContext *cx, JSObject *obj);

extern bool
js_GetReservedSlot(JSContext *cx, JSObject *obj, uint32 index, js::Value *vp);

extern bool
js_SetReservedSlot(JSContext *cx, JSObject *obj, uint32 index, const js::Value &v);

extern JSBool
js_ReportGetterOnlyAssignment(JSContext *cx);

extern JS_FRIEND_API(JSBool)
js_GetterOnlyPropertyStub(JSContext *cx, JSObject *obj, jsid id, JSBool strict, jsval *vp);

#ifdef DEBUG
JS_FRIEND_API(void) js_DumpChars(const jschar *s, size_t n);
JS_FRIEND_API(void) js_DumpString(JSString *str);
JS_FRIEND_API(void) js_DumpAtom(JSAtom *atom);
JS_FRIEND_API(void) js_DumpObject(JSObject *obj);
JS_FRIEND_API(void) js_DumpValue(const js::Value &val);
JS_FRIEND_API(void) js_DumpId(jsid id);
JS_FRIEND_API(void) js_DumpStackFrame(JSContext *cx, js::StackFrame *start = NULL);
#endif

extern uintN
js_InferFlags(JSContext *cx, uintN defaultFlags);

/* Object constructor native. Exposed only so the JIT can know its address. */
JSBool
js_Object(JSContext *cx, uintN argc, js::Value *vp);

namespace js {

extern bool
SetProto(JSContext *cx, JSObject *obj, JSObject *proto, bool checkForCycles);

extern JSString *
obj_toStringHelper(JSContext *cx, JSObject *obj);

/*
 * Performs a direct eval for the given arguments, which must correspond to the
 * currently-executing stack frame, which must be a script frame. On completion
 * the result is returned in call.rval.
 */
extern JS_REQUIRES_STACK bool
DirectEval(JSContext *cx, const CallArgs &call);

/*
 * True iff |v| is the built-in eval function for the global object that
 * corresponds to |scopeChain|.
 */
extern bool
IsBuiltinEvalForScope(JSObject *scopeChain, const js::Value &v);

/* True iff fun is a built-in eval function. */
extern bool
IsAnyBuiltinEval(JSFunction *fun);

/* 'call' should be for the eval/Function native invocation. */
extern JSPrincipals *
PrincipalsForCompiledCode(const CallArgs &call, JSContext *cx);

extern JSObject *
NonNullObject(JSContext *cx, const Value &v);

}

#endif /* jsobj_h___ */<|MERGE_RESOLUTION|>--- conflicted
+++ resolved
@@ -304,7 +304,6 @@
  * Both these flag bits are initially zero; they may be set or queried using
  * the (is|set)(Delegate|System) inline methods.
  *
-<<<<<<< HEAD
  * Objects can have slots allocated either in a fixed array immediately
  * following the object, in dynamically allocated slots, or both. In all cases,
  * 'capacity' gives the number of usable slots. How the slots are organized
@@ -323,17 +322,6 @@
  * points to the object's fixed slots. Unlike dense arrays, the fixed slots
  * can always be accessed. Two objects with the same shape are guaranteed to
  * have the same number of fixed slots.
-=======
- * The slots member is a pointer to the slot vector for the object.
- * This can be either a fixed array allocated immediately after the object,
- * or a dynamically allocated array.  A dynamic array can be tested for with
- * hasSlotsArray().  In all cases but one, capacity gives the number of usable
- * slots. The exception is for ArrayBuffer where capacity gives the number of
- * whole slots in the slots array (which includes one word for the array's
- * length); there may be a fraction of a slot left over at the end.
- * Two objects with the same shape have the same number of fixed slots, and
- * either both have or neither have dynamically allocated slot arrays.
->>>>>>> 0c9abec3
  *
  * If you change this struct, you'll probably need to change the AccSet values
  * in jsbuiltins.h.
@@ -422,14 +410,8 @@
 
     JSObject    *parent;                    /* object's parent */
     void        *privateData;               /* private data */
-<<<<<<< HEAD
     jsuword     capacity;                   /* total number of available slots */
 
-  private:
-=======
-    jsuword     capacity;                   /* number of slots; for ArrayBuffer the number 
-                                               may be be non-integral, so this may underestimate */
->>>>>>> 0c9abec3
     js::Value   *slots;                     /* dynamically allocated slots,
                                                or pointer to fixedSlots() for
                                                dense arrays. */
