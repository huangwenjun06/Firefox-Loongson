--- conflicted
+++ resolved
@@ -2921,7 +2921,7 @@
     if (!shape)
         return NULL;
 
-    Value *slots;
+    HeapValue *slots;
     if (!ReserveObjectDynamicSlots(cx, shape, &slots))
         return NULL;
 
@@ -3099,11 +3099,7 @@
         gc::AllocKind kind = type->newScript->allocKind;
         JSObject *res = NewObjectWithType(cx, type, parent, kind);
         if (res)
-<<<<<<< HEAD
-            JS_ALWAYS_TRUE(res->setLastProperty(cx, (Shape *) type->newScript->shape));
-=======
-            res->initMap((Shape *) type->newScript->shape.get());
->>>>>>> 2d26cc32
+            JS_ALWAYS_TRUE(res->setLastProperty(cx, (Shape *) type->newScript->shape.get()));
         return res;
     }
 
@@ -3603,14 +3599,10 @@
     if (!emptyWithShape)
         return NULL;
 
-<<<<<<< HEAD
     obj = js_NewGCObject(cx, FINALIZE_OBJECT4);
     if (!obj)
         return NULL;
     obj->initialize(emptyWithShape, type, NULL);
-=======
-    obj->initMap(emptyWithShape);
->>>>>>> 2d26cc32
     OBJ_SET_BLOCK_DEPTH(cx, obj, depth);
 
     if (!obj->setInternalScopeChain(cx, parent))
@@ -3639,16 +3631,11 @@
                                                             FINALIZE_OBJECT4);
     if (!emptyBlockShape)
         return NULL;
-<<<<<<< HEAD
 
     JSObject *blockObj = js_NewGCObject(cx, FINALIZE_OBJECT4);
     if (!blockObj)
         return NULL;
     blockObj->initialize(emptyBlockShape, type, NULL);
-=======
-    blockObj->init(cx, &BlockClass, &emptyTypeObject, NULL, NULL, false);
-    blockObj->initMap(emptyBlockShape);
->>>>>>> 2d26cc32
 
     return blockObj;
 }
@@ -3664,7 +3651,7 @@
     if (!type)
         return NULL;
 
-    Value *slots;
+    HeapValue *slots;
     if (!ReserveObjectDynamicSlots(cx, proto->lastProperty(), &slots))
         return NULL;
 
@@ -3924,17 +3911,12 @@
     JSContext *cx;
     Vector<Value> avals;
     Vector<Value> bvals;
-<<<<<<< HEAD
     int newafixed;
     int newbfixed;
     Shape *newashape;
     Shape *newbshape;
-    Value *newaslots;
-    Value *newbslots;
-=======
     HeapValue *newaslots;
     HeapValue *newbslots;
->>>>>>> 2d26cc32
 
     TradeGutsReserved(JSContext *cx)
         : cx(cx), avals(cx), bvals(cx),
@@ -4032,24 +4014,14 @@
     unsigned adynamic = dynamicSlotsCount(reserved.newafixed, b->slotSpan());
     unsigned bdynamic = dynamicSlotsCount(reserved.newbfixed, a->slotSpan());
 
-<<<<<<< HEAD
     if (adynamic) {
-        reserved.newaslots = (Value *) cx->malloc_(sizeof(Value) * adynamic);
-=======
-    if (afixed < bcap) {
-        reserved.newaslots = (HeapValue *) cx->malloc_(sizeof(HeapValue) * (bcap - afixed));
->>>>>>> 2d26cc32
+        reserved.newaslots = (HeapValue *) cx->malloc_(sizeof(HeapValue) * adynamic);
         if (!reserved.newaslots)
             return false;
         Debug_SetValueRangeToCrashOnTouch(reserved.newaslots, adynamic);
     }
-<<<<<<< HEAD
     if (bdynamic) {
-        reserved.newbslots = (Value *) cx->malloc_(sizeof(Value) * bdynamic);
-=======
-    if (bfixed < acap) {
-        reserved.newbslots = (HeapValue *) cx->malloc_(sizeof(HeapValue) * (acap - bfixed));
->>>>>>> 2d26cc32
+        reserved.newbslots = (HeapValue *) cx->malloc_(sizeof(HeapValue) * bdynamic);
         if (!reserved.newbslots)
             return false;
         Debug_SetValueRangeToCrashOnTouch(reserved.newbslots, bdynamic);
@@ -4081,8 +4053,6 @@
     JS_ASSERT(!a->isDenseArray() && !b->isDenseArray());
     JS_ASSERT(!a->isArrayBuffer() && !b->isArrayBuffer());
 
-<<<<<<< HEAD
-=======
 #ifdef JSGC_INCREMENTAL
     /*
      * We need a write barrier here. If |a| was marked and |b| was not, then
@@ -4096,11 +4066,6 @@
     }
 #endif
 
-    /* New types for a JSObject need to be stable when trading guts. */
-    TypeObject *newTypeA = a->newType;
-    TypeObject *newTypeB = b->newType;
-
->>>>>>> 2d26cc32
     /* Trade the guts of the objects. */
     const size_t size = a->structSize();
     if (size == b->structSize()) {
@@ -4151,8 +4116,7 @@
             a->shape_ = reserved.newashape;
 
         a->slots = reserved.newaslots;
-<<<<<<< HEAD
-        a->copySlotRange(0, reserved.bvals.begin(), bcap);
+        a->copySlotRange(0, reserved.bvals.begin(), bcap, false);
         if (a->hasPrivate())
             a->setPrivate(bpriv);
 
@@ -4160,22 +4124,11 @@
             b->shape_->setNumFixedSlots(reserved.newbfixed);
         else
             b->shape_ = reserved.newbshape;
-=======
-        a->capacity = Max(afixed, bcap);
-        a->copySlotRange(0, reserved.bvals.begin(), bcap, false);
-        a->clearSlotRange(bcap, a->capacity - bcap);
->>>>>>> 2d26cc32
 
         b->slots = reserved.newbslots;
-<<<<<<< HEAD
-        b->copySlotRange(0, reserved.avals.begin(), acap);
+        b->copySlotRange(0, reserved.avals.begin(), acap, false);
         if (b->hasPrivate())
             b->setPrivate(apriv);
-=======
-        b->capacity = Max(bfixed, acap);
-        b->copySlotRange(0, reserved.avals.begin(), acap, false);
-        b->clearSlotRange(acap, b->capacity - acap);
->>>>>>> 2d26cc32
 
         /* Make sure the destructor for reserved doesn't free the slots. */
         reserved.newaslots = NULL;
@@ -4657,9 +4610,11 @@
 }
 
 void
-JSObject::copySlotRange(size_t start, const Value *vector, size_t length)
-{
-<<<<<<< HEAD
+JSObject::copySlotRange(size_t start, const Value *vector, size_t length, bool valid)
+{
+    if (valid)
+        prepareSlotRangeForOverwrite(start, start + length);
+
     JS_ASSERT(!isDenseArray());
     JS_ASSERT(slotInRange(start + length, SENTINEL_ALLOWED));
     size_t fixed = numFixedSlots();
@@ -4670,30 +4625,12 @@
             size_t localCopy = fixed - start;
             memcpy(fixedSlots() + start, vector, localCopy * sizeof(Value));
             memcpy(slots, vector + localCopy, (length - localCopy) * sizeof(Value));
-=======
-    JS_ASSERT(start + length <= capacity);
-    if (isDenseArray()) {
-        ClearValueRange(compartment(), slots + start, length, true);
-    } else {
-        size_t fixed = numFixedSlots();
-        if (start < fixed) {
-            if (start + length < fixed) {
-                ClearValueRange(compartment(), fixedSlots() + start, length, false);
-            } else {
-                size_t localClear = fixed - start;
-                ClearValueRange(compartment(), fixedSlots() + start, localClear, false);
-                ClearValueRange(compartment(), slots, length - localClear, false);
-            }
-        } else {
-            ClearValueRange(compartment(), slots + start - fixed, length, false);
->>>>>>> 2d26cc32
         }
     } else {
         memcpy(slots + start - fixed, vector, length * sizeof(Value));
     }
 }
 
-<<<<<<< HEAD
 inline void
 JSObject::invalidateSlotRange(size_t start, size_t length)
 {
@@ -4712,28 +4649,6 @@
     if (start < fixed) {
         if (start + length < fixed) {
             Debug_SetValueRangeToCrashOnTouch(fixedSlots() + start, length);
-=======
-void
-JSObject::copySlotRange(size_t start, const Value *vector, size_t length, bool valid)
-{
-    JS_ASSERT(start + length <= capacity);
-
-    if (valid)
-        prepareSlotRangeForOverwrite(start, start + length);
-
-    if (isDenseArray()) {
-        memcpy(slots + start, vector, length * sizeof(Value));
-    } else {
-        size_t fixed = numFixedSlots();
-        if (start < fixed) {
-            if (start + length < fixed) {
-                memcpy(fixedSlots() + start, vector, length * sizeof(Value));
-            } else {
-                size_t localCopy = fixed - start;
-                memcpy(fixedSlots() + start, vector, localCopy * sizeof(Value));
-                memcpy(slots, vector + localCopy, (length - localCopy) * sizeof(Value));
-            }
->>>>>>> 2d26cc32
         } else {
             size_t localClear = fixed - start;
             Debug_SetValueRangeToCrashOnTouch(fixedSlots() + start, localClear);
@@ -4751,14 +4666,16 @@
     JS_ASSERT(oldSpan != newSpan);
 
     if (newSpan == oldSpan + 1) {
-        setSlot(oldSpan, UndefinedValue());
+        initSlotUnchecked(oldSpan, UndefinedValue());
         return;
     }
 
-    if (oldSpan < newSpan)
-        clearSlotRange(oldSpan, newSpan - oldSpan);
-    else
+    if (oldSpan < newSpan) {
+        initializeSlotRange(oldSpan, newSpan - oldSpan);
+    } else {
+        prepareSlotRangeForOverwrite(newSpan, oldSpan);
         invalidateSlotRange(newSpan, oldSpan - newSpan);
+    }
 }
 
 bool
@@ -4857,7 +4774,7 @@
     }
 
     if (!oldCount) {
-        slots = (Value *) cx->malloc_(newCount * sizeof(Value));
+        slots = (HeapValue *) cx->malloc_(newCount * sizeof(HeapValue));
         if (!slots)
             return false;
         Debug_SetValueRangeToCrashOnTouch(slots, newCount);
@@ -4866,12 +4783,11 @@
         return true;
     }
 
-    Value *newslots = (Value*) cx->realloc_(slots, oldCount * sizeof(Value),
-                                            newCount * sizeof(Value));
+    HeapValue *newslots = (HeapValue*) cx->realloc_(slots, oldCount * sizeof(HeapValue),
+                                                    newCount * sizeof(HeapValue));
     if (!newslots)
         return false;  /* Leave slots at its old size. */
 
-<<<<<<< HEAD
     bool changed = slots != newslots;
     slots = newslots;
 
@@ -4880,23 +4796,6 @@
     /* Changes in the slots of global objects can trigger recompilation. */
     if (changed && isGlobal())
         types::MarkObjectStateChange(cx, this);
-=======
-    HeapValue *tmpslots = (HeapValue*) cx->malloc_(allocCount * sizeof(HeapValue));
-    if (!tmpslots)
-        return false;  /* Leave slots at inline buffer. */
-    slots = tmpslots;
-    capacity = newcap;
-
-    if (isDenseArray()) {
-        /* Copy over anything from the inline buffer. */
-        memcpy(slots, fixedSlots(), getDenseArrayInitializedLength() * sizeof(HeapValue));
-        if (!cx->typeInferenceEnabled())
-            backfillDenseArrayHoles(cx);
-    } else {
-        /* Clear out the new slots without copying. */
-        InitValueRange(slots, allocCount, false);
-    }
->>>>>>> 2d26cc32
 
     if (Probes::objectResizeActive())
         Probes::resizeObject(cx, this, oldSize, newSize);
@@ -4932,7 +4831,7 @@
 
     JS_ASSERT(newCount >= SLOT_CAPACITY_MIN);
 
-    Value *newslots = (Value*) cx->realloc_(slots, newCount * sizeof(Value));
+    HeapValue *newslots = (HeapValue*) cx->realloc_(slots, newCount * sizeof(HeapValue));
     if (!newslots)
         return;  /* Leave slots at its old size. */
 
@@ -4983,26 +4882,8 @@
         return false;
     }
 
-<<<<<<< HEAD
     uint32 initlen = getDenseArrayInitializedLength();
     uint32 newAllocated = actualCapacity + ObjectElements::VALUES_PER_HEADER;
-=======
-    /* If nothing was allocated yet, treat it as initial allocation. */
-    if (!hasSlotsArray())
-        return allocSlots(cx, actualCapacity);
-
-    uint32 oldAllocCount = numDynamicSlots(oldcap);
-    uint32 allocCount = numDynamicSlots(actualCapacity);
-
-    HeapValue *tmpslots = (HeapValue*) cx->realloc_(slots, oldAllocCount * sizeof(HeapValue),
-                                                    allocCount * sizeof(HeapValue));
-    if (!tmpslots)
-        return false;    /* Leave dslots as its old size. */
-
-    bool changed = slots != tmpslots;
-    slots = tmpslots;
-    capacity = actualCapacity;
->>>>>>> 2d26cc32
 
     ObjectElements *newheader;
     if (hasDynamicElements()) {
@@ -5013,16 +4894,11 @@
         if (!newheader)
             return false;  /* Leave elements as its old size. */
     } else {
-<<<<<<< HEAD
         newheader = (ObjectElements *) cx->malloc_(newAllocated * sizeof(Value));
         if (!newheader)
             return false;  /* Ditto. */
         memcpy(newheader, getElementsHeader(),
                (ObjectElements::VALUES_PER_HEADER + initlen) * sizeof(Value));
-=======
-        /* Clear the new slots we added. */
-        InitValueRange(slots + oldAllocCount, allocCount - oldAllocCount, false);
->>>>>>> 2d26cc32
     }
 
     newheader->capacity = actualCapacity;
@@ -5041,13 +4917,7 @@
 {
     JS_ASSERT(isDenseArray());
 
-<<<<<<< HEAD
     uint32 oldcap = getDenseArrayCapacity();
-=======
-    JS_ASSERT_IF(isDenseArray(), initializedLength() <= newcap);
-
-    uint32 oldcap = numSlots();
->>>>>>> 2d26cc32
     JS_ASSERT(newcap <= oldcap);
 
     size_t oldSize = Probes::objectResizeActive() ? slotsAndStructSize() : 0;
@@ -5058,13 +4928,7 @@
 
     newcap = Max(newcap, SLOT_CAPACITY_MIN);
 
-<<<<<<< HEAD
     uint32 newAllocated = newcap + ObjectElements::VALUES_PER_HEADER;
-=======
-    HeapValue *tmpslots = (HeapValue*) cx->realloc_(slots, newcap * sizeof(HeapValue));
-    if (!tmpslots)
-        return;  /* Leave slots at its old size. */
->>>>>>> 2d26cc32
 
     ObjectElements *newheader = (ObjectElements *)
         cx->realloc_(getElementsHeader(), newAllocated * sizeof(Value));
@@ -7345,7 +7209,8 @@
 }
 
 static ObjectElements emptyObjectHeader(0, 0);
-Value *js::emptyObjectElements = (Value *) (jsuword(&emptyObjectHeader) + sizeof(ObjectElements));
+HeapValue *js::emptyObjectElements =
+    (HeapValue *) (jsuword(&emptyObjectHeader) + sizeof(ObjectElements));
 
 JSBool
 js_ReportGetterOnlyAssignment(JSContext *cx)
