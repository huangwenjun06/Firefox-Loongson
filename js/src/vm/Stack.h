--- conflicted
+++ resolved
@@ -392,15 +392,8 @@
     void initJitFrameLatePrologue();
 
     /* Used for eval. */
-<<<<<<< HEAD
-    inline void initEvalFrame(JSContext *cx, JSScript *script, StackFrame *prev, JSObject *chain,
-                              uint32 flags);
-    inline void initGlobalFrame(JSScript *script, JSObject &chain, StackFrame *prev,
-                                uint32 flags);
-=======
     void initExecuteFrame(JSScript *script, StackFrame *prev, FrameRegs *regs,
                           const Value &thisv, JSObject &scopeChain, ExecuteType type);
->>>>>>> 029df9a3
 
     /* Used when activating generators. */
     void stealFrameAndSlots(Value *vp, StackFrame *otherfp, Value *othervp, Value *othersp);
