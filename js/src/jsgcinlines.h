--- conflicted
+++ resolved
@@ -259,460 +259,4 @@
 }
 #endif
 
-<<<<<<< HEAD
-namespace js {
-namespace gc {
-
-static JS_ALWAYS_INLINE void
-TypedMarker(JSTracer *trc, JSXML *thing);
-
-static JS_ALWAYS_INLINE void
-TypedMarker(JSTracer *trc, JSObject *thing);
-
-static JS_ALWAYS_INLINE void
-TypedMarker(JSTracer *trc, JSFunction *thing);
-
-static JS_ALWAYS_INLINE void
-TypedMarker(JSTracer *trc, const Shape *thing);
-
-static JS_ALWAYS_INLINE void
-TypedMarker(JSTracer *trc, JSShortString *thing);
-
-extern void
-TypedMarker(JSTracer *trc, JSString *thing);
-
-template<typename T>
-static JS_ALWAYS_INLINE void
-Mark(JSTracer *trc, T *thing)
-{
-    JS_ASSERT(thing);
-    JS_ASSERT(JS_IS_VALID_TRACE_KIND(js::gc::GetGCThingTraceKind(thing)));
-    JS_ASSERT(trc->debugPrinter || trc->debugPrintArg);
-
-    /* Per-Compartment GC only with GCMarker and no custom JSTracer */
-    JS_ASSERT_IF(trc->context->runtime->gcCurrentCompartment, IS_GC_MARKING_TRACER(trc));
-
-    JSRuntime *rt = trc->context->runtime;
-    JS_ASSERT(thing->arena()->header()->compartment);
-    JS_ASSERT(thing->arena()->header()->compartment->rt == rt);
-    /* Don't mark things outside a compartment if we are in a per-compartment GC */
-    if (rt->gcCurrentCompartment && thing->compartment() != rt->gcCurrentCompartment)
-        goto out;
-
-    if (!IS_GC_MARKING_TRACER(trc)) {
-        uint32 kind = js::gc::GetGCThingTraceKind(thing);
-        trc->callback(trc, (void *)thing, kind);
-        goto out;
-    }
-
-    js::gc::TypedMarker(trc, thing);
-
-  out:
-#ifdef DEBUG
-    trc->debugPrinter = NULL;
-    trc->debugPrintArg = NULL;
-#endif
-    return;     /* to avoid out: right_curl when DEBUG is not defined */
-}
-
-static inline void
-MarkString(JSTracer *trc, JSString *str)
-{
-    JS_ASSERT(str);
-    if (str->isStaticAtom())
-        return;
-    JS_ASSERT(GetArena<JSString>((Cell *)str)->assureThingIsAligned((JSString *)str));
-    Mark(trc, str);
-}
-
-static inline void
-MarkString(JSTracer *trc, JSString *str, const char *name)
-{
-    JS_ASSERT(str);
-    JS_SET_TRACING_NAME(trc, name);
-    MarkString(trc, str);
-}
-
-static inline void
-MarkObject(JSTracer *trc, JSObject &obj, const char *name)
-{
-    JS_ASSERT(trc);
-    JS_ASSERT(&obj);
-    JS_SET_TRACING_NAME(trc, name);
-    JS_ASSERT(GetArena<JSObject>((Cell *)&obj)->assureThingIsAligned(&obj) ||
-              GetArena<JSObject_Slots2>((Cell *)&obj)->assureThingIsAligned(&obj) ||
-              GetArena<JSObject_Slots4>((Cell *)&obj)->assureThingIsAligned(&obj) ||
-              GetArena<JSObject_Slots8>((Cell *)&obj)->assureThingIsAligned(&obj) ||
-              GetArena<JSObject_Slots12>((Cell *)&obj)->assureThingIsAligned(&obj) ||
-              GetArena<JSObject_Slots16>((Cell *)&obj)->assureThingIsAligned(&obj) ||
-              GetArena<JSFunction>((Cell *)&obj)->assureThingIsAligned(&obj));
-    Mark(trc, &obj);
-}
-
-static inline void
-MarkShape(JSTracer *trc, const Shape *shape, const char *name)
-{
-    JS_ASSERT(trc);
-    JS_ASSERT(shape);
-    JS_SET_TRACING_NAME(trc, name);
-    JS_ASSERT(GetArena<Shape>((Cell *)shape)->assureThingIsAligned((void *)shape));
-    Mark(trc, shape);
-}
-
-} // namespace gc
-} // namespace js
-
-inline void
-JSObject::trace(JSTracer *trc)
-{
-    if (!isNative())
-        return;
-
-    JSContext *cx = trc->context;
-    js::Shape *shape = lastProp;
-
-    MarkShape(trc, shape, "shape");
-
-    if (IS_GC_MARKING_TRACER(trc) && cx->runtime->gcRegenShapes) {
-        /*
-         * MarkShape will regenerate the shape if need be. However, we need to
-         * regenerate our shape if hasOwnShape() is true.
-         */
-        uint32 newShape = shape->shape;
-        if (hasOwnShape()) {
-            newShape = js_RegenerateShapeForGC(cx->runtime);
-            JS_ASSERT(newShape != shape->shape);
-        }
-        objShape = newShape;
-    }
-}
-
-namespace js {
-namespace gc {
-
-static inline void
-MarkChildren(JSTracer *trc, JSObject *obj)
-{
-    /*
-     * If obj either has no map or no type, it must be a newborn. The type is
-     * set first, and must be marked in case constructing the map triggered GC.
-     * :FIXME: need autorooters for type objects, remove this hack.
-     */
-    if (obj->type && !obj->type->marked)
-        obj->type->trace(trc);
-
-    /* If obj has no map, it must be a newborn. */
-    if (!obj->map)
-        return;
-
-    /* Trace universal (ops-independent) members. */
-    if (!obj->isDenseArray() && obj->newType && !obj->newType->marked)
-        obj->newType->trace(trc);
-    if (JSObject *parent = obj->getParent())
-        MarkObject(trc, *parent, "parent");
-
-    Class *clasp = obj->getClass();
-    if (clasp->trace)
-        clasp->trace(trc, obj);
-
-    if (obj->isNative()) {
-#ifdef JS_DUMP_SCOPE_METERS
-        js::MeterEntryCount(obj->propertyCount);
-#endif
-
-        obj->trace(trc);
-
-        if (obj->slotSpan() > 0)
-            obj->markSlots(trc);
-    }
-}
-
-static inline void
-MarkChildren(JSTracer *trc, JSString *str)
-{
-    if (str->isDependent())
-        MarkString(trc, str->asDependent().base(), "base");
-    else if (str->isRope()) {
-        JSRope &rope = str->asRope();
-        MarkString(trc, rope.leftChild(), "left child");
-        MarkString(trc, rope.rightChild(), "right child");
-    }
-}
-
-static inline void
-MarkChildren(JSTracer *trc, const Shape *shape)
-{
-    shape->markChildren(trc);
-}
-
-#ifdef JS_HAS_XML_SUPPORT
-static inline void
-MarkChildren(JSTracer *trc, JSXML *xml)
-{
-    js_TraceXML(trc, xml);
-}
-#endif
-
-static inline bool
-RecursionTooDeep(GCMarker *gcmarker) {
-#ifdef JS_GC_ASSUME_LOW_C_STACK
-    return true;
-#else
-    int stackDummy;
-    return !JS_CHECK_STACK_SIZE(gcmarker->stackLimit, &stackDummy);
-#endif
-}
-
-static JS_ALWAYS_INLINE void
-TypedMarker(JSTracer *trc, JSXML *thing)
-{
-    if (!thing->markIfUnmarked(reinterpret_cast<GCMarker *>(trc)->getMarkColor()))
-        return;
-    GCMarker *gcmarker = static_cast<GCMarker *>(trc);
-    if (RecursionTooDeep(gcmarker))
-        gcmarker->delayMarkingChildren(thing);
-    else
-        MarkChildren(trc, thing);
-}
-
-static JS_ALWAYS_INLINE void
-TypedMarker(JSTracer *trc, JSObject *thing)
-{
-    JS_ASSERT(thing);
-    JS_ASSERT(JSTRACE_OBJECT == GetFinalizableTraceKind(thing->arena()->header()->thingKind));
-
-    GCMarker *gcmarker = static_cast<GCMarker *>(trc);
-    if (!thing->markIfUnmarked(gcmarker->getMarkColor()))
-        return;
-    
-    if (RecursionTooDeep(gcmarker))
-        gcmarker->delayMarkingChildren(thing);
-    else
-        MarkChildren(trc, thing);
-}
-
-static JS_ALWAYS_INLINE void
-TypedMarker(JSTracer *trc, JSFunction *thing)
-{
-    JS_ASSERT(thing);
-    JS_ASSERT(JSTRACE_OBJECT == GetFinalizableTraceKind(thing->arena()->header()->thingKind));
-
-    GCMarker *gcmarker = static_cast<GCMarker *>(trc);
-    if (!thing->markIfUnmarked(gcmarker->getMarkColor()))
-        return;
-
-    if (RecursionTooDeep(gcmarker))
-        gcmarker->delayMarkingChildren(thing);
-    else
-        MarkChildren(trc, static_cast<JSObject *>(thing));
-}
-
-static JS_ALWAYS_INLINE void
-TypedMarker(JSTracer *trc, JSShortString *thing)
-{
-    /*
-     * A short string cannot refer to other GC things so we don't have
-     * anything to mark if the string was unmarked and ignore the
-     * markIfUnmarked result.
-     */
-    (void) thing->markIfUnmarked();
-}
-
-static JS_ALWAYS_INLINE void
-TypedMarker(JSTracer *trc, const Shape *thing)
-{
-    JS_ASSERT(thing);
-    JS_ASSERT(JSTRACE_SHAPE == GetFinalizableTraceKind(thing->arena()->header()->thingKind));
-
-    GCMarker *gcmarker = static_cast<GCMarker *>(trc);
-    if (!thing->markIfUnmarked(gcmarker->getMarkColor()))
-        return;
-
-    /*
-     * We regenerate the shape number early. If we did it inside MarkChildren,
-     * then it might be called multiple times during delayed marking, which
-     * would be incorrect. However, this does mean that Shape::regenerate
-     * shouldn't use too much stack.
-     */
-    thing->regenerate(trc);
-
-    if (RecursionTooDeep(gcmarker))
-        gcmarker->delayMarkingChildren(thing);
-    else
-        MarkChildren(trc, thing);
-}
-
-static inline void
-MarkAtomRange(JSTracer *trc, size_t len, JSAtom **vec, const char *name)
-{
-    for (uint32 i = 0; i < len; i++) {
-        if (JSAtom *atom = vec[i]) {
-            JS_SET_TRACING_INDEX(trc, name, i);
-            if (!atom->isStaticAtom())
-                Mark(trc, atom);
-        }
-    }
-}
-
-static inline void
-MarkObjectRange(JSTracer *trc, size_t len, JSObject **vec, const char *name)
-{
-    for (uint32 i = 0; i < len; i++) {
-        if (JSObject *obj = vec[i]) {
-            JS_SET_TRACING_INDEX(trc, name, i);
-            Mark(trc, obj);
-        }
-    }
-}
-
-static inline void
-MarkId(JSTracer *trc, jsid id)
-{
-    if (JSID_IS_STRING(id)) {
-        JSString *str = JSID_TO_STRING(id);
-        if (!str->isStaticAtom())
-            Mark(trc, str);
-    } else if (JS_UNLIKELY(JSID_IS_OBJECT(id))) {
-        Mark(trc, JSID_TO_OBJECT(id));
-    }
-}
-
-static inline void
-MarkId(JSTracer *trc, jsid id, const char *name)
-{
-    JS_SET_TRACING_NAME(trc, name);
-    MarkId(trc, id);
-}
-
-static inline void
-MarkIdRange(JSTracer *trc, jsid *beg, jsid *end, const char *name)
-{
-    for (jsid *idp = beg; idp != end; ++idp) {
-        JS_SET_TRACING_INDEX(trc, name, (idp - beg));
-        MarkId(trc, *idp);
-    }
-}
-
-static inline void
-MarkIdRange(JSTracer *trc, size_t len, jsid *vec, const char *name)
-{
-    MarkIdRange(trc, vec, vec + len, name);
-}
-
-static inline void
-MarkKind(JSTracer *trc, void *thing, uint32 kind)
-{
-    JS_ASSERT(thing);
-    JS_ASSERT(kind == GetGCThingTraceKind(thing));
-    switch (kind) {
-        case JSTRACE_OBJECT:
-            Mark(trc, reinterpret_cast<JSObject *>(thing));
-            break;
-        case JSTRACE_STRING:
-            MarkString(trc, reinterpret_cast<JSString *>(thing));
-            break;
-        case JSTRACE_SHAPE:
-            Mark(trc, reinterpret_cast<Shape *>(thing));
-            break;
-#if JS_HAS_XML_SUPPORT
-        case JSTRACE_XML:
-            Mark(trc, reinterpret_cast<JSXML *>(thing));
-            break;
-#endif
-        default:
-            JS_ASSERT(false);
-    }
-}
-
-/* N.B. Assumes JS_SET_TRACING_NAME/INDEX has already been called. */
-static inline void
-MarkValueRaw(JSTracer *trc, const js::Value &v)
-{
-    if (v.isMarkable()) {
-        JS_ASSERT(v.toGCThing());
-        return MarkKind(trc, v.toGCThing(), v.gcKind());
-    }
-}
-
-static inline void
-MarkValue(JSTracer *trc, const js::Value &v, const char *name)
-{
-    JS_SET_TRACING_NAME(trc, name);
-    MarkValueRaw(trc, v);
-}
-
-static inline void
-MarkValueRange(JSTracer *trc, Value *beg, Value *end, const char *name)
-{
-    for (Value *vp = beg; vp < end; ++vp) {
-        JS_SET_TRACING_INDEX(trc, name, vp - beg);
-        MarkValueRaw(trc, *vp);
-    }
-}
-
-static inline void
-MarkValueRange(JSTracer *trc, size_t len, Value *vec, const char *name)
-{
-    MarkValueRange(trc, vec, vec + len, name);
-}
-
-static inline void
-MarkShapeRange(JSTracer *trc, const Shape **beg, const Shape **end, const char *name)
-{
-    for (const Shape **sp = beg; sp < end; ++sp) {
-        JS_SET_TRACING_INDEX(trc, name, sp - beg);
-        MarkShape(trc, *sp, name);
-    }
-}
-
-static inline void
-MarkShapeRange(JSTracer *trc, size_t len, const Shape **vec, const char *name)
-{
-    MarkShapeRange(trc, vec, vec + len, name);
-}
-
-/* N.B. Assumes JS_SET_TRACING_NAME/INDEX has already been called. */
-static inline void
-MarkGCThing(JSTracer *trc, void *thing, uint32 kind)
-{
-    if (!thing)
-        return;
-
-    MarkKind(trc, thing, kind);
-}
-
-static inline void
-MarkGCThing(JSTracer *trc, void *thing)
-{
-    if (!thing)
-        return;
-    MarkKind(trc, thing, GetGCThingTraceKind(thing));
-}
-
-static inline void
-MarkGCThing(JSTracer *trc, void *thing, const char *name)
-{
-    JS_SET_TRACING_NAME(trc, name);
-    MarkGCThing(trc, thing);
-}
-
-static inline void
-MarkGCThing(JSTracer *trc, void *thing, const char *name, size_t index)
-{
-    JS_SET_TRACING_INDEX(trc, name, index);
-    MarkGCThing(trc, thing);
-}
-
-static inline void
-Mark(JSTracer *trc, void *thing, uint32 kind, const char *name)
-{
-    JS_ASSERT(thing);
-    JS_SET_TRACING_NAME(trc, name);
-    MarkKind(trc, thing, kind);
-}
-
-}}
-=======
->>>>>>> 64f60006
-
 #endif /* jsgcinlines_h___ */