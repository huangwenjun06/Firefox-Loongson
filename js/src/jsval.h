--- conflicted
+++ resolved
@@ -223,13 +223,10 @@
     JS_OPTIMIZED_ARGUMENTS,      /* optimized-away 'arguments' value */
     JS_IS_CONSTRUCTING,          /* magic value passed to natives to indicate construction */
     JS_OVERWRITTEN_CALLEE,       /* arguments.callee has been overwritten */
-<<<<<<< HEAD
+    JS_FORWARD_TO_CALL_OBJECT,   /* args object element stored in call object */
+    JS_BLOCK_NEEDS_CLONE,        /* value of static block object slot */
     JS_ION_ERROR,                /* error while running Ion code */
     JS_ION_BAILOUT,              /* status code to signal EnterIon will OSR into Interpret */
-=======
-    JS_FORWARD_TO_CALL_OBJECT,   /* args object element stored in call object */
-    JS_BLOCK_NEEDS_CLONE,        /* value of static block object slot */
->>>>>>> e2b18e81
     JS_GENERIC_MAGIC             /* for local use */
 } JSWhyMagic;
 
