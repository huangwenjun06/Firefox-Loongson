--- conflicted
+++ resolved
@@ -189,25 +189,14 @@
 
     if (!getOwnPropertyNames(cx, proxy, props))
         return false;
-<<<<<<< HEAD
-    AutoIdArray ida(cx, *idap);
-    size_t w = 0;
-    jsid *vector = (*idap)->vector;
+
+    /* Select only the enumerable properties through in-place iteration. */
     AutoPropertyDescriptorRooter desc(cx);
-    for (size_t n = 0; n < ida.length(); ++n) {
-        JS_ASSERT(n >= w);
-        vector[w] = vector[n];
-        if (!getOwnPropertyDescriptor(cx, proxy, vector[n], &desc))
-=======
-
-    /* Select only the enumerable properties through in-place iteration. */
-    AutoDescriptor desc(cx);
     size_t i = 0;
     for (size_t j = 0, len = props.length(); j < len; j++) {
         JS_ASSERT(i <= j);
         jsid id = props[j];
         if (!getOwnPropertyDescriptor(cx, proxy, id, &desc))
->>>>>>> 52e11d5d
             return false;
         if (desc.obj && (desc.attrs & JSPROP_ENUMERATE))
             props[i++] = id;
@@ -223,19 +212,7 @@
 JSProxyHandler::iterate(JSContext *cx, JSObject *proxy, uintN flags, Value *vp)
 {
     JS_ASSERT(OperationInProgress(cx, proxy));
-<<<<<<< HEAD
-
-    /* TODO: https://bugzilla.mozilla.org/show_bug.cgi?id=572298 */
-    JS_ASSERT((flags & JSITER_FOREACH) == 0);
-
-    JSIdArray *ida;
-    if (!enumerate(cx, proxy, &ida))
-        return false;
-    AutoIdArray idar(cx, ida);
-
-    return JSIdArrayToIterator(cx, proxy, flags, ida, vp);
-=======
-    AutoValueVector props(cx);
+    AutoIdVector props(cx);
     if (!enumerate(cx, proxy, props))
         return false;
     return IdVectorToIterator(cx, proxy, flags, props, vp);
@@ -315,7 +292,6 @@
         return true;
     }
     return js_InternalCall(cx, receiver, fval, argc, argv, rval);
->>>>>>> 52e11d5d
 }
 
 void
@@ -430,19 +406,12 @@
 }
 
 bool
-<<<<<<< HEAD
-ArrayToJSIdArray(JSContext *cx, const Value &array, JSIdArray **idap)
-{
+ArrayToIdVector(JSContext *cx, const Value &array, AutoIdVector &props)
+{
+    JS_ASSERT(props.length() == 0);
+
     if (array.isPrimitive())
-        return (*idap = NewIdArray(cx, 0)) != NULL;
-=======
-ArrayToIdVector(JSContext *cx, jsval array, AutoValueVector &props)
-{
-    JS_ASSERT(props.length() == 0);
-
-    if (JSVAL_IS_PRIMITIVE(array))
         return true;
->>>>>>> 52e11d5d
 
     JSObject *obj = &array.asObject();
     jsuint length;
@@ -460,11 +429,7 @@
             return false;
         if (!JS_ValueToId(cx, tvr.value(), idr.addr()))
             return false;
-<<<<<<< HEAD
-        if (!ValueToId(cx, tvr.value(), &vector[n]))
-=======
         if (!props.append(js_CheckForStringIndex(idr.id())))
->>>>>>> 52e11d5d
             return false;
     }
 
@@ -483,34 +448,19 @@
     virtual bool getOwnPropertyDescriptor(JSContext *cx, JSObject *proxy, jsid id,
                                           PropertyDescriptor *desc);
     virtual bool defineProperty(JSContext *cx, JSObject *proxy, jsid id,
-<<<<<<< HEAD
                                 PropertyDescriptor *desc);
-    virtual bool getOwnPropertyNames(JSContext *cx, JSObject *proxy, JSIdArray **idap);
-    virtual bool delete_(JSContext *cx, JSObject *proxy, jsid id, bool *bp);
-    virtual bool enumerate(JSContext *cx, JSObject *proxy, JSIdArray **idap);
-    virtual bool fix(JSContext *cx, JSObject *proxy, Value *vp);
-=======
-                                JSPropertyDescriptor *desc);
     virtual bool getOwnPropertyNames(JSContext *cx, JSObject *proxy, AutoValueVector &props);
     virtual bool delete_(JSContext *cx, JSObject *proxy, jsid id, bool *bp);
     virtual bool enumerate(JSContext *cx, JSObject *proxy, AutoValueVector &props);
-    virtual bool fix(JSContext *cx, JSObject *proxy, jsval *vp);
->>>>>>> 52e11d5d
+    virtual bool fix(JSContext *cx, JSObject *proxy, Value *vp);
 
     /* ES5 Harmony derived proxy traps. */
     virtual bool has(JSContext *cx, JSObject *proxy, jsid id, bool *bp);
     virtual bool hasOwn(JSContext *cx, JSObject *proxy, jsid id, bool *bp);
-<<<<<<< HEAD
     virtual bool get(JSContext *cx, JSObject *proxy, JSObject *receiver, jsid id, Value *vp);
     virtual bool set(JSContext *cx, JSObject *proxy, JSObject *receiver, jsid id, Value *vp);
-    virtual bool enumerateOwn(JSContext *cx, JSObject *proxy, JSIdArray **idap);
+    virtual bool enumerateOwn(JSContext *cx, JSObject *proxy, AutoValueVector &props);
     virtual bool iterate(JSContext *cx, JSObject *proxy, uintN flags, Value *vp);
-=======
-    virtual bool get(JSContext *cx, JSObject *proxy, JSObject *receiver, jsid id, jsval *vp);
-    virtual bool set(JSContext *cx, JSObject *proxy, JSObject *receiver, jsid id, jsval *vp);
-    virtual bool enumerateOwn(JSContext *cx, JSObject *proxy, AutoValueVector &props);
-    virtual bool iterate(JSContext *cx, JSObject *proxy, uintN flags, jsval *vp);
->>>>>>> 52e11d5d
 
     static JSScriptedProxyHandler singleton;
 };
@@ -541,11 +491,7 @@
 GetProxyHandlerObject(JSContext *cx, JSObject *proxy)
 {
     JS_ASSERT(OperationInProgress(cx, proxy));
-<<<<<<< HEAD
-    return proxy->getProxyHandler().asObjectOrNull();
-=======
-    return JSVAL_TO_OBJECT(proxy->getProxyPrivate());
->>>>>>> 52e11d5d
+    return proxy->getProxyPrivate().asObjectOrNull();
 }
 
 bool
@@ -710,15 +656,6 @@
 
 JSScriptedProxyHandler JSScriptedProxyHandler::singleton;
 
-<<<<<<< HEAD
-static JSProxyHandler *
-JSVAL_TO_HANDLER(const Value &handler)
-{
-    return (JSProxyHandler *) handler.asPrivate();
-}
-
-=======
->>>>>>> 52e11d5d
 class AutoPendingProxyOperation {
     JSThreadData *data;
     JSPendingProxyOperation op;
@@ -739,14 +676,7 @@
 JSProxy::getPropertyDescriptor(JSContext *cx, JSObject *proxy, jsid id, PropertyDescriptor *desc)
 {
     AutoPendingProxyOperation pending(cx, proxy);
-<<<<<<< HEAD
-    const Value &handler = proxy->getProxyHandler();
-    if (handler.isObject())
-        return JSScriptedProxyHandler::singleton.getPropertyDescriptor(cx, proxy, id, desc);
-    return JSVAL_TO_HANDLER(handler)->getPropertyDescriptor(cx, proxy, id, desc);
-=======
     return proxy->getProxyHandler()->getPropertyDescriptor(cx, proxy, id, desc);
->>>>>>> 52e11d5d
 }
 
 bool
@@ -763,14 +693,7 @@
                                   PropertyDescriptor *desc)
 {
     AutoPendingProxyOperation pending(cx, proxy);
-<<<<<<< HEAD
-    const Value &handler = proxy->getProxyHandler();
-    if (handler.isObject())
-        return JSScriptedProxyHandler::singleton.getOwnPropertyDescriptor(cx, proxy, id, desc);
-    return JSVAL_TO_HANDLER(handler)->getOwnPropertyDescriptor(cx, proxy, id, desc);
-=======
     return proxy->getProxyHandler()->getOwnPropertyDescriptor(cx, proxy, id, desc);
->>>>>>> 52e11d5d
 }
 
 bool
@@ -786,14 +709,7 @@
 JSProxy::defineProperty(JSContext *cx, JSObject *proxy, jsid id, PropertyDescriptor *desc)
 {
     AutoPendingProxyOperation pending(cx, proxy);
-<<<<<<< HEAD
-    const Value &handler = proxy->getProxyHandler();
-    if (handler.isObject())
-        return JSScriptedProxyHandler::singleton.defineProperty(cx, proxy, id, desc);
-    return JSVAL_TO_HANDLER(handler)->defineProperty(cx, proxy, id, desc);
-=======
     return proxy->getProxyHandler()->defineProperty(cx, proxy, id, desc);
->>>>>>> 52e11d5d
 }
 
 bool
@@ -809,167 +725,75 @@
 JSProxy::getOwnPropertyNames(JSContext *cx, JSObject *proxy, AutoValueVector &props)
 {
     AutoPendingProxyOperation pending(cx, proxy);
-<<<<<<< HEAD
-    const Value &handler = proxy->getProxyHandler();
-    if (handler.isObject())
-        return JSScriptedProxyHandler::singleton.getOwnPropertyNames(cx, proxy, idap);
-    return JSVAL_TO_HANDLER(handler)->getOwnPropertyNames(cx, proxy, idap);
-=======
     return proxy->getProxyHandler()->getOwnPropertyNames(cx, proxy, props);
->>>>>>> 52e11d5d
 }
 
 bool
 JSProxy::delete_(JSContext *cx, JSObject *proxy, jsid id, bool *bp)
 {
     AutoPendingProxyOperation pending(cx, proxy);
-<<<<<<< HEAD
-    const Value &handler = proxy->getProxyHandler();
-    if (handler.isObject())
-        return JSScriptedProxyHandler::singleton.delete_(cx, proxy, id, bp);
-    return JSVAL_TO_HANDLER(handler)->delete_(cx, proxy, id, bp);
-=======
     return proxy->getProxyHandler()->delete_(cx, proxy, id, bp);
->>>>>>> 52e11d5d
 }
 
 bool
 JSProxy::enumerate(JSContext *cx, JSObject *proxy, AutoValueVector &props)
 {
     AutoPendingProxyOperation pending(cx, proxy);
-<<<<<<< HEAD
-    const Value &handler = proxy->getProxyHandler();
-    if (handler.isObject())
-        return JSScriptedProxyHandler::singleton.enumerate(cx, proxy, idap);
-    return JSVAL_TO_HANDLER(handler)->enumerate(cx, proxy, idap);
-=======
     return proxy->getProxyHandler()->enumerate(cx, proxy, props);
->>>>>>> 52e11d5d
 }
 
 bool
 JSProxy::fix(JSContext *cx, JSObject *proxy, Value *vp)
 {
     AutoPendingProxyOperation pending(cx, proxy);
-<<<<<<< HEAD
-    const Value &handler = proxy->getProxyHandler();
-    if (handler.isObject())
-        return JSScriptedProxyHandler::singleton.fix(cx, proxy, vp);
-    return JSVAL_TO_HANDLER(handler)->fix(cx, proxy, vp);
-=======
     return proxy->getProxyHandler()->fix(cx, proxy, vp);
->>>>>>> 52e11d5d
 }
 
 bool
 JSProxy::has(JSContext *cx, JSObject *proxy, jsid id, bool *bp)
 {
     AutoPendingProxyOperation pending(cx, proxy);
-<<<<<<< HEAD
-    const Value &handler = proxy->getProxyHandler();
-    if (handler.isObject())
-        return JSScriptedProxyHandler::singleton.has(cx, proxy, id, bp);
-    return JSVAL_TO_HANDLER(handler)->has(cx, proxy, id, bp);
-=======
     return proxy->getProxyHandler()->has(cx, proxy, id, bp);
->>>>>>> 52e11d5d
 }
 
 bool
 JSProxy::hasOwn(JSContext *cx, JSObject *proxy, jsid id, bool *bp)
 {
     AutoPendingProxyOperation pending(cx, proxy);
-<<<<<<< HEAD
-    const Value &handler = proxy->getProxyHandler();
-    if (handler.isObject())
-        return JSScriptedProxyHandler::singleton.hasOwn(cx, proxy, id, bp);
-    return JSVAL_TO_HANDLER(handler)->hasOwn(cx, proxy, id, bp);
-=======
     return proxy->getProxyHandler()->hasOwn(cx, proxy, id, bp);
->>>>>>> 52e11d5d
 }
 
 bool
 JSProxy::get(JSContext *cx, JSObject *proxy, JSObject *receiver, jsid id, Value *vp)
 {
     AutoPendingProxyOperation pending(cx, proxy);
-<<<<<<< HEAD
-    const Value &handler = proxy->getProxyHandler();
-    if (handler.isObject())
-        return JSScriptedProxyHandler::singleton.get(cx, proxy, receiver, id, vp);
-    return JSVAL_TO_HANDLER(handler)->get(cx, proxy, receiver, id, vp);
-=======
     return proxy->getProxyHandler()->get(cx, proxy, receiver, id, vp);
->>>>>>> 52e11d5d
 }
 
 bool
 JSProxy::set(JSContext *cx, JSObject *proxy, JSObject *receiver, jsid id, Value *vp)
 {
     AutoPendingProxyOperation pending(cx, proxy);
-<<<<<<< HEAD
-    const Value &handler = proxy->getProxyHandler();
-    if (handler.isObject())
-        return JSScriptedProxyHandler::singleton.set(cx, proxy, receiver, id, vp);
-    return JSVAL_TO_HANDLER(handler)->set(cx, proxy, receiver, id, vp);
-=======
     return proxy->getProxyHandler()->set(cx, proxy, receiver, id, vp);
->>>>>>> 52e11d5d
 }
 
 bool
 JSProxy::enumerateOwn(JSContext *cx, JSObject *proxy, AutoValueVector &props)
 {
     AutoPendingProxyOperation pending(cx, proxy);
-<<<<<<< HEAD
-    const Value &handler = proxy->getProxyHandler();
-    if (handler.isObject())
-        return JSScriptedProxyHandler::singleton.enumerateOwn(cx, proxy, idap);
-    return JSVAL_TO_HANDLER(handler)->enumerateOwn(cx, proxy, idap);
-=======
     return proxy->getProxyHandler()->enumerateOwn(cx, proxy, props);
->>>>>>> 52e11d5d
 }
 
 bool
 JSProxy::iterate(JSContext *cx, JSObject *proxy, uintN flags, Value *vp)
 {
     AutoPendingProxyOperation pending(cx, proxy);
-<<<<<<< HEAD
-    const Value &handler = proxy->getProxyHandler();
-    if (handler.isObject())
-        return JSScriptedProxyHandler::singleton.iterate(cx, proxy, flags, vp);
-    return JSVAL_TO_HANDLER(handler)->iterate(cx, proxy, flags, vp);
-=======
     return proxy->getProxyHandler()->iterate(cx, proxy, flags, vp);
->>>>>>> 52e11d5d
 }
 
 bool
 JSProxy::call(JSContext *cx, JSObject *proxy, uintN argc, jsval *vp)
 {
-<<<<<<< HEAD
-    if (!proxy->isProxy()) {
-        char *bytes = DecompileValueGenerator(cx, JSDVG_SEARCH_STACK,
-                                              ObjectTag(*proxy), NULL);
-        if (!bytes)
-            return JS_FALSE;
-        JS_ReportErrorNumber(cx, js_GetErrorMessage, NULL,
-                             JSMSG_UNEXPECTED_TYPE, bytes, "not a proxy");
-        return false;
-    }
-    if (proxy->isFunctionProxy()) {
-        *namep = "Function";
-        return true;
-    }
-    const Value &nameval = proxy->fslots[JSSLOT_PROXY_CLASS];
-    if (nameval.isUndefined()) {
-        *namep ="Object";
-        return true;
-    }
-    *namep = JS_GetStringBytesZ(cx, nameval.asString());
-    return *namep != NULL;
-=======
     AutoPendingProxyOperation pending(cx, proxy);
     return proxy->getProxyHandler()->call(cx, proxy, argc, vp);
 }
@@ -994,7 +818,6 @@
 {
     AutoPendingProxyOperation pending(cx, proxy);
     return proxy->getProxyHandler()->fun_toString(cx, proxy, indent);
->>>>>>> 52e11d5d
 }
 
 static JSBool
@@ -1089,25 +912,11 @@
     }
 
     obj->traceProtoAndParent(trc);
-<<<<<<< HEAD
-
-    const Value &handler = obj->fslots[JSSLOT_PROXY_HANDLER];
-    if (handler.isObject())
-        MarkObject(trc, &handler.asObject(), "handler");
-    else
-        JSVAL_TO_HANDLER(handler)->trace(trc, obj);
+    obj->getProxyHandler()->trace(trc, obj);
+    MarkValue(trc, obj->getProxyPrivate(), "private");
     if (obj->isFunctionProxy()) {
-        MarkValue(trc, obj->fslots[JSSLOT_PROXY_CALL], "call");
-        MarkValue(trc, obj->fslots[JSSLOT_PROXY_CONSTRUCT], "construct");
-    } else {
-        MarkValue(trc, obj->fslots[JSSLOT_PROXY_PRIVATE], "private");
-=======
-    obj->getProxyHandler()->trace(trc, obj);
-    JS_CALL_VALUE_TRACER(trc, obj->getProxyPrivate(), "private");
-    if (obj->isFunctionProxy()) {
-        JS_CALL_VALUE_TRACER(trc, GetCall(obj), "call");
-        JS_CALL_VALUE_TRACER(trc, GetConstruct(obj), "construct");
->>>>>>> 52e11d5d
+        MarkValue(trc, GetCall(obj), "call");
+        MarkValue(trc, GetConstruct(obj), "construct");
     }
 }
 
@@ -1157,34 +966,19 @@
 
 JS_FRIEND_API(Class) ObjectProxyClass = {
     "Proxy",
-<<<<<<< HEAD
-    JSCLASS_HAS_RESERVED_SLOTS(3),
+    JSCLASS_HAS_RESERVED_SLOTS(2),
     PropertyStub,           PropertyStub,    PropertyStub,    PropertyStub,
     EnumerateStub,          ResolveStub,     ConvertStub,     NULL,
-=======
-    JSCLASS_HAS_RESERVED_SLOTS(2),
-    JS_PropertyStub,        JS_PropertyStub, JS_PropertyStub, JS_PropertyStub,
-    JS_EnumerateStub,       JS_ResolveStub,  JS_ConvertStub,  NULL,
->>>>>>> 52e11d5d
     obj_proxy_getObjectOps, NULL,            NULL,            NULL,
     NULL,                   NULL,            NULL,            NULL
 };
 
 JSBool
-<<<<<<< HEAD
-proxy_Call(JSContext *cx, JSObject *obj, uintN argc, Value *argv, Value *rval)
-{
-    JSObject *proxy = &argv[-2].asObject();
-    JS_ASSERT(proxy->isProxy());
-    AutoPendingProxyOperation pending(cx, proxy);
-    return InternalCall(cx, obj, proxy->fslots[JSSLOT_PROXY_CALL], argc, argv, rval);
-=======
-proxy_Call(JSContext *cx, uintN argc, jsval *vp)
+proxy_Call(JSContext *cx, uintN argc, Value *vp)
 {
     JSObject *proxy = JSVAL_TO_OBJECT(JS_CALLEE(cx, vp));
     JS_ASSERT(proxy->isProxy());
     return JSProxy::call(cx, proxy, argc, vp);
->>>>>>> 52e11d5d
 }
 
 JSBool
@@ -1192,42 +986,7 @@
 {
     JSObject *proxy = &argv[-2].asObject();
     JS_ASSERT(proxy->isProxy());
-<<<<<<< HEAD
-    AutoPendingProxyOperation pending(cx, proxy);
-    Value fval = proxy->fslots[JSSLOT_PROXY_CONSTRUCT];
-    if (fval.isUndefined()) {
-        /*
-         * We don't have an explicit constructor trap so allocate a new
-         * object and use the call trap.
-         */
-        fval = proxy->fslots[JSSLOT_PROXY_CALL];
-        JS_ASSERT(fval.isObjectOrNull());
-
-        /*
-         * proxy is the constructor, so get proxy.prototype as the proto
-         * of the new object.
-         */
-        if (!JSProxy::get(cx, proxy, obj, ATOM_TO_JSID(ATOM(classPrototype)), rval))
-            return false;
-        JSObject *proto = rval->isObject() ? &rval->asObject() : NULL;
-
-        JSObject *newobj = NewObject(cx, &js_ObjectClass, proto, NULL);
-        if (!newobj)
-            return false;
-        rval->setObject(*newobj);
-
-        /* If the call returns an object, return that, otherwise the original newobj. */
-        if (!InternalCall(cx, newobj, proxy->fslots[JSSLOT_PROXY_CALL], argc, argv, rval))
-            return false;
-        if (rval->isPrimitive())
-            rval->setObject(*newobj);
-
-        return true;
-    }
-    return InternalCall(cx, obj, fval, argc, argv, rval);
-=======
     return JSProxy::construct(cx, proxy, obj, argc, argv, rval);
->>>>>>> 52e11d5d
 }
 
 static JSType
@@ -1270,50 +1029,22 @@
 
 JS_FRIEND_API(Class) FunctionProxyClass = {
     "Proxy",
-<<<<<<< HEAD
-    JSCLASS_HAS_RESERVED_SLOTS(3),
+    JSCLASS_HAS_RESERVED_SLOTS(4),
     PropertyStub,           PropertyStub,    PropertyStub,    PropertyStub,
     EnumerateStub,          ResolveStub,     ConvertStub,     NULL,
-=======
-    JSCLASS_HAS_RESERVED_SLOTS(4),
-    JS_PropertyStub,        JS_PropertyStub, JS_PropertyStub, JS_PropertyStub,
-    JS_EnumerateStub,       JS_ResolveStub,  JS_ConvertStub,  NULL,
->>>>>>> 52e11d5d
     fun_proxy_getObjectOps, NULL,            NULL,            NULL,
     NULL,                   NULL,            NULL,            NULL
 };
 
 JS_FRIEND_API(JSObject *)
-<<<<<<< HEAD
-NewObjectProxy(JSContext *cx, const Value &handler, JSObject *proto, JSObject *parent, JSString *className)
-{
-    JSObject *obj = NewObjectWithGivenProto(cx, &ObjectProxyClass, proto, parent);
-    if (!obj)
-        return NULL;
-    obj->fslots[JSSLOT_PROXY_HANDLER] = handler;
-    obj->fslots[JSSLOT_PROXY_CLASS] = className ? Value(StringTag(className)) : Value(UndefinedTag());
-    obj->fslots[JSSLOT_PROXY_PRIVATE] = UndefinedTag();
-    return obj;
-}
-
-JS_FRIEND_API(JSObject *)
-NewFunctionProxy(JSContext *cx, const Value &handler, JSObject *proto, JSObject *parent,
-                 JSObject *call, JSObject *construct)
-=======
-NewProxyObject(JSContext *cx, JSProxyHandler *handler, jsval priv, JSObject *proto, JSObject *parent,
+NewProxyObject(JSContext *cx, JSProxyHandler *handler, const Value &priv, JSObject *proto, JSObject *parent,
                JSObject *call, JSObject *construct)
->>>>>>> 52e11d5d
 {
     bool fun = call || construct;
     JSClass *clasp = fun ? &FunctionProxyClass : &ObjectProxyClass;
     JSObject *obj = NewObjectWithGivenProto(cx, clasp, proto, parent);
     if (!obj || (construct && !js_EnsureReservedSlots(cx, obj, 0)))
         return NULL;
-<<<<<<< HEAD
-    obj->fslots[JSSLOT_PROXY_HANDLER] = handler;
-    obj->fslots[JSSLOT_PROXY_CALL] = call ? Value(ObjectTag(*call)) : Value(UndefinedTag());
-    obj->fslots[JSSLOT_PROXY_CONSTRUCT] = construct ? Value(ObjectTag(*construct)) : Value(UndefinedTag());
-=======
     obj->setSlot(JSSLOT_PROXY_HANDLER, PRIVATE_TO_JSVAL(handler));
     obj->setSlot(JSSLOT_PROXY_PRIVATE, priv);
     if (fun) {
@@ -1321,7 +1052,6 @@
         if (construct)
             obj->setSlot(JSSLOT_PROXY_CONSTRUCT, construct ? OBJECT_TO_JSVAL(construct) : JSVAL_VOID);
     }
->>>>>>> 52e11d5d
     return obj;
 }
 
@@ -1355,13 +1085,8 @@
         proto = NULL;
         parent = vp[0].asObject().getParent();
     }
-<<<<<<< HEAD
-    JSString *className = (argc > 2 && vp[4].isString()) ? vp[4].asString() : NULL;
-    JSObject *proxy = NewObjectProxy(cx, ObjectTag(*handler), proto, parent, className);
-=======
     JSObject *proxy = NewProxyObject(cx, &JSScriptedProxyHandler::singleton, OBJECT_TO_JSVAL(handler),
                                      proto, parent);
->>>>>>> 52e11d5d
     if (!proxy)
         return false;
 
@@ -1396,13 +1121,8 @@
             return false;
     }
 
-<<<<<<< HEAD
-    JSObject *proxy = NewFunctionProxy(cx, ObjectTag(*handler), proto, parent,
-                                       call, construct);
-=======
     JSObject *proxy = NewProxyObject(cx, &JSScriptedProxyHandler::singleton, OBJECT_TO_JSVAL(handler),
                                      proto, parent, call, construct);
->>>>>>> 52e11d5d
     if (!proxy)
         return false;
 
@@ -1489,20 +1209,6 @@
         /* callable is the constructor, so get callable.prototype is the proto of the new object. */
         if (!callable->getProperty(cx, ATOM_TO_JSID(ATOM(classPrototype)), rval))
             return false;
-<<<<<<< HEAD
-        JSObject *proto = rval->isObject() ? &rval->asObject() : NULL;
-
-        JSObject *newobj = NewObject(cx, &js_ObjectClass, proto, NULL);
-        if (!newobj)
-            return false;
-        rval->setObject(*newobj);
-
-        /* If the call returns an object, return that, otherwise the original newobj. */
-        if (!InternalCall(cx, newobj, callable->fslots[JSSLOT_CALLABLE_CALL], argc, argv, rval))
-            return false;
-        if (rval->isPrimitive())
-            rval->setObject(*newobj);
-=======
 
         JSObject *proto;
         if (!JSVAL_IS_PRIMITIVE(*rval)) {
@@ -1522,11 +1228,10 @@
         }
         if (JSVAL_IS_PRIMITIVE(*rval))
             *rval = OBJECT_TO_JSVAL(newobj);
->>>>>>> 52e11d5d
 
         return true;
     }
-    return InternalCall(cx, obj, fval, argc, argv, rval);
+    return js_InternalCall(cx, obj, fval, argc, argv, rval);
 }
 
 Class CallableObjectClass = {
