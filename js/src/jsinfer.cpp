--- conflicted
+++ resolved
@@ -22,6 +22,7 @@
 #include "jsiter.h"
 
 #include "ion/Ion.h"
+#include "ion/IonCompartment.h"
 #include "frontend/TokenStream.h"
 #include "gc/Marking.h"
 #include "js/MemoryMetrics.h"
@@ -1720,13 +1721,13 @@
 
     if (baseObjectCount() > 0)
         return false;
-        
+
     if (flags >= TYPE_FLAG_STRING)
         return false;
 
     /*
-     * Add recompilation check only here,
-     * because in the above cases adding a type, doesn't change the return value.
+     * Add recompilation check only here, because in the above cases
+     * adding a type doesn't change the return value.
      * In the cases below, it could change when types are added.
      */
     add(cx, cx->typeLifoAlloc().new_<TypeConstraintFreezeTypeTag>(
@@ -1734,7 +1735,6 @@
 
     if (baseFlags() == 0)
         return false;
-
     return true;
 }
 
@@ -2158,29 +2158,29 @@
         acx->setCompartment(acx->compartment);
 
 #ifdef JS_METHODJIT
-    mjit::ExpandInlineFrames(this->compartment());
-
-<<<<<<< HEAD
-    ReleaseAllJITCode(fop, this->compartment(), false);
-=======
     JSCompartment *compartment = this->compartment();
     mjit::ExpandInlineFrames(compartment);
     mjit::ClearAllFrames(compartment);
+# ifdef JS_ION
+    ion::InvalidateAll(fop, compartment);
+# endif
 
     /* Throw away all JIT code in the compartment, but leave everything else alone. */
 
     for (gc::CellIter i(compartment, gc::FINALIZE_SCRIPT); !i.done(); i.next()) {
         JSScript *script = i.get<JSScript>();
         mjit::ReleaseScriptCode(fop, script);
-    }
->>>>>>> e3dc2c4f
+# ifdef JS_ION
+        ion::FinishInvalidation(fop, script);
+# endif
+    }
 #endif /* JS_METHODJIT */
 }
 
 void
 TypeCompartment::addPendingRecompile(JSContext *cx, const RecompileInfo &info)
 {
-#if defined(JS_METHODJIT)
+#ifdef JS_METHODJIT
     mjit::JITScript *jit = info.script->getJIT(info.constructing, info.barriers);
     bool hasJITCode = jit && jit->chunkDescriptor(info.chunkIndex).chunk;
 	
@@ -2192,9 +2192,7 @@
         /* Scripts which haven't been compiled yet don't need to be recompiled. */
         return;
     }
-#endif
-
-#if defined(JS_METHODJIT)
+
     if (!pendingRecompiles) {
         pendingRecompiles = cx->new_< Vector<RecompileInfo> >(cx);
         if (!pendingRecompiles) {
@@ -5056,6 +5054,9 @@
     return true;
 #endif
 
+    if (!cx->typeInferenceEnabled())
+        return true;
+
     if (!script->isInnerFunction || nullClosure) {
         /*
          * Outermost functions need nesting information if there are inner
