/* -*- Mode: C++; tab-width: 8; indent-tabs-mode: nil; c-basic-offset: 4 -*-
 * vim: set ts=8 sts=4 et sw=4 tw=99:
 *
 * Copyright 2014 Mozilla Foundation
 *
 * Licensed under the Apache License, Version 2.0 (the "License");
 * you may not use this file except in compliance with the License.
 * You may obtain a copy of the License at
 *
 *     http://www.apache.org/licenses/LICENSE-2.0
 *
 * Unless required by applicable law or agreed to in writing, software
 * distributed under the License is distributed on an "AS IS" BASIS,
 * WITHOUT WARRANTIES OR CONDITIONS OF ANY KIND, either express or implied.
 * See the License for the specific language governing permissions and
 * limitations under the License.
 */

#include "asmjs/AsmJSFrameIterator.h"

#include "asmjs/AsmJSModule.h"
#include "asmjs/AsmJSValidate.h"
#include "jit/MacroAssembler.h"

using namespace js;
using namespace js::jit;

using mozilla::DebugOnly;

/*****************************************************************************/
// AsmJSFrameIterator implementation

static void*
ReturnAddressFromFP(void* fp)
{
    return reinterpret_cast<AsmJSFrame*>(fp)->returnAddress;
}

static uint8_t*
CallerFPFromFP(void* fp)
{
    return reinterpret_cast<AsmJSFrame*>(fp)->callerFP;
}

AsmJSFrameIterator::AsmJSFrameIterator(const AsmJSActivation& activation)
  : module_(&activation.module()),
    fp_(activation.fp())
{
    if (!fp_)
        return;
    settle();
}

void
AsmJSFrameIterator::operator++()
{
    MOZ_ASSERT(!done());
    DebugOnly<uint8_t*> oldfp = fp_;
    fp_ += callsite_->stackDepth();
    MOZ_ASSERT_IF(module_->profilingEnabled(), fp_ == CallerFPFromFP(oldfp));
    settle();
}

void
AsmJSFrameIterator::settle()
{
    void* returnAddress = ReturnAddressFromFP(fp_);

    const AsmJSModule::CodeRange* codeRange = module_->lookupCodeRange(returnAddress);
    MOZ_ASSERT(codeRange);
    codeRange_ = codeRange;

    switch (codeRange->kind()) {
      case AsmJSModule::CodeRange::Function:
        callsite_ = module_->lookupCallSite(returnAddress);
        MOZ_ASSERT(callsite_);
        break;
      case AsmJSModule::CodeRange::Entry:
        fp_ = nullptr;
        MOZ_ASSERT(done());
        break;
      case AsmJSModule::CodeRange::JitFFI:
      case AsmJSModule::CodeRange::SlowFFI:
      case AsmJSModule::CodeRange::Interrupt:
      case AsmJSModule::CodeRange::Inline:
      case AsmJSModule::CodeRange::Thunk:
        MOZ_CRASH("Should not encounter an exit during iteration");
    }
}

JSAtom*
AsmJSFrameIterator::functionDisplayAtom() const
{
    MOZ_ASSERT(!done());
    return reinterpret_cast<const AsmJSModule::CodeRange*>(codeRange_)->functionName(*module_);
}

unsigned
AsmJSFrameIterator::computeLine(uint32_t* column) const
{
    MOZ_ASSERT(!done());
    if (column)
        *column = callsite_->column();
    return callsite_->line();
}

/*****************************************************************************/
// Prologue/epilogue code generation

// These constants reflect statically-determined offsets in the profiling
// prologue/epilogue. The offsets are dynamically asserted during code
// generation.
#if defined(JS_CODEGEN_X64)
# if defined(DEBUG)
static const unsigned PushedRetAddr = 0;
static const unsigned PostStorePrePopFP = 0;
# endif
static const unsigned PushedFP = 13;
static const unsigned StoredFP = 20;
#elif defined(JS_CODEGEN_X86)
# if defined(DEBUG)
static const unsigned PushedRetAddr = 0;
static const unsigned PostStorePrePopFP = 0;
# endif
static const unsigned PushedFP = 8;
static const unsigned StoredFP = 11;
#elif defined(JS_CODEGEN_ARM)
static const unsigned PushedRetAddr = 4;
static const unsigned PushedFP = 16;
static const unsigned StoredFP = 20;
static const unsigned PostStorePrePopFP = 4;
#elif defined(JS_CODEGEN_MIPS) || defined(JS_CODEGEN_MIPS64)
static const unsigned PushedRetAddr = 8;
static const unsigned PushedFP = 24;
static const unsigned StoredFP = 28;
static const unsigned PostStorePrePopFP = 4;
#elif defined(JS_CODEGEN_NONE)
# if defined(DEBUG)
static const unsigned PushedRetAddr = 0;
static const unsigned PostStorePrePopFP = 0;
# endif
static const unsigned PushedFP = 1;
static const unsigned StoredFP = 1;
#else
# error "Unknown architecture!"
#endif

static void
PushRetAddr(MacroAssembler& masm)
{
#if defined(JS_CODEGEN_ARM)
    masm.push(lr);
#elif defined(JS_CODEGEN_MIPS) || defined(JS_CODEGEN_MIPS64)
    masm.push(ra);
#else
    // The x86/x64 call instruction pushes the return address.
#endif
}

// Generate a prologue that maintains AsmJSActivation::fp as the virtual frame
// pointer so that AsmJSProfilingFrameIterator can walk the stack at any pc in
// generated code.
static void
GenerateProfilingPrologue(MacroAssembler& masm, unsigned framePushed, AsmJSExit::Reason reason,
                          Label* begin)
{
#if !defined (JS_CODEGEN_ARM)
    Register scratch = ABIArgGenerator::NonArg_VolatileReg;
#else
    // Unfortunately, there are no unused non-arg volatile registers on ARM --
    // the MacroAssembler claims both lr and ip -- so we use the second scratch
    // register (lr) and be very careful not to call any methods that use it.
    Register scratch = lr;
    masm.setSecondScratchReg(InvalidReg);
#endif

    // AsmJSProfilingFrameIterator needs to know the offsets of several key
    // instructions from 'begin'. To save space, we make these offsets static
    // constants and assert that they match the actual codegen below. On ARM,
    // this requires AutoForbidPools to prevent a constant pool from being
    // randomly inserted between two instructions.
    {
#if defined(JS_CODEGEN_ARM)
        AutoForbidPools afp(&masm, /* number of instructions in scope = */ 5);
#endif
        DebugOnly<uint32_t> offsetAtBegin = masm.currentOffset();
        masm.bind(begin);

        PushRetAddr(masm);
        MOZ_ASSERT(PushedRetAddr == masm.currentOffset() - offsetAtBegin);

        masm.loadAsmJSActivation(scratch);
        masm.push(Address(scratch, AsmJSActivation::offsetOfFP()));
        MOZ_ASSERT(PushedFP == masm.currentOffset() - offsetAtBegin);

        masm.storePtr(masm.getStackPointer(), Address(scratch, AsmJSActivation::offsetOfFP()));
        MOZ_ASSERT(StoredFP == masm.currentOffset() - offsetAtBegin);
    }

    if (reason != AsmJSExit::None)
        masm.store32_NoSecondScratch(Imm32(reason), Address(scratch, AsmJSActivation::offsetOfExitReason()));

#if defined(JS_CODEGEN_ARM)
    masm.setSecondScratchReg(lr);
#endif

    if (framePushed)
        masm.subFromStackPtr(Imm32(framePushed));
}

// Generate the inverse of GenerateProfilingPrologue.
static void
GenerateProfilingEpilogue(MacroAssembler& masm, unsigned framePushed, AsmJSExit::Reason reason,
                          Label* profilingReturn)
{
    Register scratch = ABIArgGenerator::NonReturn_VolatileReg0;
#if defined(JS_CODEGEN_ARM) || defined(JS_CODEGEN_MIPS) || defined(JS_CODEGEN_MIPS64)
    Register scratch2 = ABIArgGenerator::NonReturn_VolatileReg1;
#endif

    if (framePushed)
        masm.addToStackPtr(Imm32(framePushed));

    masm.loadAsmJSActivation(scratch);

    if (reason != AsmJSExit::None)
        masm.store32(Imm32(AsmJSExit::None), Address(scratch, AsmJSActivation::offsetOfExitReason()));

    // AsmJSProfilingFrameIterator assumes fixed offsets of the last few
    // instructions from profilingReturn, so AutoForbidPools to ensure that
    // unintended instructions are not automatically inserted.
    {
#if defined(JS_CODEGEN_ARM)
        AutoForbidPools afp(&masm, /* number of instructions in scope = */ 4);
#endif

        // sp protects the stack from clobber via asynchronous signal handlers
        // and the async interrupt exit. Since activation.fp can be read at any
        // time and still points to the current frame, be careful to only update
        // sp after activation.fp has been repointed to the caller's frame.
#if defined(JS_CODEGEN_ARM) || defined(JS_CODEGEN_MIPS) || defined(JS_CODEGEN_MIPS64)
<<<<<<< HEAD
        masm.loadPtr(Address(StackPointer, 0), scratch2);
        masm.storePtr(scratch2, Address(scratch, AsmJSActivation::offsetOfFP()));
        DebugOnly<uint32_t> prePop = masm.currentOffset();
        masm.addPtr(Imm32(sizeof(void*)), StackPointer);
=======
        masm.loadPtr(Address(masm.getStackPointer(), 0), scratch2);
        masm.storePtr(scratch2, Address(scratch, AsmJSActivation::offsetOfFP()));
        DebugOnly<uint32_t> prePop = masm.currentOffset();
        masm.addPtr(Imm32(sizeof(void*)), masm.getStackPointer());
>>>>>>> e200ecbc
        MOZ_ASSERT(PostStorePrePopFP == masm.currentOffset() - prePop);
#else
        masm.pop(Address(scratch, AsmJSActivation::offsetOfFP()));
        MOZ_ASSERT(PostStorePrePopFP == 0);
#endif

        masm.bind(profilingReturn);
        masm.ret();
    }
}

// In profiling mode, we need to maintain fp so that we can unwind the stack at
// any pc. In non-profiling mode, the only way to observe AsmJSActivation::fp is
// to call out to C++ so, as an optimization, we don't update fp. To avoid
// recompilation when the profiling mode is toggled, we generate both prologues
// a priori and switch between prologues when the profiling mode is toggled.
// Specifically, AsmJSModule::setProfilingEnabled patches all callsites to
// either call the profiling or non-profiling entry point.
void
js::GenerateAsmJSFunctionPrologue(MacroAssembler& masm, unsigned framePushed,
                                  AsmJSFunctionLabels* labels)
{
#if defined(JS_CODEGEN_ARM)
    // Flush pending pools so they do not get dumped between the 'begin' and
    // 'entry' labels since the difference must be less than UINT8_MAX.
    masm.flushBuffer();
#endif

    masm.haltingAlign(CodeAlignment);

    GenerateProfilingPrologue(masm, framePushed, AsmJSExit::None, &labels->begin);
    Label body;
    masm.jump(&body);

    // Generate normal prologue:
    masm.haltingAlign(CodeAlignment);
    masm.bind(&labels->entry);
    PushRetAddr(masm);
    masm.subFromStackPtr(Imm32(framePushed + AsmJSFrameBytesAfterReturnAddress));

    // Prologue join point, body begin:
    masm.bind(&body);
    masm.setFramePushed(framePushed);

    // Overflow checks are omitted by CodeGenerator in some cases (leaf
    // functions with small framePushed). Perform overflow-checking after
    // pushing framePushed to catch cases with really large frames.
    if (labels->overflowThunk) {
        // If framePushed is zero, we don't need a thunk to adjust StackPointer.
        Label* target = framePushed ? labels->overflowThunk.ptr() : &labels->overflowExit;
        masm.branchPtr(Assembler::AboveOrEqual,
                       AsmJSAbsoluteAddress(AsmJSImm_StackLimit),
                       masm.getStackPointer(),
                       target);
    }
}

// Similar to GenerateAsmJSFunctionPrologue (see comment), we generate both a
// profiling and non-profiling epilogue a priori. When the profiling mode is
// toggled, AsmJSModule::setProfilingEnabled patches the 'profiling jump' to
// either be a nop (falling through to the normal prologue) or a jump (jumping
// to the profiling epilogue).
void
js::GenerateAsmJSFunctionEpilogue(MacroAssembler& masm, unsigned framePushed,
                                  AsmJSFunctionLabels* labels)
{
    MOZ_ASSERT(masm.framePushed() == framePushed);

#if defined(JS_CODEGEN_ARM)
    // Flush pending pools so they do not get dumped between the profilingReturn
    // and profilingJump/profilingEpilogue labels since the difference must be
    // less than UINT8_MAX.
    masm.flushBuffer();
#endif

    {
#if defined(JS_CODEGEN_ARM)
        // Forbid pools from being inserted between the profilingJump label and
        // the nop since we need the location of the actual nop to patch it.
        AutoForbidPools afp(&masm, 1);
#endif

        // The exact form of this instruction must be kept consistent with the
        // patching in AsmJSModule::setProfilingEnabled.
        masm.bind(&labels->profilingJump);
#if defined(JS_CODEGEN_X86) || defined(JS_CODEGEN_X64)
        masm.twoByteNop();
#elif defined(JS_CODEGEN_ARM)
        masm.nop();
#elif defined(JS_CODEGEN_MIPS)
        masm.nop();
        masm.nop();
        masm.nop();
        masm.nop();
#elif defined(JS_CODEGEN_MIPS64)
        masm.nop();
        masm.nop();
        masm.nop();
        masm.nop();
        masm.nop();
        masm.nop();
        masm.nop();
        masm.nop();
#endif
    }

    // Normal epilogue:
    masm.addToStackPtr(Imm32(framePushed + AsmJSFrameBytesAfterReturnAddress));
    masm.ret();
    masm.setFramePushed(0);

    // Profiling epilogue:
    masm.bind(&labels->profilingEpilogue);
    GenerateProfilingEpilogue(masm, framePushed, AsmJSExit::None, &labels->profilingReturn);

    if (labels->overflowThunk && labels->overflowThunk->used()) {
        // The general throw stub assumes that only sizeof(AsmJSFrame) bytes
        // have been pushed. The overflow check occurs after incrementing by
        // framePushed, so pop that before jumping to the overflow exit.
        masm.bind(labels->overflowThunk.ptr());
        masm.addToStackPtr(Imm32(framePushed));
        masm.jump(&labels->overflowExit);
    }
}

void
js::GenerateAsmJSStackOverflowExit(MacroAssembler& masm, Label* overflowExit, Label* throwLabel)
{
    masm.bind(overflowExit);

    // If we reach here via the non-profiling prologue, AsmJSActivation::fp has
    // not been updated. To enable stack unwinding from C++, store to it now. If
    // we reached here via the profiling prologue, we'll just store the same
    // value again. Do not update AsmJSFrame::callerFP as it is not necessary in
    // the non-profiling case (there is no return path from this point) and, in
    // the profiling case, it is already correct.
    Register activation = ABIArgGenerator::NonArgReturnReg0;
    masm.loadAsmJSActivation(activation);
    masm.storePtr(masm.getStackPointer(), Address(activation, AsmJSActivation::offsetOfFP()));

    // Prepare the stack for calling C++.
    if (uint32_t d = StackDecrementForCall(ABIStackAlignment, sizeof(AsmJSFrame), ShadowStackSpace))
        masm.subFromStackPtr(Imm32(d));

    // No need to restore the stack; the throw stub pops everything.
    masm.assertStackAlignment(ABIStackAlignment);
    masm.call(AsmJSImmPtr(AsmJSImm_ReportOverRecursed));
    masm.jump(throwLabel);
}

void
js::GenerateAsmJSExitPrologue(MacroAssembler& masm, unsigned framePushed, AsmJSExit::Reason reason,
                              Label* begin)
{
    masm.haltingAlign(CodeAlignment);
    GenerateProfilingPrologue(masm, framePushed, reason, begin);
    masm.setFramePushed(framePushed);
}

void
js::GenerateAsmJSExitEpilogue(MacroAssembler& masm, unsigned framePushed, AsmJSExit::Reason reason,
                              Label* profilingReturn)
{
    // Inverse of GenerateAsmJSExitPrologue:
    MOZ_ASSERT(masm.framePushed() == framePushed);
    GenerateProfilingEpilogue(masm, framePushed, reason, profilingReturn);
    masm.setFramePushed(0);
}

/*****************************************************************************/
// AsmJSProfilingFrameIterator

AsmJSProfilingFrameIterator::AsmJSProfilingFrameIterator(const AsmJSActivation& activation)
  : module_(&activation.module()),
    callerFP_(nullptr),
    callerPC_(nullptr),
    stackAddress_(nullptr),
    exitReason_(AsmJSExit::None),
    codeRange_(nullptr)
{
    // If profiling hasn't been enabled for this module, then CallerFPFromFP
    // will be trash, so ignore the entire activation. In practice, this only
    // happens if profiling is enabled while module->active() (in this case,
    // profiling will be enabled when the module becomes inactive and gets
    // called again).
    if (!module_->profilingEnabled()) {
        MOZ_ASSERT(done());
        return;
    }

    initFromFP(activation);
}

static inline void
AssertMatchesCallSite(const AsmJSModule& module, const AsmJSModule::CodeRange* calleeCodeRange,
                      void* callerPC, void* callerFP, void* fp)
{
#ifdef DEBUG
    const AsmJSModule::CodeRange* callerCodeRange = module.lookupCodeRange(callerPC);
    MOZ_ASSERT(callerCodeRange);
    if (callerCodeRange->isEntry()) {
        MOZ_ASSERT(callerFP == nullptr);
        return;
    }

    const CallSite* callsite = module.lookupCallSite(callerPC);
    if (calleeCodeRange->isThunk()) {
        MOZ_ASSERT(!callsite);
        MOZ_ASSERT(callerCodeRange->isFunction());
    } else {
        MOZ_ASSERT(callsite);
        MOZ_ASSERT(callerFP == (uint8_t*)fp + callsite->stackDepth());
    }
#endif
}

void
AsmJSProfilingFrameIterator::initFromFP(const AsmJSActivation& activation)
{
    uint8_t* fp = activation.fp();

    // If a signal was handled while entering an activation, the frame will
    // still be null.
    if (!fp) {
        MOZ_ASSERT(done());
        return;
    }

    // Since we don't have the pc for fp, start unwinding at the caller of fp
    // (ReturnAddressFromFP(fp)). This means that the innermost frame is
    // skipped. This is fine because:
    //  - for FFI calls, the innermost frame is a thunk, so the first frame that
    //    shows up is the function calling the FFI;
    //  - for Math and other builtin calls, when profiling is activated, we
    //    patch all call sites to instead call through a thunk; and
    //  - for interrupts, we just accept that we'll lose the innermost frame.
    void* pc = ReturnAddressFromFP(fp);
    const AsmJSModule::CodeRange* codeRange = module_->lookupCodeRange(pc);
    MOZ_ASSERT(codeRange);
    codeRange_ = codeRange;
    stackAddress_ = fp;

    switch (codeRange->kind()) {
      case AsmJSModule::CodeRange::Entry:
        callerPC_ = nullptr;
        callerFP_ = nullptr;
        break;
      case AsmJSModule::CodeRange::Function:
        fp = CallerFPFromFP(fp);
        callerPC_ = ReturnAddressFromFP(fp);
        callerFP_ = CallerFPFromFP(fp);
        AssertMatchesCallSite(*module_, codeRange, callerPC_, callerFP_, fp);
        break;
      case AsmJSModule::CodeRange::JitFFI:
      case AsmJSModule::CodeRange::SlowFFI:
      case AsmJSModule::CodeRange::Interrupt:
      case AsmJSModule::CodeRange::Inline:
      case AsmJSModule::CodeRange::Thunk:
        MOZ_CRASH("Unexpected CodeRange kind");
    }

    // Despite the above reasoning for skipping a frame, we do actually want FFI
    // trampolines and interrupts to show up in the profile (so they can
    // accumulate self time and explain performance faults). To do this, an
    // "exit reason" is stored on all the paths leaving asm.js and this iterator
    // treats this exit reason as its own frame. If we have exited asm.js code
    // without setting an exit reason, the reason will be None and this means
    // the code was asynchronously interrupted.
    exitReason_ = activation.exitReason();
    if (exitReason_ == AsmJSExit::None)
        exitReason_ = AsmJSExit::Interrupt;

    MOZ_ASSERT(!done());
}

typedef JS::ProfilingFrameIterator::RegisterState RegisterState;

AsmJSProfilingFrameIterator::AsmJSProfilingFrameIterator(const AsmJSActivation& activation,
                                                         const RegisterState& state)
  : module_(&activation.module()),
    callerFP_(nullptr),
    callerPC_(nullptr),
    exitReason_(AsmJSExit::None),
    codeRange_(nullptr)
{
    // If profiling hasn't been enabled for this module, then CallerFPFromFP
    // will be trash, so ignore the entire activation. In practice, this only
    // happens if profiling is enabled while module->active() (in this case,
    // profiling will be enabled when the module becomes inactive and gets
    // called again).
    if (!module_->profilingEnabled()) {
        MOZ_ASSERT(done());
        return;
    }

    // If pc isn't in the module, we must have exited the asm.js module via an
    // exit trampoline or signal handler.
    if (!module_->containsCodePC(state.pc)) {
        initFromFP(activation);
        return;
    }

    // Note: fp may be null while entering and leaving the activation.
    uint8_t* fp = activation.fp();

    const AsmJSModule::CodeRange* codeRange = module_->lookupCodeRange(state.pc);
    switch (codeRange->kind()) {
      case AsmJSModule::CodeRange::Function:
      case AsmJSModule::CodeRange::JitFFI:
      case AsmJSModule::CodeRange::SlowFFI:
      case AsmJSModule::CodeRange::Interrupt:
      case AsmJSModule::CodeRange::Thunk: {
        // When the pc is inside the prologue/epilogue, the innermost
        // call's AsmJSFrame is not complete and thus fp points to the the
        // second-to-innermost call's AsmJSFrame. Since fp can only tell you
        // about its caller (via ReturnAddressFromFP(fp)), naively unwinding
        // while pc is in the prologue/epilogue would skip the second-to-
        // innermost call. To avoid this problem, we use the static structure of
        // the code in the prologue and epilogue to do the Right Thing.
        uint32_t offsetInModule = (uint8_t*)state.pc - module_->codeBase();
        MOZ_ASSERT(offsetInModule < module_->codeBytes());
        MOZ_ASSERT(offsetInModule >= codeRange->begin());
        MOZ_ASSERT(offsetInModule < codeRange->end());
        uint32_t offsetInCodeRange = offsetInModule - codeRange->begin();
        void** sp = (void**)state.sp;
#if defined(JS_CODEGEN_ARM) || defined(JS_CODEGEN_MIPS) || defined(JS_CODEGEN_MIPS64)
        if (offsetInCodeRange < PushedRetAddr) {
            // First instruction of the ARM/MIPS/MIPS64 function; the return address is
            // still in lr and fp still holds the caller's fp.
            callerPC_ = state.lr;
            callerFP_ = fp;
            AssertMatchesCallSite(*module_, codeRange, callerPC_, callerFP_, sp - 2);
        } else if (offsetInModule == codeRange->profilingReturn() - PostStorePrePopFP) {
            // Second-to-last instruction of the ARM/MIPS/MIPS64 function; fp points to
            // the caller's fp; have not yet popped AsmJSFrame.
            callerPC_ = ReturnAddressFromFP(sp);
            callerFP_ = CallerFPFromFP(sp);
            AssertMatchesCallSite(*module_, codeRange, callerPC_, callerFP_, sp);
        } else
#endif
        if (offsetInCodeRange < PushedFP || offsetInModule == codeRange->profilingReturn()) {
            // The return address has been pushed on the stack but not fp; fp
            // still points to the caller's fp.
            callerPC_ = *sp;
            callerFP_ = fp;
            AssertMatchesCallSite(*module_, codeRange, callerPC_, callerFP_, sp - 1);
        } else if (offsetInCodeRange < StoredFP) {
            // The full AsmJSFrame has been pushed; fp still points to the
            // caller's frame.
            MOZ_ASSERT(fp == CallerFPFromFP(sp));
            callerPC_ = ReturnAddressFromFP(sp);
            callerFP_ = CallerFPFromFP(sp);
            AssertMatchesCallSite(*module_, codeRange, callerPC_, callerFP_, sp);
        } else {
            // Not in the prologue/epilogue.
            callerPC_ = ReturnAddressFromFP(fp);
            callerFP_ = CallerFPFromFP(fp);
            AssertMatchesCallSite(*module_, codeRange, callerPC_, callerFP_, fp);
        }
        break;
      }
      case AsmJSModule::CodeRange::Entry: {
        // The entry trampoline is the final frame in an AsmJSActivation. The entry
        // trampoline also doesn't GenerateAsmJSPrologue/Epilogue so we can't use
        // the general unwinding logic above.
        MOZ_ASSERT(!fp);
        callerPC_ = nullptr;
        callerFP_ = nullptr;
        break;
      }
      case AsmJSModule::CodeRange::Inline: {
        // The throw stub clears AsmJSActivation::fp on it's way out.
        if (!fp) {
            MOZ_ASSERT(done());
            return;
        }

        // Most inline code stubs execute after the prologue/epilogue have
        // completed so we can simply unwind based on fp. The only exception is
        // the async interrupt stub, since it can be executed at any time.
        // However, the async interrupt is super rare, so we can tolerate
        // skipped frames. Thus, we use simply unwind based on fp.
        callerPC_ = ReturnAddressFromFP(fp);
        callerFP_ = CallerFPFromFP(fp);
        AssertMatchesCallSite(*module_, codeRange, callerPC_, callerFP_, fp);
        break;
      }
    }

    codeRange_ = codeRange;
    stackAddress_ = state.sp;
    MOZ_ASSERT(!done());
}

void
AsmJSProfilingFrameIterator::operator++()
{
    if (exitReason_ != AsmJSExit::None) {
        MOZ_ASSERT(codeRange_);
        exitReason_ = AsmJSExit::None;
        MOZ_ASSERT(!done());
        return;
    }

    if (!callerPC_) {
        MOZ_ASSERT(!callerFP_);
        codeRange_ = nullptr;
        MOZ_ASSERT(done());
        return;
    }

    MOZ_ASSERT(callerPC_);
    const AsmJSModule::CodeRange* codeRange = module_->lookupCodeRange(callerPC_);
    MOZ_ASSERT(codeRange);
    codeRange_ = codeRange;

    switch (codeRange->kind()) {
      case AsmJSModule::CodeRange::Entry:
        MOZ_ASSERT(callerFP_ == nullptr);
        callerPC_ = nullptr;
        break;
      case AsmJSModule::CodeRange::Function:
      case AsmJSModule::CodeRange::JitFFI:
      case AsmJSModule::CodeRange::SlowFFI:
      case AsmJSModule::CodeRange::Interrupt:
      case AsmJSModule::CodeRange::Inline:
      case AsmJSModule::CodeRange::Thunk:
        stackAddress_ = callerFP_;
        callerPC_ = ReturnAddressFromFP(callerFP_);
        AssertMatchesCallSite(*module_, codeRange, callerPC_, CallerFPFromFP(callerFP_), callerFP_);
        callerFP_ = CallerFPFromFP(callerFP_);
        break;
    }

    MOZ_ASSERT(!done());
}

static const char*
BuiltinToName(AsmJSExit::BuiltinKind builtin)
{
    // Note: this label is regexp-matched by
    // browser/devtools/profiler/cleopatra/js/parserWorker.js.

    switch (builtin) {
      case AsmJSExit::Builtin_ToInt32:   return "ToInt32 (in asm.js)";
#if defined(JS_CODEGEN_ARM)
      case AsmJSExit::Builtin_IDivMod:   return "software idivmod (in asm.js)";
      case AsmJSExit::Builtin_UDivMod:   return "software uidivmod (in asm.js)";
      case AsmJSExit::Builtin_AtomicCmpXchg:  return "Atomics.compareExchange (in asm.js)";
      case AsmJSExit::Builtin_AtomicFetchAdd: return "Atomics.add (in asm.js)";
      case AsmJSExit::Builtin_AtomicFetchSub: return "Atomics.sub (in asm.js)";
      case AsmJSExit::Builtin_AtomicFetchAnd: return "Atomics.and (in asm.js)";
      case AsmJSExit::Builtin_AtomicFetchOr:  return "Atomics.or (in asm.js)";
      case AsmJSExit::Builtin_AtomicFetchXor: return "Atomics.xor (in asm.js)";
#endif
      case AsmJSExit::Builtin_ModD:      return "fmod (in asm.js)";
      case AsmJSExit::Builtin_SinD:      return "Math.sin (in asm.js)";
      case AsmJSExit::Builtin_CosD:      return "Math.cos (in asm.js)";
      case AsmJSExit::Builtin_TanD:      return "Math.tan (in asm.js)";
      case AsmJSExit::Builtin_ASinD:     return "Math.asin (in asm.js)";
      case AsmJSExit::Builtin_ACosD:     return "Math.acos (in asm.js)";
      case AsmJSExit::Builtin_ATanD:     return "Math.atan (in asm.js)";
      case AsmJSExit::Builtin_CeilD:
      case AsmJSExit::Builtin_CeilF:     return "Math.ceil (in asm.js)";
      case AsmJSExit::Builtin_FloorD:
      case AsmJSExit::Builtin_FloorF:    return "Math.floor (in asm.js)";
      case AsmJSExit::Builtin_ExpD:      return "Math.exp (in asm.js)";
      case AsmJSExit::Builtin_LogD:      return "Math.log (in asm.js)";
      case AsmJSExit::Builtin_PowD:      return "Math.pow (in asm.js)";
      case AsmJSExit::Builtin_ATan2D:    return "Math.atan2 (in asm.js)";
      case AsmJSExit::Builtin_Limit:     break;
    }
    MOZ_CRASH("Bad builtin kind");
}

const char*
AsmJSProfilingFrameIterator::label() const
{
    MOZ_ASSERT(!done());

    // Use the same string for both time inside and under so that the two
    // entries will be coalesced by the profiler.
    //
    // NB: these labels are regexp-matched by
    //     browser/devtools/profiler/cleopatra/js/parserWorker.js.
    const char* jitFFIDescription = "fast FFI trampoline (in asm.js)";
    const char* slowFFIDescription = "slow FFI trampoline (in asm.js)";
    const char* interruptDescription = "interrupt due to out-of-bounds or long execution (in asm.js)";

    switch (AsmJSExit::ExtractReasonKind(exitReason_)) {
      case AsmJSExit::Reason_None:
        break;
      case AsmJSExit::Reason_JitFFI:
        return jitFFIDescription;
      case AsmJSExit::Reason_SlowFFI:
        return slowFFIDescription;
      case AsmJSExit::Reason_Interrupt:
        return interruptDescription;
      case AsmJSExit::Reason_Builtin:
        return BuiltinToName(AsmJSExit::ExtractBuiltinKind(exitReason_));
    }

    auto codeRange = reinterpret_cast<const AsmJSModule::CodeRange*>(codeRange_);
    switch (codeRange->kind()) {
      case AsmJSModule::CodeRange::Function:  return codeRange->functionProfilingLabel(*module_);
      case AsmJSModule::CodeRange::Entry:     return "entry trampoline (in asm.js)";
      case AsmJSModule::CodeRange::JitFFI:    return jitFFIDescription;
      case AsmJSModule::CodeRange::SlowFFI:   return slowFFIDescription;
      case AsmJSModule::CodeRange::Interrupt: return interruptDescription;
      case AsmJSModule::CodeRange::Inline:    return "inline stub (in asm.js)";
      case AsmJSModule::CodeRange::Thunk:     return BuiltinToName(codeRange->thunkTarget());
    }

    MOZ_CRASH("Bad exit kind");
}<|MERGE_RESOLUTION|>--- conflicted
+++ resolved
@@ -239,17 +239,10 @@
         // time and still points to the current frame, be careful to only update
         // sp after activation.fp has been repointed to the caller's frame.
 #if defined(JS_CODEGEN_ARM) || defined(JS_CODEGEN_MIPS) || defined(JS_CODEGEN_MIPS64)
-<<<<<<< HEAD
-        masm.loadPtr(Address(StackPointer, 0), scratch2);
-        masm.storePtr(scratch2, Address(scratch, AsmJSActivation::offsetOfFP()));
-        DebugOnly<uint32_t> prePop = masm.currentOffset();
-        masm.addPtr(Imm32(sizeof(void*)), StackPointer);
-=======
         masm.loadPtr(Address(masm.getStackPointer(), 0), scratch2);
         masm.storePtr(scratch2, Address(scratch, AsmJSActivation::offsetOfFP()));
         DebugOnly<uint32_t> prePop = masm.currentOffset();
         masm.addPtr(Imm32(sizeof(void*)), masm.getStackPointer());
->>>>>>> e200ecbc
         MOZ_ASSERT(PostStorePrePopFP == masm.currentOffset() - prePop);
 #else
         masm.pop(Address(scratch, AsmJSActivation::offsetOfFP()));
