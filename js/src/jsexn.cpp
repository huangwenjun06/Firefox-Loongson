--- conflicted
+++ resolved
@@ -63,6 +63,8 @@
 #include "jsscript.h"
 #include "jsstaticcheck.h"
 
+using namespace js;
+
 /* Forward declarations for js_ErrorClass's initializer. */
 static JSBool
 Exception(JSContext *cx, JSObject *obj, uintN argc, jsval *argv, jsval *rval);
@@ -824,131 +826,134 @@
     JSObject *obj;
     JSString *name, *message, *filename, *lineno_as_str, *result;
     jsval localroots[3] = {JSVAL_NULL, JSVAL_NULL, JSVAL_NULL};
-    JSTempValueRooter tvr;
-    JSBool ok;
     uint32 lineno;
     size_t lineno_length, name_length, message_length, filename_length, length;
     jschar *chars, *cp;
 
     obj = JS_THIS_OBJECT(cx, vp);
     if (!obj || !obj->getProperty(cx, ATOM_TO_JSID(cx->runtime->atomState.nameAtom), vp))
-        return JS_FALSE;
+        return false;
     name = js_ValueToString(cx, *vp);
     if (!name)
-        return JS_FALSE;
+        return false;
     *vp = STRING_TO_JSVAL(name);
 
-    MUST_FLOW_THROUGH("out");
-    JS_PUSH_TEMP_ROOT(cx, 3, localroots, &tvr);
+    JSTempValueRooter tvr;
+    {
+        JSBool ok;
+
+        MUST_FLOW_THROUGH("out");
+        JS_PUSH_TEMP_ROOT(cx, 3, localroots, &tvr);
 
 #ifdef __GNUC__
-    message = filename = NULL;
+        message = filename = NULL;
 #endif
-    ok = JS_GetProperty(cx, obj, js_message_str, &localroots[0]) &&
-         (message = js_ValueToSource(cx, localroots[0]));
-    if (!ok)
-        goto out;
-    localroots[0] = STRING_TO_JSVAL(message);
-
-    ok = JS_GetProperty(cx, obj, js_fileName_str, &localroots[1]) &&
-         (filename = js_ValueToSource(cx, localroots[1]));
-    if (!ok)
-        goto out;
-    localroots[1] = STRING_TO_JSVAL(filename);
-
-    ok = JS_GetProperty(cx, obj, js_lineNumber_str, &localroots[2]);
-    if (!ok)
-        goto out;
-    lineno = js_ValueToECMAUint32 (cx, &localroots[2]);
-    ok = !JSVAL_IS_NULL(localroots[2]);
-    if (!ok)
-        goto out;
-
-    if (lineno != 0) {
-        lineno_as_str = js_ValueToString(cx, localroots[2]);
-        if (!lineno_as_str) {
+        ok = JS_GetProperty(cx, obj, js_message_str, &localroots[0]) &&
+              (message = js_ValueToSource(cx, localroots[0]));
+        if (!ok)
+            goto out;
+        localroots[0] = STRING_TO_JSVAL(message);
+
+        ok = JS_GetProperty(cx, obj, js_fileName_str, &localroots[1]) &&
+             (filename = js_ValueToSource(cx, localroots[1]));
+        if (!ok)
+            goto out;
+        localroots[1] = STRING_TO_JSVAL(filename);
+
+        ok = JS_GetProperty(cx, obj, js_lineNumber_str, &localroots[2]);
+        if (!ok)
+            goto out;
+        lineno = js_ValueToECMAUint32 (cx, &localroots[2]);
+        ok = !JSVAL_IS_NULL(localroots[2]);
+        if (!ok)
+            goto out;
+
+        if (lineno != 0) {
+            lineno_as_str = js_ValueToString(cx, localroots[2]);
+            if (!lineno_as_str) {
+                ok = JS_FALSE;
+                goto out;
+            }
+            lineno_length = lineno_as_str->length();
+        } else {
+            lineno_as_str = NULL;
+            lineno_length = 0;
+        }
+
+        /* Magic 8, for the characters in ``(new ())''. */
+        name_length = name->length();
+        message_length = message->length();
+        length = 8 + name_length + message_length;
+
+        filename_length = filename->length();
+        if (filename_length != 0) {
+            /* append filename as ``, {filename}'' */
+            length += 2 + filename_length;
+            if (lineno_as_str) {
+                /* append lineno as ``, {lineno_as_str}'' */
+                length += 2 + lineno_length;
+            }
+        } else {
+            if (lineno_as_str) {
+                /*
+                 * no filename, but have line number,
+                 * need to append ``, "", {lineno_as_str}''
+                 */
+                length += 6 + lineno_length;
+            }
+        }
+
+        cp = chars = (jschar *) cx->malloc((length + 1) * sizeof(jschar));
+        if (!chars) {
             ok = JS_FALSE;
             goto out;
         }
-        lineno_length = lineno_as_str->length();
-    } else {
-        lineno_as_str = NULL;
-        lineno_length = 0;
-    }
-
-    /* Magic 8, for the characters in ``(new ())''. */
-    name_length = name->length();
-    message_length = message->length();
-    length = 8 + name_length + message_length;
-
-    filename_length = filename->length();
-    if (filename_length != 0) {
-        /* append filename as ``, {filename}'' */
-        length += 2 + filename_length;
+
+        *cp++ = '('; *cp++ = 'n'; *cp++ = 'e'; *cp++ = 'w'; *cp++ = ' ';
+        js_strncpy(cp, name->chars(), name_length);
+        cp += name_length;
+        *cp++ = '(';
+        if (message_length != 0) {
+            js_strncpy(cp, message->chars(), message_length);
+            cp += message_length;
+        }
+
+        if (filename_length != 0) {
+            /* append filename as ``, {filename}'' */
+            *cp++ = ','; *cp++ = ' ';
+            js_strncpy(cp, filename->chars(), filename_length);
+            cp += filename_length;
+        } else {
+            if (lineno_as_str) {
+                /*
+                 * no filename, but have line number,
+                 * need to append ``, "", {lineno_as_str}''
+                 */
+                *cp++ = ','; *cp++ = ' '; *cp++ = '"'; *cp++ = '"';
+            }
+        }
         if (lineno_as_str) {
             /* append lineno as ``, {lineno_as_str}'' */
-            length += 2 + lineno_length;
-        }
-    } else {
-        if (lineno_as_str) {
-            /*
-             * no filename, but have line number,
-             * need to append ``, "", {lineno_as_str}''
-             */
-            length += 6 + lineno_length;
-        }
-    }
-
-    cp = chars = (jschar *) cx->malloc((length + 1) * sizeof(jschar));
-    if (!chars) {
-        ok = JS_FALSE;
-        goto out;
-    }
-
-    *cp++ = '('; *cp++ = 'n'; *cp++ = 'e'; *cp++ = 'w'; *cp++ = ' ';
-    js_strncpy(cp, name->chars(), name_length);
-    cp += name_length;
-    *cp++ = '(';
-    if (message_length != 0) {
-        js_strncpy(cp, message->chars(), message_length);
-        cp += message_length;
-    }
-
-    if (filename_length != 0) {
-        /* append filename as ``, {filename}'' */
-        *cp++ = ','; *cp++ = ' ';
-        js_strncpy(cp, filename->chars(), filename_length);
-        cp += filename_length;
-    } else {
-        if (lineno_as_str) {
-            /*
-             * no filename, but have line number,
-             * need to append ``, "", {lineno_as_str}''
-             */
-            *cp++ = ','; *cp++ = ' '; *cp++ = '"'; *cp++ = '"';
-        }
-    }
-    if (lineno_as_str) {
-        /* append lineno as ``, {lineno_as_str}'' */
-        *cp++ = ','; *cp++ = ' ';
-        js_strncpy(cp, lineno_as_str->chars(), lineno_length);
-        cp += lineno_length;
-    }
-
-    *cp++ = ')'; *cp++ = ')'; *cp = 0;
-
-    result = js_NewString(cx, chars, length);
-    if (!result) {
-        cx->free(chars);
-        ok = JS_FALSE;
-        goto out;
-    }
-    *vp = STRING_TO_JSVAL(result);
-    ok = JS_TRUE;
-
-out:
+            *cp++ = ','; *cp++ = ' ';
+            js_strncpy(cp, lineno_as_str->chars(), lineno_length);
+            cp += lineno_length;
+        }
+
+        *cp++ = ')'; *cp++ = ')'; *cp = 0;
+
+        result = js_NewString(cx, chars, length);
+        if (!result) {
+            cx->free(chars);
+            ok = JS_FALSE;
+            goto out;
+        }
+        *vp = STRING_TO_JSVAL(result);
+        ok = JS_TRUE;
+    }
+
+  out:
     JS_POP_TEMP_ROOT(cx, &tvr);
-    return ok;
+    return JS_FALSE;
 }
 #endif
 
@@ -998,13 +1003,8 @@
     if (!js_GetClassPrototype(cx, obj, JSProto_Object, &obj_proto))
         return NULL;
 
-<<<<<<< HEAD
     PodArrayZero(roots);
-    AutoArrayRooter tvr(cx, JS_ARRAY_LENGTH(roots), roots);
-=======
-    memset(roots, 0, sizeof(roots));
     JSAutoTempValueRooter tvr(cx, JS_ARRAY_LENGTH(roots), roots);
->>>>>>> 1066acaf
 
 #ifdef __GNUC__
     error_proto = NULL;   /* quell GCC overwarning */
@@ -1114,7 +1114,6 @@
     const JSErrorFormatString *errorString;
     JSExnType exn;
     jsval tv[4];
-    JSTempValueRooter tvr;
     JSBool ok;
     JSObject *errProto, *errObject;
     JSString *messageStr, *filenameStr;
@@ -1162,13 +1161,10 @@
     cx->generatingError = JS_TRUE;
 
     /* Protect the newly-created strings below from nesting GCs. */
-<<<<<<< HEAD
     PodArrayZero(tv);
-    AutoArrayRooter tvr(cx, JS_ARRAY_LENGTH(tv), tv);
-=======
-    memset(tv, 0, sizeof tv);
+
+    JSTempValueRooter tvr;
     JS_PUSH_TEMP_ROOT(cx, JS_ARRAY_LENGTH(tv), tv, &tvr);
->>>>>>> 1066acaf
 
     /*
      * Try to get an appropriate prototype by looking up the corresponding
@@ -1223,25 +1219,21 @@
     jsval exn;
     JSObject *exnObject;
     jsval roots[5];
-    JSTempValueRooter tvr;
     JSErrorReport *reportp, report;
     JSString *str;
     const char *bytes;
-    JSBool ok;
 
     if (!JS_IsExceptionPending(cx))
-        return JS_TRUE;
+        return true;
 
     if (!JS_GetPendingException(cx, &exn))
-        return JS_FALSE;
-
-<<<<<<< HEAD
+        return false;
+
     PodArrayZero(roots);
-    AutoArrayRooter tvr(cx, JS_ARRAY_LENGTH(roots), roots);
-=======
-    memset(roots, 0, sizeof roots);
+    JSBool ok = JS_TRUE;
+    JSTempValueRooter tvr;
     JS_PUSH_TEMP_ROOT(cx, JS_ARRAY_LENGTH(roots), roots, &tvr);
->>>>>>> 1066acaf
+    MUST_FLOW_THROUGH("out");
 
     /*
      * Because js_ValueToString below could error and an exception object
@@ -1271,17 +1263,15 @@
             goto out;
         }
     }
-    ok = JS_TRUE;
-
-    if (!reportp &&
-        exnObject &&
-        OBJ_GET_CLASS(cx, exnObject) == &js_ErrorClass) {
+
+    if (!reportp && exnObject && exnObject->getClass() == &js_ErrorClass) {
         const char *filename;
         uint32 lineno;
 
-        ok = JS_GetProperty(cx, exnObject, js_message_str, &roots[2]);
-        if (!ok)
+        if (!JS_GetProperty(cx, exnObject, js_message_str, &roots[2])) {
+            ok = JS_FALSE;
             goto out;
+        }
         if (JSVAL_IS_STRING(roots[2])) {
             bytes = js_GetStringBytes(cx, JSVAL_TO_STRING(roots[2]));
             if (!bytes) {
@@ -1331,7 +1321,7 @@
         JS_ClearPendingException(cx);
     }
 
-out:
+  out:
     JS_POP_TEMP_ROOT(cx, &tvr);
     return ok;
 }