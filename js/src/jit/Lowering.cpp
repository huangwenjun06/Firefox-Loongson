--- conflicted
+++ resolved
@@ -1766,23 +1766,7 @@
 
       case MIRType_Float32:
       {
-<<<<<<< HEAD
-        LFloat32ToDouble* lir;
-#if defined(JS_CODEGEN_ARM) || defined(JS_CODEGEN_MIPS) || defined(JS_CODEGEN_MIPS64)
-        // Bug 1039993: this used to be useRegisterAtStart, and theoretically, it
-        // should still be, however, there is a bug in LSRA's implementation of
-        // *AtStart, which is quite fundamental. This should be reverted when that
-        // is fixed, or lsra is deprecated.
-        if (gen->optimizationInfo().registerAllocator() == RegisterAllocator_LSRA)
-            lir = new (alloc()) LFloat32ToDouble(useRegister(opd));
-        else
-            lir = new (alloc()) LFloat32ToDouble(useRegisterAtStart(opd));
-#else
-        lir = new (alloc()) LFloat32ToDouble(useRegisterAtStart(opd));
-#endif
-=======
         LFloat32ToDouble* lir = new (alloc()) LFloat32ToDouble(useRegisterAtStart(opd));
->>>>>>> e200ecbc
         define(lir, convert);
         break;
       }
@@ -1838,20 +1822,7 @@
 
       case MIRType_Double:
       {
-<<<<<<< HEAD
-        LDoubleToFloat32* lir;
-#if defined(JS_CODEGEN_ARM) || defined(JS_CODEGEN_MIPS) || defined(JS_CODEGEN_MIPS64)
-        // Bug 1039993: workaround LSRA issues.
-        if (gen->optimizationInfo().registerAllocator() == RegisterAllocator_LSRA)
-            lir = new(alloc()) LDoubleToFloat32(useRegister(opd));
-        else
-            lir = new(alloc()) LDoubleToFloat32(useRegisterAtStart(opd));
-#else
-        lir = new(alloc()) LDoubleToFloat32(useRegisterAtStart(opd));
-#endif
-=======
         LDoubleToFloat32* lir = new(alloc()) LDoubleToFloat32(useRegisterAtStart(opd));
->>>>>>> e200ecbc
         define(lir, convert);
         break;
       }
