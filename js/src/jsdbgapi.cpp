--- conflicted
+++ resolved
@@ -834,22 +834,7 @@
         return false;
 
     StackFrame *fp = Valueify(fpArg);
-<<<<<<< HEAD
     return EvaluateInScope(cx, scobj, fp, chars, length, filename, lineno, Valueify(rval));
-=======
-    JSScript *script = Compiler::compileScript(cx, scobj, fp, fp->scopeChain().principals(cx),
-                                               TCF_COMPILE_N_GO, chars, length,
-                                               filename, lineno, cx->findVersion(),
-                                               NULL, UpvarCookie::UPVAR_LEVEL_LIMIT);
-
-    if (!script)
-        return false;
-
-    bool ok = Execute(cx, script, *scobj, fp->thisValue(), EXECUTE_DEBUG, fp, Valueify(rval));
-
-    js_DestroyScript(cx, script, 6);
-    return ok;
->>>>>>> 356a62ad
 }
 
 JS_PUBLIC_API(JSBool)
