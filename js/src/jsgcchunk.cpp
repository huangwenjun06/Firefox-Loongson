--- conflicted
+++ resolved
@@ -218,10 +218,6 @@
      * We don't use MAP_FIXED here, because it can cause the *replacement*
      * of existing mappings, and we only want to create new mappings.
      */
-<<<<<<< HEAD
-	// TODO: this is totally a hack for now; need to replace
-=======
->>>>>>> 219682ef
     void *p = mmap(addr, size, PROT_READ | PROT_WRITE, MAP_PRIVATE | MAP_ANON,
                    -1, 0);
     if (p == MAP_FAILED)
