/* -*- Mode: C++; tab-width: 2; indent-tabs-mode: nil; c-basic-offset: 2 -*- */
/* This Source Code Form is subject to the terms of the Mozilla Public
 * License, v. 2.0. If a copy of the MPL was not distributed with this
 * file, You can obtain one at http://mozilla.org/MPL/2.0/. */
#include "nsHTMLLegendElement.h"
#include "nsIDOMHTMLFormElement.h"
#include "nsIDOMEventTarget.h"
#include "nsGkAtoms.h"
#include "nsStyleConsts.h"
#include "nsIForm.h"
#include "nsIFormControl.h"
#include "nsIDocument.h"
#include "nsPIDOMWindow.h"
#include "nsFocusManager.h"
#include "nsIFrame.h"

NS_IMPL_NS_NEW_HTML_ELEMENT(Legend)


nsHTMLLegendElement::nsHTMLLegendElement(already_AddRefed<nsINodeInfo> aNodeInfo)
  : nsGenericHTMLElement(aNodeInfo)
{
}

nsHTMLLegendElement::~nsHTMLLegendElement()
{
}


NS_IMPL_ADDREF_INHERITED(nsHTMLLegendElement, nsGenericElement) 
NS_IMPL_RELEASE_INHERITED(nsHTMLLegendElement, nsGenericElement) 


DOMCI_NODE_DATA(HTMLLegendElement, nsHTMLLegendElement)

// QueryInterface implementation for nsHTMLLegendElement
NS_INTERFACE_TABLE_HEAD(nsHTMLLegendElement)
  NS_HTML_CONTENT_INTERFACE_TABLE1(nsHTMLLegendElement, nsIDOMHTMLLegendElement)
  NS_HTML_CONTENT_INTERFACE_TABLE_TO_MAP_SEGUE(nsHTMLLegendElement,
                                               nsGenericHTMLElement)
NS_HTML_CONTENT_INTERFACE_TABLE_TAIL_CLASSINFO(HTMLLegendElement)


// nsIDOMHTMLLegendElement


NS_IMPL_ELEMENT_CLONE(nsHTMLLegendElement)


NS_IMETHODIMP
nsHTMLLegendElement::GetForm(nsIDOMHTMLFormElement** aForm)
{
  Element* form = GetFormElement();

  return form ? CallQueryInterface(form, aForm) : NS_OK;
}


NS_IMPL_STRING_ATTR(nsHTMLLegendElement, Align, align)

// this contains center, because IE4 does
static const nsAttrValue::EnumTable kAlignTable[] = {
  { "left", NS_STYLE_TEXT_ALIGN_LEFT },
  { "right", NS_STYLE_TEXT_ALIGN_RIGHT },
  { "center", NS_STYLE_TEXT_ALIGN_CENTER },
  { "bottom", NS_STYLE_VERTICAL_ALIGN_BOTTOM },
  { "top", NS_STYLE_VERTICAL_ALIGN_TOP },
  { 0 }
};

nsIContent*
nsHTMLLegendElement::GetFieldSet()
{
  nsIContent* parent = GetParent();

  if (parent && parent->IsHTML(nsGkAtoms::fieldset)) {
    return parent;
  }

  return nullptr;
}

bool
nsHTMLLegendElement::ParseAttribute(int32_t aNamespaceID,
                                    nsIAtom* aAttribute,
                                    const nsAString& aValue,
                                    nsAttrValue& aResult)
{
  if (aAttribute == nsGkAtoms::align && aNamespaceID == kNameSpaceID_None) {
    return aResult.ParseEnumValue(aValue, kAlignTable, false);
  }

  return nsGenericHTMLElement::ParseAttribute(aNamespaceID, aAttribute, aValue,
                                              aResult);
}

nsChangeHint
nsHTMLLegendElement::GetAttributeChangeHint(const nsIAtom* aAttribute,
                                            int32_t aModType) const
{
  nsChangeHint retval =
      nsGenericHTMLElement::GetAttributeChangeHint(aAttribute, aModType);
  if (aAttribute == nsGkAtoms::align) {
    NS_UpdateHint(retval, NS_STYLE_HINT_REFLOW);
  }
  return retval;
}

<<<<<<< HEAD
nsresult
nsHTMLLegendElement::SetAttr(PRInt32 aNameSpaceID, nsIAtom* aAttribute,
                             nsIAtom* aPrefix, const nsAString& aValue,
                             bool aNotify)
{
  return nsGenericHTMLElement::SetAttr(aNameSpaceID, aAttribute,
                                       aPrefix, aValue, aNotify);
}
nsresult
nsHTMLLegendElement::UnsetAttr(PRInt32 aNameSpaceID, nsIAtom* aAttribute,
                               bool aNotify)
{
  return nsGenericHTMLElement::UnsetAttr(aNameSpaceID, aAttribute, aNotify);
}
=======
nsresult
nsHTMLLegendElement::SetAttr(int32_t aNameSpaceID, nsIAtom* aAttribute,
                             nsIAtom* aPrefix, const nsAString& aValue,
                             bool aNotify)
{
  return nsGenericHTMLElement::SetAttr(aNameSpaceID, aAttribute,
                                       aPrefix, aValue, aNotify);
}
nsresult
nsHTMLLegendElement::UnsetAttr(int32_t aNameSpaceID, nsIAtom* aAttribute,
                               bool aNotify)
{
  return nsGenericHTMLElement::UnsetAttr(aNameSpaceID, aAttribute, aNotify);
}
>>>>>>> 84565144

nsresult
nsHTMLLegendElement::BindToTree(nsIDocument* aDocument, nsIContent* aParent,
                                nsIContent* aBindingParent,
                                bool aCompileEventHandlers)
{
  return nsGenericHTMLElement::BindToTree(aDocument, aParent,
                                          aBindingParent,
                                          aCompileEventHandlers);
}

void
nsHTMLLegendElement::UnbindFromTree(bool aDeep, bool aNullParent)
{
  nsGenericHTMLElement::UnbindFromTree(aDeep, aNullParent);
}

NS_IMETHODIMP
nsHTMLLegendElement::Focus()
{
  nsIFrame* frame = GetPrimaryFrame();
  if (!frame)
    return NS_OK;

  int32_t tabIndex;
  if (frame->IsFocusable(&tabIndex, false))
    return nsGenericHTMLElement::Focus();

  // If the legend isn't focusable, focus whatever is focusable following
  // the legend instead, bug 81481.
  nsIFocusManager* fm = nsFocusManager::GetFocusManager();
  if (!fm)
    return NS_OK;

  nsCOMPtr<nsIDOMElement> result;
  return fm->MoveFocus(nullptr, this, nsIFocusManager::MOVEFOCUS_FORWARD,
                       nsIFocusManager::FLAG_NOPARENTFRAME,
                       getter_AddRefs(result));
}

void
nsHTMLLegendElement::PerformAccesskey(bool aKeyCausesActivation,
                                      bool aIsTrustedEvent)
{
  // just use the same behaviour as the focus method
  Focus();
}
<|MERGE_RESOLUTION|>--- conflicted
+++ resolved
@@ -106,22 +106,6 @@
   return retval;
 }
 
-<<<<<<< HEAD
-nsresult
-nsHTMLLegendElement::SetAttr(PRInt32 aNameSpaceID, nsIAtom* aAttribute,
-                             nsIAtom* aPrefix, const nsAString& aValue,
-                             bool aNotify)
-{
-  return nsGenericHTMLElement::SetAttr(aNameSpaceID, aAttribute,
-                                       aPrefix, aValue, aNotify);
-}
-nsresult
-nsHTMLLegendElement::UnsetAttr(PRInt32 aNameSpaceID, nsIAtom* aAttribute,
-                               bool aNotify)
-{
-  return nsGenericHTMLElement::UnsetAttr(aNameSpaceID, aAttribute, aNotify);
-}
-=======
 nsresult
 nsHTMLLegendElement::SetAttr(int32_t aNameSpaceID, nsIAtom* aAttribute,
                              nsIAtom* aPrefix, const nsAString& aValue,
@@ -136,7 +120,6 @@
 {
   return nsGenericHTMLElement::UnsetAttr(aNameSpaceID, aAttribute, aNotify);
 }
->>>>>>> 84565144
 
 nsresult
 nsHTMLLegendElement::BindToTree(nsIDocument* aDocument, nsIContent* aParent,
