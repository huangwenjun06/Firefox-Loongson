/* -*- Mode: C++; tab-width: 4; indent-tabs-mode: nil; c-basic-offset: 4 -*- */
/* ***** BEGIN LICENSE BLOCK *****
 * Version: MPL 1.1/GPL 2.0/LGPL 2.1
 *
 * The contents of this file are subject to the Mozilla Public License Version
 * 1.1 (the "License"); you may not use this file except in compliance with
 * the License. You may obtain a copy of the License at
 * http://www.mozilla.org/MPL/
 *
 * Software distributed under the License is distributed on an "AS IS" basis,
 * WITHOUT WARRANTY OF ANY KIND, either express or implied. See the License
 * for the specific language governing rights and limitations under the
 * License.
 *
 * The Original Code is TransforMiiX XSLT processor code.
 *
 * The Initial Developer of the Original Code is
 * Netscape Communications Corporation.
 * Portions created by the Initial Developer are Copyright (C) 2001
 * the Initial Developer. All Rights Reserved.
 *
 * Contributor(s):
 *   Peter Van der Beken <peterv@propagandism.org>
 *
 * Alternatively, the contents of this file may be used under the terms of
 * either the GNU General Public License Version 2 or later (the "GPL"), or
 * the GNU Lesser General Public License Version 2.1 or later (the "LGPL"),
 * in which case the provisions of the GPL or the LGPL are applicable instead
 * of those above. If you wish to allow use of your version of this file only
 * under the terms of either the GPL or the LGPL, and not to allow others to
 * use your version of this file under the terms of the MPL, indicate your
 * decision by deleting the provisions above and replace them with the notice
 * and other provisions required by the GPL or the LGPL. If you do not delete
 * the provisions above, a recipient may use your version of this file under
 * the terms of any one of the MPL, the GPL or the LGPL.
 *
 * ***** END LICENSE BLOCK ***** */

#include "txMozillaXMLOutput.h"

#include "nsIDocument.h"
#include "nsIDocShell.h"
#include "nsScriptLoader.h"
#include "nsIDOMDocument.h"
#include "nsIDOMDocumentType.h"
#include "nsIScriptElement.h"
#include "nsIDOMNSDocument.h"
#include "nsIParser.h"
#include "nsIRefreshURI.h"
#include "nsPIDOMWindow.h"
#include "nsIContent.h"
#include "nsContentCID.h"
#include "nsNetUtil.h"
#include "nsUnicharUtils.h"
#include "txAtoms.h"
#include "txLog.h"
#include "nsIConsoleService.h"
#include "nsIDOMDocumentFragment.h"
#include "nsINameSpaceManager.h"
#include "nsICSSStyleSheet.h"
#include "txStringUtils.h"
#include "txURIUtils.h"
#include "nsIHTMLDocument.h"
#include "nsIStyleSheetLinkingElement.h"
#include "nsIDocumentTransformer.h"
#include "nsICSSLoader.h"
#include "nsICharsetAlias.h"
#include "nsIHTMLContentSink.h"
#include "nsContentUtils.h"
#include "txXMLUtils.h"
#include "nsINode.h"
#include "nsContentCreatorFunctions.h"
#include "txError.h"

#define TX_ENSURE_CURRENTNODE                           \
    NS_ASSERTION(mCurrentNode, "mCurrentNode is NULL"); \
    if (!mCurrentNode)                                  \
        return NS_ERROR_UNEXPECTED

txMozillaXMLOutput::txMozillaXMLOutput(const nsSubstring& aRootName,
                                       PRInt32 aRootNsID,
                                       txOutputFormat* aFormat,
                                       nsIDOMDocument* aSourceDocument,
                                       nsIDOMDocument* aResultDocument,
                                       nsITransformObserver* aObserver)
    : mTreeDepth(0),
      mBadChildLevel(0),
      mTableState(NORMAL),
      mHaveBaseElement(PR_FALSE),
      mCreatingNewDocument(PR_TRUE),
      mOpenedElementIsHTML(PR_FALSE),
      mRootContentCreated(PR_FALSE),
      mNoFixup(PR_FALSE)
{
    if (aObserver) {
        mNotifier = new txTransformNotifier();
        if (mNotifier) {
            mNotifier->Init(aObserver);
        }
    }

    mOutputFormat.merge(*aFormat);
    mOutputFormat.setFromDefaults();

    createResultDocument(aRootName, aRootNsID, aSourceDocument, aResultDocument);
}

txMozillaXMLOutput::txMozillaXMLOutput(txOutputFormat* aFormat,
                                       nsIDOMDocumentFragment* aFragment,
                                       PRBool aNoFixup)
    : mTreeDepth(0),
      mBadChildLevel(0),
      mTableState(NORMAL),
      mHaveBaseElement(PR_FALSE),
      mCreatingNewDocument(PR_FALSE),
      mOpenedElementIsHTML(PR_FALSE),
      mRootContentCreated(PR_FALSE),
      mNoFixup(aNoFixup)
{
    mOutputFormat.merge(*aFormat);
    mOutputFormat.setFromDefaults();

    mCurrentNode = do_QueryInterface(aFragment);
    mDocument = mCurrentNode->GetOwnerDoc();
    if (mDocument) {
      mNodeInfoManager = mDocument->NodeInfoManager();
    }
    else {
      mCurrentNode = nsnull;
    }
}

nsresult
txMozillaXMLOutput::attribute(nsIAtom* aPrefix,
                              nsIAtom* aLocalName,
                              nsIAtom* aLowercaseLocalName,
                              const PRInt32 aNsID,
                              const nsString& aValue)
{
    nsCOMPtr<nsIAtom> owner;
    if (mOpenedElementIsHTML && aNsID == kNameSpaceID_None) {
        if (aLowercaseLocalName) {
            aLocalName = aLowercaseLocalName;
        }
        else {
            owner = TX_ToLowerCaseAtom(aLocalName);
            NS_ENSURE_TRUE(owner, NS_ERROR_OUT_OF_MEMORY);

            aLocalName = owner;
        }
    }

    return attributeInternal(aPrefix, aLocalName, aNsID, aValue);
}

nsresult
txMozillaXMLOutput::attribute(nsIAtom* aPrefix,
                              const nsSubstring& aLocalName,
                              const PRInt32 aNsID,
                              const nsString& aValue)
{
    nsCOMPtr<nsIAtom> lname;

    if (mOpenedElementIsHTML && aNsID == kNameSpaceID_None) {
        nsAutoString lnameStr;
        ToLowerCase(aLocalName, lnameStr);
        lname = do_GetAtom(lnameStr);
    }
    else {
        lname = do_GetAtom(aLocalName);
    }

    NS_ENSURE_TRUE(lname, NS_ERROR_OUT_OF_MEMORY);

    // Check that it's a valid name
    if (!nsContentUtils::IsValidNodeName(lname, aPrefix, aNsID)) {
        // Try without prefix
        aPrefix = nsnull;
        if (!nsContentUtils::IsValidNodeName(lname, aPrefix, aNsID)) {
            // Don't return error here since the callers don't deal
            return NS_OK;
        }
    }

    return attributeInternal(aPrefix, lname, aNsID, aValue);
}

nsresult
txMozillaXMLOutput::attributeInternal(nsIAtom* aPrefix,
                                      nsIAtom* aLocalName,
                                      PRInt32 aNsID,
                                      const nsString& aValue)
{
    if (!mOpenedElement) {
        // XXX Signal this? (can't add attributes after element closed)
        return NS_OK;
    }

    NS_ASSERTION(!mBadChildLevel, "mBadChildLevel set when element is opened");

    return mOpenedElement->SetAttr(aNsID, aLocalName, aPrefix, aValue,
                                   PR_FALSE);
}

nsresult
txMozillaXMLOutput::characters(const nsSubstring& aData, PRBool aDOE)
{
    nsresult rv = closePrevious(PR_FALSE);
    NS_ENSURE_SUCCESS(rv, rv);

    if (!mBadChildLevel) {
        mText.Append(aData);
    }

    return NS_OK;
}

nsresult
txMozillaXMLOutput::comment(const nsString& aData)
{
    nsresult rv = closePrevious(PR_TRUE);
    NS_ENSURE_SUCCESS(rv, rv);

    if (mBadChildLevel) {
        return NS_OK;
    }

    TX_ENSURE_CURRENTNODE;

    nsCOMPtr<nsIContent> comment;
    rv = NS_NewCommentNode(getter_AddRefs(comment), mNodeInfoManager);
    NS_ENSURE_SUCCESS(rv, rv);

    rv = comment->SetText(aData, PR_FALSE);
    NS_ENSURE_SUCCESS(rv, rv);

    return mCurrentNode->AppendChildTo(comment, PR_TRUE);
}

nsresult
txMozillaXMLOutput::endDocument(nsresult aResult)
{
    TX_ENSURE_CURRENTNODE;

    if (NS_FAILED(aResult)) {
        if (mNotifier) {
            mNotifier->OnTransformEnd(aResult);
        }
        
        return NS_OK;
    }

    nsresult rv = closePrevious(PR_TRUE);
    if (NS_FAILED(rv)) {
        if (mNotifier) {
            mNotifier->OnTransformEnd(rv);
        }
        
        return rv;
    }
    // This should really be handled by nsIDocument::EndLoad
    mDocument->SetReadyStateInternal(nsIDocument::READYSTATE_INTERACTIVE);

    if (!mRefreshString.IsEmpty()) {
        nsPIDOMWindow *win = mDocument->GetWindow();
        if (win) {
            nsCOMPtr<nsIRefreshURI> refURI =
                do_QueryInterface(win->GetDocShell());
            if (refURI) {
                refURI->SetupRefreshURIFromHeader(mDocument->GetBaseURI(),
                                                  mRefreshString);
            }
        }
    }

    if (mNotifier) {
        mNotifier->OnTransformEnd();
    }

    return NS_OK;
}

nsresult
txMozillaXMLOutput::endElement()
{
    TX_ENSURE_CURRENTNODE;

    if (mBadChildLevel) {
        --mBadChildLevel;
        PR_LOG(txLog::xslt, PR_LOG_DEBUG,
               ("endElement, mBadChildLevel = %d\n", mBadChildLevel));
        return NS_OK;
    }
    
    --mTreeDepth;

    nsresult rv = closePrevious(PR_TRUE);
    NS_ENSURE_SUCCESS(rv, rv);

    NS_ASSERTION(mCurrentNode->IsNodeOfType(nsINode::eELEMENT),
                 "borked mCurrentNode");
    NS_ENSURE_TRUE(mCurrentNode->IsNodeOfType(nsINode::eELEMENT),
                   NS_ERROR_UNEXPECTED);

    nsIContent* element = static_cast<nsIContent*>
                                     (static_cast<nsINode*>
                                                 (mCurrentNode));

    // Handle html-elements
    if (!mNoFixup) {
        if (element->IsNodeOfType(nsINode::eHTML)) {
            rv = endHTMLElement(element);
            NS_ENSURE_SUCCESS(rv, rv);
        }

        // Handle script elements
        if (element->Tag() == nsGkAtoms::script &&
            (element->IsNodeOfType(nsINode::eHTML) ||
            element->GetNameSpaceID() == kNameSpaceID_SVG)) {

            rv = element->DoneAddingChildren(PR_TRUE);

            // If the act of insertion evaluated the script, we're fine.
            // Else, add this script element to the array of loading scripts.
            if (rv == NS_ERROR_HTMLPARSER_BLOCK) {
                nsCOMPtr<nsIScriptElement> sele = do_QueryInterface(element);
                rv = mNotifier->AddScriptElement(sele);
                NS_ENSURE_SUCCESS(rv, rv);
            }
        }
    }

    if (mCreatingNewDocument) {
        // Handle all sorts of stylesheets
        nsCOMPtr<nsIStyleSheetLinkingElement> ssle =
            do_QueryInterface(mCurrentNode);
        if (ssle) {
            ssle->SetEnableUpdates(PR_TRUE);
            PRBool willNotify;
            PRBool isAlternate;
            nsresult rv = ssle->UpdateStyleSheet(mNotifier, &willNotify,
                                                 &isAlternate);
            if (mNotifier && NS_SUCCEEDED(rv) && willNotify && !isAlternate) {
                mNotifier->AddPendingStylesheet();
            }
        }
    }

    // Add the element to the tree if it wasn't added before and take one step
    // up the tree
    PRUint32 last = mCurrentNodeStack.Count() - 1;
    NS_ASSERTION(last != (PRUint32)-1, "empty stack");

    nsCOMPtr<nsINode> parent = mCurrentNodeStack.SafeObjectAt(last);
    mCurrentNodeStack.RemoveObjectAt(last);

    if (mCurrentNode == mNonAddedNode) {
        if (parent == mDocument) {
            NS_ASSERTION(!mRootContentCreated,
                         "Parent to add to shouldn't be a document if we "
                         "have a root content");
            mRootContentCreated = PR_TRUE;
        }

        // Check to make sure that script hasn't inserted the node somewhere
        // else in the tree
        if (!mCurrentNode->GetNodeParent()) {
            parent->AppendChildTo(mNonAddedNode, PR_TRUE);
        }
        mNonAddedNode = nsnull;
    }

    mCurrentNode = parent;

    mTableState =
        static_cast<TableState>(NS_PTR_TO_INT32(mTableStateStack.pop()));

    return NS_OK;
}

void txMozillaXMLOutput::getOutputDocument(nsIDOMDocument** aDocument)
{
    CallQueryInterface(mDocument, aDocument);
}

nsresult
txMozillaXMLOutput::processingInstruction(const nsString& aTarget, const nsString& aData)
{
    nsresult rv = closePrevious(PR_TRUE);
    NS_ENSURE_SUCCESS(rv, rv);

    if (mOutputFormat.mMethod == eHTMLOutput)
        return NS_OK;

    TX_ENSURE_CURRENTNODE;

    rv = nsContentUtils::CheckQName(aTarget, PR_FALSE);
    NS_ENSURE_SUCCESS(rv, rv);

    nsCOMPtr<nsIContent> pi;
    rv = NS_NewXMLProcessingInstruction(getter_AddRefs(pi),
                                        mNodeInfoManager, aTarget, aData);
    NS_ENSURE_SUCCESS(rv, rv);

    nsCOMPtr<nsIStyleSheetLinkingElement> ssle;
    if (mCreatingNewDocument) {
        ssle = do_QueryInterface(pi);
        if (ssle) {
            ssle->InitStyleLinkElement(PR_FALSE);
            ssle->SetEnableUpdates(PR_FALSE);
        }
    }

    rv = mCurrentNode->AppendChildTo(pi, PR_TRUE);
    NS_ENSURE_SUCCESS(rv, rv);

    if (ssle) {
        ssle->SetEnableUpdates(PR_TRUE);
        PRBool willNotify;
        PRBool isAlternate;
        rv = ssle->UpdateStyleSheet(mNotifier, &willNotify, &isAlternate);
        if (mNotifier && NS_SUCCEEDED(rv) && willNotify && !isAlternate) {
            mNotifier->AddPendingStylesheet();
        }
    }

    return NS_OK;
}

nsresult
txMozillaXMLOutput::startDocument()
{
    if (mNotifier) {
        mNotifier->OnTransformStart();
    }

    return NS_OK;
}

nsresult
txMozillaXMLOutput::startElement(nsIAtom* aPrefix, nsIAtom* aLocalName,
                                 nsIAtom* aLowercaseLocalName,
                                 const PRInt32 aNsID)
{
    NS_PRECONDITION(aNsID != kNameSpaceID_None || !aPrefix,
                    "Can't have prefix without namespace");

    if (mOutputFormat.mMethod == eHTMLOutput && aNsID == kNameSpaceID_None) {
        nsCOMPtr<nsIAtom> owner;
        if (!aLowercaseLocalName) {
            owner = TX_ToLowerCaseAtom(aLocalName);
            NS_ENSURE_TRUE(owner, NS_ERROR_OUT_OF_MEMORY);

            aLowercaseLocalName = owner;
        }
<<<<<<< HEAD
        return startElementInternal(nsnull, aLowercaseLocalName, kNameSpaceID_XHTML);
=======
        return startElementInternal(nsnull, 
                                    aLowercaseLocalName, 
                                    kNameSpaceID_XHTML);
>>>>>>> ca207c21
    }

    return startElementInternal(aPrefix, aLocalName, aNsID);
}

nsresult
txMozillaXMLOutput::startElement(nsIAtom* aPrefix,
                                 const nsSubstring& aLocalName,
                                 const PRInt32 aNsID)
{
    PRInt32 nsId = aNsID;
    nsCOMPtr<nsIAtom> lname;

    if (mOutputFormat.mMethod == eHTMLOutput && aNsID == kNameSpaceID_None) {
        nsId = kNameSpaceID_XHTML;

        nsAutoString lnameStr;
        ToLowerCase(aLocalName, lnameStr);
        lname = do_GetAtom(lnameStr);
    }
    else {
        lname = do_GetAtom(aLocalName);
    }

    // No biggie if we loose the prefix due to OOM
    NS_ENSURE_TRUE(lname, NS_ERROR_OUT_OF_MEMORY);

    // Check that it's a valid name
    if (!nsContentUtils::IsValidNodeName(lname, aPrefix, nsId)) {
        // Try without prefix
        aPrefix = nsnull;
        if (!nsContentUtils::IsValidNodeName(lname, aPrefix, nsId)) {
            return NS_ERROR_XSLT_BAD_NODE_NAME;
        }
    }

    return startElementInternal(aPrefix, lname, nsId);
}

nsresult
txMozillaXMLOutput::startElementInternal(nsIAtom* aPrefix,
                                         nsIAtom* aLocalName,
                                         PRInt32 aNsID)
{
    TX_ENSURE_CURRENTNODE;

    if (mBadChildLevel) {
        ++mBadChildLevel;
        PR_LOG(txLog::xslt, PR_LOG_DEBUG,
               ("startElement, mBadChildLevel = %d\n", mBadChildLevel));
        return NS_OK;
    }

    nsresult rv = closePrevious(PR_TRUE);
    NS_ENSURE_SUCCESS(rv, rv);

    // Push and init state
    if (mTreeDepth == MAX_REFLOW_DEPTH) {
        // eCloseElement couldn't add the parent so we fail as well or we've
        // reached the limit of the depth of the tree that we allow.
        ++mBadChildLevel;
        PR_LOG(txLog::xslt, PR_LOG_DEBUG,
               ("startElement, mBadChildLevel = %d\n", mBadChildLevel));
        return NS_OK;
    }

    ++mTreeDepth;

    rv = mTableStateStack.push(NS_INT32_TO_PTR(mTableState));
    NS_ENSURE_SUCCESS(rv, rv);

    if (!mCurrentNodeStack.AppendObject(mCurrentNode)) {
        return NS_ERROR_OUT_OF_MEMORY;
    }

    mTableState = NORMAL;
    mOpenedElementIsHTML = PR_FALSE;

    // Create the element
    nsCOMPtr<nsINodeInfo> ni;
    ni = mNodeInfoManager->GetNodeInfo(aLocalName, aPrefix, aNsID);
    NS_ENSURE_TRUE(ni, NS_ERROR_OUT_OF_MEMORY);

    NS_NewElement(getter_AddRefs(mOpenedElement), aNsID, ni, PR_FALSE);

    // Set up the element and adjust state
    if (!mNoFixup) {
        if (aNsID == kNameSpaceID_XHTML) {
            mOpenedElementIsHTML = (mOutputFormat.mMethod == eHTMLOutput);
            rv = startHTMLElement(mOpenedElement, mOpenedElementIsHTML);
            NS_ENSURE_SUCCESS(rv, rv);

        }
        else if (aNsID == kNameSpaceID_SVG &&
                 aLocalName == txHTMLAtoms::script) {
            nsCOMPtr<nsIScriptElement> sele = do_QueryInterface(mOpenedElement);
            sele->WillCallDoneAddingChildren();
        }
    }

    if (mCreatingNewDocument) {
        // Handle all sorts of stylesheets
        nsCOMPtr<nsIStyleSheetLinkingElement> ssle =
            do_QueryInterface(mOpenedElement);
        if (ssle) {
            ssle->InitStyleLinkElement(PR_FALSE);
            ssle->SetEnableUpdates(PR_FALSE);
        }
    }

    return NS_OK;
}

nsresult
txMozillaXMLOutput::closePrevious(PRBool aFlushText)
{
    TX_ENSURE_CURRENTNODE;

    nsresult rv;
    if (mOpenedElement) {
        PRBool currentIsDoc = mCurrentNode == mDocument;
        if (currentIsDoc && mRootContentCreated) {
            // We already have a document element, but the XSLT spec allows this.
            // As a workaround, create a wrapper object and use that as the
            // document element.
            
            rv = createTxWrapper();
            NS_ENSURE_SUCCESS(rv, rv);
        }

        if (currentIsDoc) {
            mRootContentCreated = PR_TRUE;
        }

        rv = mCurrentNode->AppendChildTo(mOpenedElement, PR_TRUE);
        NS_ENSURE_SUCCESS(rv, rv);

        mCurrentNode = mOpenedElement;
        mOpenedElement = nsnull;
    }
    else if (aFlushText && !mText.IsEmpty()) {
        // Text can't appear in the root of a document
        if (mDocument == mCurrentNode) {
            if (XMLUtils::isWhitespace(mText)) {
                mText.Truncate();
                
                return NS_OK;
            }

            rv = createTxWrapper();
            NS_ENSURE_SUCCESS(rv, rv);
        }
        nsCOMPtr<nsIContent> text;
        rv = NS_NewTextNode(getter_AddRefs(text), mNodeInfoManager);
        NS_ENSURE_SUCCESS(rv, rv);

        rv = text->SetText(mText, PR_FALSE);
        NS_ENSURE_SUCCESS(rv, rv);

        rv = mCurrentNode->AppendChildTo(text, PR_TRUE);
        NS_ENSURE_SUCCESS(rv, rv);

        mText.Truncate();
    }

    return NS_OK;
}

nsresult
txMozillaXMLOutput::createTxWrapper()
{
    NS_ASSERTION(mDocument == mCurrentNode,
                 "creating wrapper when document isn't parent");

    PRInt32 namespaceID;
    nsresult rv = nsContentUtils::NameSpaceManager()->
        RegisterNameSpace(NS_LITERAL_STRING(kTXNameSpaceURI), namespaceID);
    NS_ENSURE_SUCCESS(rv, rv);

    nsCOMPtr<nsIContent> wrapper;
    rv = mDocument->CreateElem(nsGkAtoms::result, nsGkAtoms::transformiix,
                               namespaceID, PR_FALSE, getter_AddRefs(wrapper));
    NS_ENSURE_SUCCESS(rv, rv);

    PRUint32 i, j, childCount = mDocument->GetChildCount();
#ifdef DEBUG
    // Keep track of the location of the current documentElement, if there is
    // one, so we can verify later
    PRUint32 rootLocation = 0;
#endif
    for (i = 0, j = 0; i < childCount; ++i) {
        nsCOMPtr<nsIContent> childContent = mDocument->GetChildAt(j);

#ifdef DEBUG
        if (childContent->IsNodeOfType(nsINode::eELEMENT)) {
            rootLocation = j;
        }
#endif

        if (childContent->Tag() == nsGkAtoms::documentTypeNodeName) {
#ifdef DEBUG
            // The new documentElement should go after the document type.
            // This is needed for cases when there is no existing
            // documentElement in the document.
            rootLocation = PR_MAX(rootLocation, j + 1);
#endif
            ++j;
        }
        else {
            rv = mDocument->RemoveChildAt(j, PR_TRUE);
            NS_ENSURE_SUCCESS(rv, rv);

            rv = wrapper->AppendChildTo(childContent, PR_TRUE);
            NS_ENSURE_SUCCESS(rv, rv);
            break;
        }
    }

    if (!mCurrentNodeStack.AppendObject(wrapper)) {
        return NS_ERROR_OUT_OF_MEMORY;
    }
    mCurrentNode = wrapper;
    mRootContentCreated = PR_TRUE;
    NS_ASSERTION(rootLocation == mDocument->GetChildCount(),
                 "Incorrect root location");
    return mDocument->AppendChildTo(wrapper, PR_TRUE);
}

nsresult
txMozillaXMLOutput::startHTMLElement(nsIContent* aElement, PRBool aIsHTML)
{
    nsresult rv = NS_OK;
    nsIAtom *atom = aElement->Tag();

    if ((atom != txHTMLAtoms::tr || !aIsHTML) &&
        NS_PTR_TO_INT32(mTableStateStack.peek()) == ADDED_TBODY) {
        PRUint32 last = mCurrentNodeStack.Count() - 1;
        NS_ASSERTION(last != (PRUint32)-1, "empty stack");

        mCurrentNode = mCurrentNodeStack.SafeObjectAt(last);
        mCurrentNodeStack.RemoveObjectAt(last);
        mTableStateStack.pop();
    }

    if (atom == txHTMLAtoms::table && aIsHTML) {
        mTableState = TABLE;
    }
    else if (atom == txHTMLAtoms::tr && aIsHTML &&
             NS_PTR_TO_INT32(mTableStateStack.peek()) == TABLE) {
        nsCOMPtr<nsIContent> tbody;
        rv = createHTMLElement(nsGkAtoms::tbody, getter_AddRefs(tbody));
        NS_ENSURE_SUCCESS(rv, rv);

        rv = mCurrentNode->AppendChildTo(tbody, PR_TRUE);
        NS_ENSURE_SUCCESS(rv, rv);

        rv = mTableStateStack.push(NS_INT32_TO_PTR(ADDED_TBODY));
        NS_ENSURE_SUCCESS(rv, rv);

        if (!mCurrentNodeStack.AppendObject(tbody)) {
            return NS_ERROR_OUT_OF_MEMORY;
        }

        mCurrentNode = tbody;
    }
    else if (atom == txHTMLAtoms::head &&
             mOutputFormat.mMethod == eHTMLOutput) {
        // Insert META tag, according to spec, 16.2, like
        // <META http-equiv="Content-Type" content="text/html; charset=EUC-JP">
        nsCOMPtr<nsIContent> meta;
        rv = createHTMLElement(nsGkAtoms::meta, getter_AddRefs(meta));
        NS_ENSURE_SUCCESS(rv, rv);

        rv = meta->SetAttr(kNameSpaceID_None, nsGkAtoms::httpEquiv,
                           NS_LITERAL_STRING("Content-Type"), PR_FALSE);
        NS_ENSURE_SUCCESS(rv, rv);

        nsAutoString metacontent;
        metacontent.Append(mOutputFormat.mMediaType);
        metacontent.AppendLiteral("; charset=");
        metacontent.Append(mOutputFormat.mEncoding);
        rv = meta->SetAttr(kNameSpaceID_None, nsGkAtoms::content,
                           metacontent, PR_FALSE);
        NS_ENSURE_SUCCESS(rv, rv);

        // No need to notify since aElement hasn't been inserted yet
        NS_ASSERTION(!aElement->IsInDoc(), "should not be in doc");
        rv = aElement->AppendChildTo(meta, PR_FALSE);
        NS_ENSURE_SUCCESS(rv, rv);
    }
    else if (atom == nsGkAtoms::script) {
        nsCOMPtr<nsIScriptElement> sele = do_QueryInterface(aElement);
        sele->WillCallDoneAddingChildren();
    }

    return NS_OK;
}

nsresult
txMozillaXMLOutput::endHTMLElement(nsIContent* aElement)
{
    nsIAtom *atom = aElement->Tag();

    if (mTableState == ADDED_TBODY) {
        NS_ASSERTION(atom == txHTMLAtoms::tbody,
                     "Element flagged as added tbody isn't a tbody");
        PRUint32 last = mCurrentNodeStack.Count() - 1;
        NS_ASSERTION(last != (PRUint32)-1, "empty stack");

        mCurrentNode = mCurrentNodeStack.SafeObjectAt(last);
        mCurrentNodeStack.RemoveObjectAt(last);
        mTableState = static_cast<TableState>
                                 (NS_PTR_TO_INT32(mTableStateStack.pop()));

        return NS_OK;
    }
    else if (mCreatingNewDocument && atom == txHTMLAtoms::base &&
             !mHaveBaseElement) {
        // The first base wins
        mHaveBaseElement = PR_TRUE;

        nsAutoString value;
        aElement->GetAttr(kNameSpaceID_None, txHTMLAtoms::target, value);
        mDocument->SetBaseTarget(value);

        aElement->GetAttr(kNameSpaceID_None, txHTMLAtoms::href, value);
        nsCOMPtr<nsIURI> baseURI;
        NS_NewURI(getter_AddRefs(baseURI), value, nsnull);

        if (baseURI) {
            mDocument->SetBaseURI(baseURI); // The document checks if it is legal to set this base
        }
    }
    else if (mCreatingNewDocument && atom == txHTMLAtoms::meta) {
        // handle HTTP-EQUIV data
        nsAutoString httpEquiv;
        aElement->GetAttr(kNameSpaceID_None, txHTMLAtoms::httpEquiv, httpEquiv);
        if (!httpEquiv.IsEmpty()) {
            nsAutoString value;
            aElement->GetAttr(kNameSpaceID_None, txHTMLAtoms::content, value);
            if (!value.IsEmpty()) {
                ToLowerCase(httpEquiv);
                nsCOMPtr<nsIAtom> header = do_GetAtom(httpEquiv);
                processHTTPEquiv(header, value);
            }
        }
    }
    
    return NS_OK;
}

void txMozillaXMLOutput::processHTTPEquiv(nsIAtom* aHeader, const nsString& aValue)
{
    // For now we only handle "refresh". There's a longer list in
    // HTMLContentSink::ProcessHeaderData
    if (aHeader == txHTMLAtoms::refresh)
        LossyCopyUTF16toASCII(aValue, mRefreshString);
}

nsresult
txMozillaXMLOutput::createResultDocument(const nsSubstring& aName, PRInt32 aNsID,
                                         nsIDOMDocument* aSourceDocument,
                                         nsIDOMDocument* aResultDocument)
{
    nsresult rv;

    if (!aResultDocument) {
        // Create the document
        if (mOutputFormat.mMethod == eHTMLOutput) {
            rv = NS_NewHTMLDocument(getter_AddRefs(mDocument));
            NS_ENSURE_SUCCESS(rv, rv);
        }
        else {
            // We should check the root name/namespace here and create the
            // appropriate document
            rv = NS_NewXMLDocument(getter_AddRefs(mDocument));
            NS_ENSURE_SUCCESS(rv, rv);
        }
        // This should really be handled by nsIDocument::BeginLoad
        mDocument->SetReadyStateInternal(nsIDocument::READYSTATE_LOADING);
        nsCOMPtr<nsIDocument> source = do_QueryInterface(aSourceDocument);
        NS_ENSURE_STATE(source);
        PRBool hasHadScriptObject = PR_FALSE;
        nsIScriptGlobalObject* sgo =
          source->GetScriptHandlingObject(hasHadScriptObject);
        NS_ENSURE_STATE(sgo || !hasHadScriptObject);
        mDocument->SetScriptHandlingObject(sgo);
    }
    else {
        mDocument = do_QueryInterface(aResultDocument);
    }

    mCurrentNode = mDocument;
    mNodeInfoManager = mDocument->NodeInfoManager();

    // Reset and set up the document
    URIUtils::ResetWithSource(mDocument, aSourceDocument);

    // Set the charset
    if (!mOutputFormat.mEncoding.IsEmpty()) {
        NS_LossyConvertUTF16toASCII charset(mOutputFormat.mEncoding);
        nsCAutoString canonicalCharset;
        nsCOMPtr<nsICharsetAlias> calias =
            do_GetService("@mozilla.org/intl/charsetalias;1");

        if (calias &&
            NS_SUCCEEDED(calias->GetPreferred(charset, canonicalCharset))) {
            mDocument->SetDocumentCharacterSetSource(kCharsetFromOtherComponent);
            mDocument->SetDocumentCharacterSet(canonicalCharset);
        }
    }

    // Set the mime-type
    if (!mOutputFormat.mMediaType.IsEmpty()) {
        mDocument->SetContentType(mOutputFormat.mMediaType);
    }
    else if (mOutputFormat.mMethod == eHTMLOutput) {
        mDocument->SetContentType(NS_LITERAL_STRING("text/html"));
    }
    else {
        mDocument->SetContentType(NS_LITERAL_STRING("application/xml"));
    }

    if (mOutputFormat.mMethod == eXMLOutput &&
        mOutputFormat.mOmitXMLDeclaration != eTrue) {
        PRInt32 standalone;
        if (mOutputFormat.mStandalone == eNotSet) {
          standalone = -1;
        }
        else if (mOutputFormat.mStandalone == eFalse) {
          standalone = 0;
        }
        else {
          standalone = 1;
        }

        // Could use mOutputFormat.mVersion.get() when we support
        // versions > 1.0.
        static const PRUnichar kOneDotZero[] = { '1', '.', '0', '\0' };
        mDocument->SetXMLDeclaration(kOneDotZero, mOutputFormat.mEncoding.get(),
                                     standalone);
    }

    // Set up script loader of the result document.
    nsScriptLoader *loader = mDocument->ScriptLoader();
    if (mNotifier) {
        loader->AddObserver(mNotifier);
    }
    else {
        // Don't load scripts, we can't notify the caller when they're loaded.
        loader->SetEnabled(PR_FALSE);
    }

    if (mNotifier) {
        rv = mNotifier->SetOutputDocument(mDocument);
        NS_ENSURE_SUCCESS(rv, rv);
    }

    // Do this after calling OnDocumentCreated to ensure that the
    // PresShell/PresContext has been hooked up and get notified.
    nsCOMPtr<nsIHTMLDocument> htmlDoc = do_QueryInterface(mDocument);
    if (htmlDoc) {
        htmlDoc->SetCompatibilityMode(eCompatibility_FullStandards);
    }

    // Add a doc-type if requested
    if (!mOutputFormat.mSystemId.IsEmpty()) {
        nsAutoString qName;
        if (mOutputFormat.mMethod == eHTMLOutput) {
            qName.AssignLiteral("html");
        }
        else {
            qName.Assign(aName);
        }

        nsCOMPtr<nsIDOMDocumentType> documentType;

        nsresult rv = nsContentUtils::CheckQName(qName);
        if (NS_SUCCEEDED(rv)) {
            nsCOMPtr<nsIAtom> doctypeName = do_GetAtom(qName);
            if (!doctypeName) {
                return NS_ERROR_OUT_OF_MEMORY;
            }

            // Indicate that there is no internal subset (not just an empty one)
            nsAutoString voidString;
            voidString.SetIsVoid(PR_TRUE);
            rv = NS_NewDOMDocumentType(getter_AddRefs(documentType),
                                       mNodeInfoManager, nsnull,
                                       doctypeName, nsnull, nsnull,
                                       mOutputFormat.mPublicId,
                                       mOutputFormat.mSystemId,
                                       voidString);
            NS_ENSURE_SUCCESS(rv, rv);

            nsCOMPtr<nsIContent> docType = do_QueryInterface(documentType);
            rv = mDocument->AppendChildTo(docType, PR_TRUE);
            NS_ENSURE_SUCCESS(rv, rv);
        }
    }

    return NS_OK;
}

nsresult
txMozillaXMLOutput::createHTMLElement(nsIAtom* aName,
                                      nsIContent** aResult)
{
    NS_ASSERTION(mOutputFormat.mMethod == eHTMLOutput,
                 "need to adjust createHTMLElement");

    *aResult = nsnull;

    nsCOMPtr<nsINodeInfo> ni;
    ni = mNodeInfoManager->GetNodeInfo(aName, nsnull,
                                       kNameSpaceID_XHTML);
    NS_ENSURE_TRUE(ni, NS_ERROR_OUT_OF_MEMORY);

    return NS_NewHTMLElement(aResult, ni, PR_FALSE);
}

txTransformNotifier::txTransformNotifier()
    : mPendingStylesheetCount(0),
      mInTransform(PR_FALSE)      
{
}

NS_IMPL_ISUPPORTS2(txTransformNotifier,
                   nsIScriptLoaderObserver,
                   nsICSSLoaderObserver)

NS_IMETHODIMP
txTransformNotifier::ScriptAvailable(nsresult aResult, 
                                     nsIScriptElement *aElement, 
                                     PRBool aIsInline,
                                     nsIURI *aURI, 
                                     PRInt32 aLineNo)
{
    if (NS_FAILED(aResult) &&
        mScriptElements.RemoveObject(aElement)) {
        SignalTransformEnd();
    }

    return NS_OK;
}

NS_IMETHODIMP 
txTransformNotifier::ScriptEvaluated(nsresult aResult, 
                                     nsIScriptElement *aElement,
                                     PRBool aIsInline)
{
    if (mScriptElements.RemoveObject(aElement)) {
        SignalTransformEnd();
    }

    return NS_OK;
}

NS_IMETHODIMP 
txTransformNotifier::StyleSheetLoaded(nsICSSStyleSheet* aSheet,
                                      PRBool aWasAlternate,
                                      nsresult aStatus)
{
    if (mPendingStylesheetCount == 0) {
        // We weren't waiting on this stylesheet anyway.  This can happen if
        // SignalTransformEnd got called with an error aResult.  See
        // http://bugzilla.mozilla.org/show_bug.cgi?id=215465.
        return NS_OK;
    }

    // We're never waiting for alternate stylesheets
    if (!aWasAlternate) {
        --mPendingStylesheetCount;
        SignalTransformEnd();
    }
    
    return NS_OK;
}

void
txTransformNotifier::Init(nsITransformObserver* aObserver)
{
    mObserver = aObserver;
}

nsresult
txTransformNotifier::AddScriptElement(nsIScriptElement* aElement)
{
    return mScriptElements.AppendObject(aElement) ? NS_OK :
                                                    NS_ERROR_OUT_OF_MEMORY;
}

void
txTransformNotifier::AddPendingStylesheet()
{
    ++mPendingStylesheetCount;
}

void
txTransformNotifier::OnTransformEnd(nsresult aResult)
{
    mInTransform = PR_FALSE;
    SignalTransformEnd(aResult);
}

void
txTransformNotifier::OnTransformStart()
{
    mInTransform = PR_TRUE;
}

nsresult
txTransformNotifier::SetOutputDocument(nsIDocument* aDocument)
{
    mDocument = aDocument;

    // Notify the contentsink that the document is created
    return mObserver->OnDocumentCreated(mDocument);
}

void
txTransformNotifier::SignalTransformEnd(nsresult aResult)
{
    if (mInTransform || (NS_SUCCEEDED(aResult) &&
        mScriptElements.Count() > 0 || mPendingStylesheetCount > 0)) {
        return;
    }

    // mPendingStylesheetCount is nonzero at this point only if aResult is an
    // error.  Set it to 0 so we won't reenter this code when we stop the
    // CSSLoader.
    mPendingStylesheetCount = 0;
    mScriptElements.Clear();

    // Make sure that we don't get deleted while this function is executed and
    // we remove ourselfs from the scriptloader
    nsCOMPtr<nsIScriptLoaderObserver> kungFuDeathGrip(this);

    if (mDocument) {
        mDocument->ScriptLoader()->RemoveObserver(this);
        // XXX Maybe we want to cancel script loads if NS_FAILED(rv)?

        if (NS_FAILED(aResult)) {
            mDocument->CSSLoader()->Stop();
        }
    }

    if (NS_SUCCEEDED(aResult)) {
        mObserver->OnTransformDone(aResult, mDocument);
    }
}<|MERGE_RESOLUTION|>--- conflicted
+++ resolved
@@ -453,13 +453,9 @@
 
             aLowercaseLocalName = owner;
         }
-<<<<<<< HEAD
-        return startElementInternal(nsnull, aLowercaseLocalName, kNameSpaceID_XHTML);
-=======
         return startElementInternal(nsnull, 
                                     aLowercaseLocalName, 
                                     kNameSpaceID_XHTML);
->>>>>>> ca207c21
     }
 
     return startElementInternal(aPrefix, aLocalName, aNsID);
