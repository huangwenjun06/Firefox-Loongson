--- conflicted
+++ resolved
@@ -417,8 +417,12 @@
         // run gecko -- it will spawn its own thread
         GeckoAppShell.nativeInit();
 
+        Log.i("GeckoAppJava", "post native init");
+
         // Tell Gecko where the target byte buffer is for rendering
         GeckoAppShell.setSoftwareLayerClient(GeckoApp.mAppContext.getSoftwareLayerClient());
+
+        Log.i("GeckoAppJava", "setSoftwareLayerClient called");
 
         // First argument is the .apk path
         String combinedArgs = apkPath + " -greomni " + apkPath;
@@ -442,7 +446,6 @@
         GeckoAppShell.nativeRun(combinedArgs);
     }
 
-<<<<<<< HEAD
     // Called on the UI thread after Gecko loads.
     private static void geckoLoaded() {
         final LayerController layerController = GeckoApp.mAppContext.getLayerController();
@@ -472,11 +475,6 @@
                                           LayerController.TILE_WIDTH, LayerController.TILE_HEIGHT);
         GeckoAppShell.sendEventToGecko(event);
     }
-
-    private static GeckoEvent mLastDrawEvent;
-
-=======
->>>>>>> 60e3b73d
     private static void sendPendingEventsToGecko() {
         try {
             while (!gPendingEvents.isEmpty()) {
@@ -977,7 +975,10 @@
     }
 
     private static Vibrator vibrator() {
-        return (Vibrator) GeckoApp.surfaceView.getContext().getSystemService(Context.VIBRATOR_SERVICE);
+        LayerController layerController = GeckoApp.mAppContext.getLayerController();
+        LayerView layerView = layerController.getView();
+
+        return (Vibrator) layerView.getContext().getSystemService(Context.VIBRATOR_SERVICE);
     }
 
     public static void vibrate(long milliseconds) {
@@ -1243,19 +1244,6 @@
             return true;
         }
     }
-<<<<<<< HEAD
-=======
-
-    public static boolean getAccessibilityEnabled() {
-        AccessibilityManager accessibilityManager =
-            (AccessibilityManager) GeckoApp.mAppContext.getSystemService(Context.ACCESSIBILITY_SERVICE);
-        return accessibilityManager.isEnabled();
-    }
-
-    public static void addPluginView(final View view,
-                                     final double x, final double y,
-                                     final double w, final double h) {
->>>>>>> 60e3b73d
 
     public static boolean getAccessibilityEnabled() {
         AccessibilityManager accessibilityManager =
@@ -1506,7 +1494,6 @@
         }
     }
 
-<<<<<<< HEAD
     public static void unregisterGeckoEventListener(String event, GeckoEventListener listener) {
         if (mEventListeners == null)
             return;
@@ -1517,17 +1504,6 @@
         ArrayList<GeckoEventListener> listeners = mEventListeners.get(event);
         listeners.remove(listener);
     }
-=======
-    // unused
-    public static String handleGeckoMessage(String message) {
-        return "";
-    }
-    // unused
-    static void checkUriVisited(String uri) {}
-    // unused
-    static void markUriVisited(final String uri) {}
-
->>>>>>> 60e3b73d
 
     public static void enableBatteryNotifications() {
         GeckoBatteryManager.enableNotifications();
@@ -1587,7 +1563,6 @@
         GeckoBatteryManager.disableNotifications();
     }
 
-<<<<<<< HEAD
     public static PromptService getPromptService() {
         if (gPromptService == null) {
             gPromptService = new PromptService();
@@ -1595,10 +1570,7 @@
         return gPromptService;
     }
 
-    public static float[] getCurrentBatteryInformation() {
-=======
     public static double[] getCurrentBatteryInformation() {
->>>>>>> 60e3b73d
         return GeckoBatteryManager.getCurrentInformation();
     }
 
@@ -1612,6 +1584,10 @@
                 GlobalHistory.getInstance().add(uri);
             }
         });
+    }
+
+    static void hideProgressDialog() {
+        // unused stub
     }
 
     public static void emitGeckoAccessibilityEvent (int eventType, String role, String text, String description, boolean enabled, boolean checked, boolean password) {
