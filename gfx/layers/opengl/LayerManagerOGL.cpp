/* -*- Mode: C++; tab-width: 20; indent-tabs-mode: nil; c-basic-offset: 2 -*- */
/* ***** BEGIN LICENSE BLOCK *****
 * Version: MPL 1.1/GPL 2.0/LGPL 2.1
 *
 * The contents of this file are subject to the Mozilla Public License Version
 * 1.1 (the "License"); you may not use this file except in compliance with
 * the License. You may obtain a copy of the License at
 * http://www.mozilla.org/MPL/
 *
 * Software distributed under the License is distributed on an "AS IS" basis,
 * WITHOUT WARRANTY OF ANY KIND, either express or implied. See the License
 * for the specific language governing rights and limitations under the
 * License.
 *
 * The Original Code is Mozilla Corporation code.
 *
 * The Initial Developer of the Original Code is Mozilla Foundation.
 * Portions created by the Initial Developer are Copyright (C) 2009
 * the Initial Developer. All Rights Reserved.
 *
 * Contributor(s):
 *   Bas Schouten <bschouten@mozilla.org>
 *   Frederic Plourde <frederic.plourde@collabora.co.uk>
 *   Vladimir Vukicevic <vladimir@pobox.com>
 *
 * Alternatively, the contents of this file may be used under the terms of
 * either the GNU General Public License Version 2 or later (the "GPL"), or
 * the GNU Lesser General Public License Version 2.1 or later (the "LGPL"),
 * in which case the provisions of the GPL or the LGPL are applicable instead
 * of those above. If you wish to allow use of your version of this file only
 * under the terms of either the GPL or the LGPL, and not to allow others to
 * use your version of this file under the terms of the MPL, indicate your
 * decision by deleting the provisions above and replace them with the notice
 * and other provisions required by the GPL or the LGPL. If you do not delete
 * the provisions above, a recipient may use your version of this file under
 * the terms of any one of the MPL, the GPL or the LGPL.
 *
 * ***** END LICENSE BLOCK ***** */

#include "mozilla/layers/PLayers.h"

/* This must occur *after* layers/PLayers.h to avoid typedefs conflicts. */
#include "mozilla/Util.h"

#include "LayerManagerOGL.h"
#include "ThebesLayerOGL.h"
#include "ContainerLayerOGL.h"
#include "ImageLayerOGL.h"
#include "ColorLayerOGL.h"
#include "CanvasLayerOGL.h"
#include "mozilla/TimeStamp.h"
#include "mozilla/Preferences.h"

#include "LayerManagerOGLShaders.h"

#include "gfxContext.h"
#include "gfxUtils.h"
<<<<<<< HEAD
=======
#include "gfxPlatform.h"
>>>>>>> 520e2c69
#include "nsIWidget.h"

#include "GLContext.h"
#include "GLContextProvider.h"

#include "nsIServiceManager.h"
#include "nsIConsoleService.h"

#include "gfxCrashReporterUtils.h"

#include "sampler.h"

#ifdef MOZ_WIDGET_ANDROID
#include <android/log.h>
#endif

namespace mozilla {
namespace layers {

using namespace mozilla::gfx;
using namespace mozilla::gl;

#ifdef CHECK_CURRENT_PROGRAM
int LayerManagerOGLProgram::sCurrentProgramKey = 0;
#endif

/**
 * LayerManagerOGL
 */
LayerManagerOGL::LayerManagerOGL(nsIWidget *aWidget)
  : mWidget(aWidget)
  , mWidgetSize(-1, -1)
  , mBackBufferFBO(0)
  , mBackBufferTexture(0)
  , mBackBufferSize(-1, -1)
  , mHasBGRA(0)
{
}

LayerManagerOGL::~LayerManagerOGL()
{
  Destroy();
}

void
LayerManagerOGL::Destroy()
{
  if (!mDestroyed) {
    if (mRoot) {
      RootLayer()->Destroy();
    }
    mRoot = nsnull;

    CleanupResources();

    mDestroyed = true;
  }
}

void
LayerManagerOGL::CleanupResources()
{
  if (!mGLContext)
    return;

  if (mRoot) {
    RootLayer()->CleanupResources();
  }

  nsRefPtr<GLContext> ctx = mGLContext->GetSharedContext();
  if (!ctx) {
    ctx = mGLContext;
  }

  ctx->MakeCurrent();

  for (unsigned int i = 0; i < mPrograms.Length(); ++i)
    delete mPrograms[i];
  mPrograms.Clear();

  ctx->fBindFramebuffer(LOCAL_GL_FRAMEBUFFER, 0);

  if (mBackBufferFBO) {
    ctx->fDeleteFramebuffers(1, &mBackBufferFBO);
    mBackBufferFBO = 0;
  }

  if (mBackBufferTexture) {
    ctx->fDeleteTextures(1, &mBackBufferTexture);
    mBackBufferTexture = 0;
  }

  if (mQuadVBO) {
    ctx->fDeleteBuffers(1, &mQuadVBO);
    mQuadVBO = 0;
  }

  mGLContext = nsnull;
}

already_AddRefed<mozilla::gl::GLContext>
LayerManagerOGL::CreateContext()
{
  nsRefPtr<GLContext> context;

#ifdef XP_WIN
  if (PR_GetEnv("MOZ_LAYERS_PREFER_EGL")) {
    printf_stderr("Trying GL layers...\n");
    context = gl::GLContextProviderEGL::CreateForWindow(mWidget);
  }
#endif

  if (!context)
    context = gl::GLContextProvider::CreateForWindow(mWidget);

  if (!context) {
    NS_WARNING("Failed to create LayerManagerOGL context");
  }
  return context.forget();
}

bool
LayerManagerOGL::Initialize(nsRefPtr<GLContext> aContext, bool force)
{
  ScopedGfxFeatureReporter reporter("GL Layers", force);

  // Do not allow double intiailization
  NS_ABORT_IF_FALSE(mGLContext == nsnull, "Don't reiniailize layer managers");

  if (!aContext)
    return false;

  mGLContext = aContext;
  mGLContext->SetFlipped(true);

  MakeCurrent();

  mHasBGRA =
    mGLContext->IsExtensionSupported(gl::GLContext::EXT_texture_format_BGRA8888) ||
    mGLContext->IsExtensionSupported(gl::GLContext::EXT_bgra);

  mGLContext->fBlendFuncSeparate(LOCAL_GL_ONE, LOCAL_GL_ONE_MINUS_SRC_ALPHA,
                                 LOCAL_GL_ONE, LOCAL_GL_ONE);
  mGLContext->fEnable(LOCAL_GL_BLEND);

  // We unfortunately can't do generic initialization here, since the
  // concrete type actually matters.  This macro generates the
  // initialization using a concrete type and index.
#define SHADER_PROGRAM(penum, ptype, vsstr, fsstr) do {                           \
    NS_ASSERTION(programIndex++ == penum, "out of order shader initialization!"); \
    ptype *p = new ptype(mGLContext);                                             \
    if (!p->Initialize(vsstr, fsstr)) {                                           \
      delete p;                                                                   \
      return false;                                                            \
    }                                                                             \
    mPrograms.AppendElement(p);                                                   \
  } while (0)


  // NOTE: Order matters here, and should be in the same order as the
  // ProgramType enum!
#ifdef DEBUG
  GLint programIndex = 0;
#endif

  /* Layer programs */
  SHADER_PROGRAM(RGBALayerProgramType, ColorTextureLayerProgram,
                 sLayerVS, sRGBATextureLayerFS);
  SHADER_PROGRAM(BGRALayerProgramType, ColorTextureLayerProgram,
                 sLayerVS, sBGRATextureLayerFS);
  SHADER_PROGRAM(RGBXLayerProgramType, ColorTextureLayerProgram,
                 sLayerVS, sRGBXTextureLayerFS);
  SHADER_PROGRAM(BGRXLayerProgramType, ColorTextureLayerProgram,
                 sLayerVS, sBGRXTextureLayerFS);
  SHADER_PROGRAM(RGBARectLayerProgramType, ColorTextureLayerProgram,
                 sLayerVS, sRGBARectTextureLayerFS);
  SHADER_PROGRAM(ColorLayerProgramType, SolidColorLayerProgram,
                 sLayerVS, sSolidColorLayerFS);
  SHADER_PROGRAM(YCbCrLayerProgramType, YCbCrTextureLayerProgram,
                 sLayerVS, sYCbCrTextureLayerFS);
  SHADER_PROGRAM(ComponentAlphaPass1ProgramType, ComponentAlphaTextureLayerProgram,
                 sLayerVS, sComponentPass1FS);
  SHADER_PROGRAM(ComponentAlphaPass2ProgramType, ComponentAlphaTextureLayerProgram,
                 sLayerVS, sComponentPass2FS);
  /* Copy programs (used for final framebuffer blit) */
  SHADER_PROGRAM(Copy2DProgramType, CopyProgram,
                 sCopyVS, sCopy2DFS);
  SHADER_PROGRAM(Copy2DRectProgramType, CopyProgram,
                 sCopyVS, sCopy2DRectFS);

#undef SHADER_PROGRAM

  NS_ASSERTION(programIndex == NumProgramTypes,
               "not all programs were initialized!");

  /**
   * We'll test the ability here to bind NPOT textures to a framebuffer, if
   * this fails we'll try ARB_texture_rectangle.
   */
  mGLContext->fGenFramebuffers(1, &mBackBufferFBO);

  GLenum textureTargets[] = {
    LOCAL_GL_TEXTURE_2D,
#ifndef USE_GLES2
    LOCAL_GL_TEXTURE_RECTANGLE_ARB
#endif
  };

  mFBOTextureTarget = LOCAL_GL_NONE;

  for (PRUint32 i = 0; i < ArrayLength(textureTargets); i++) {
    GLenum target = textureTargets[i];
    mGLContext->fGenTextures(1, &mBackBufferTexture);
    mGLContext->fBindTexture(target, mBackBufferTexture);
    mGLContext->fTexParameteri(target,
                               LOCAL_GL_TEXTURE_MIN_FILTER,
                               LOCAL_GL_NEAREST);
    mGLContext->fTexParameteri(target,
                               LOCAL_GL_TEXTURE_MAG_FILTER,
                               LOCAL_GL_NEAREST);
    mGLContext->fTexImage2D(target,
                            0,
                            LOCAL_GL_RGBA,
                            5, 3, /* sufficiently NPOT */
                            0,
                            LOCAL_GL_RGBA,
                            LOCAL_GL_UNSIGNED_BYTE,
                            NULL);

    // unbind this texture, in preparation for binding it to the FBO
    mGLContext->fBindTexture(target, 0);

    mGLContext->fBindFramebuffer(LOCAL_GL_FRAMEBUFFER, mBackBufferFBO);
    mGLContext->fFramebufferTexture2D(LOCAL_GL_FRAMEBUFFER,
                                      LOCAL_GL_COLOR_ATTACHMENT0,
                                      target,
                                      mBackBufferTexture,
                                      0);

    if (mGLContext->fCheckFramebufferStatus(LOCAL_GL_FRAMEBUFFER) ==
        LOCAL_GL_FRAMEBUFFER_COMPLETE)
    {
      mFBOTextureTarget = target;
      break;
    }

    // We weren't succesful with this texture, so we don't need it
    // any more.
    mGLContext->fDeleteTextures(1, &mBackBufferTexture);
  }

  if (mFBOTextureTarget == LOCAL_GL_NONE) {
    /* Unable to find a texture target that works with FBOs and NPOT textures */
    return false;
  }

  mGLContext->fBindFramebuffer(LOCAL_GL_FRAMEBUFFER, 0);

  if (mFBOTextureTarget == LOCAL_GL_TEXTURE_RECTANGLE_ARB) {
    /* If we're using TEXTURE_RECTANGLE, then we must have the ARB
     * extension -- the EXT variant does not provide support for
     * texture rectangle access inside GLSL (sampler2DRect,
     * texture2DRect).
     */
    if (!mGLContext->IsExtensionSupported(gl::GLContext::ARB_texture_rectangle))
      return false;
  }

  // If we're double-buffered, we don't need this fbo anymore.
  if (mGLContext->IsDoubleBuffered()) {
    mGLContext->fDeleteFramebuffers(1, &mBackBufferFBO);
    mBackBufferFBO = 0;
  }

  // back to default framebuffer, to avoid confusion
  mGLContext->fBindFramebuffer(LOCAL_GL_FRAMEBUFFER, 0);

  /* Create a simple quad VBO */

  mGLContext->fGenBuffers(1, &mQuadVBO);
  mGLContext->fBindBuffer(LOCAL_GL_ARRAY_BUFFER, mQuadVBO);

  GLfloat vertices[] = {
    /* First quad vertices */
    0.0f, 0.0f, 1.0f, 0.0f, 0.0f, 1.0f, 1.0f, 1.0f,
    /* Then quad texcoords */
    0.0f, 0.0f, 1.0f, 0.0f, 0.0f, 1.0f, 1.0f, 1.0f,
    /* Then flipped quad texcoords */
    0.0f, 1.0f, 1.0f, 1.0f, 0.0f, 0.0f, 1.0f, 0.0f,
  };
  mGLContext->fBufferData(LOCAL_GL_ARRAY_BUFFER, sizeof(vertices), vertices, LOCAL_GL_STATIC_DRAW);
  mGLContext->fBindBuffer(LOCAL_GL_ARRAY_BUFFER, 0);

  nsCOMPtr<nsIConsoleService>
    console(do_GetService(NS_CONSOLESERVICE_CONTRACTID));

  if (console) {
    nsString msg;
    msg +=
      NS_LITERAL_STRING("OpenGL LayerManager Initialized Succesfully.\nVersion: ");
    msg += NS_ConvertUTF8toUTF16(
      nsDependentCString((const char*)mGLContext->fGetString(LOCAL_GL_VERSION)));
    msg += NS_LITERAL_STRING("\nVendor: ");
    msg += NS_ConvertUTF8toUTF16(
      nsDependentCString((const char*)mGLContext->fGetString(LOCAL_GL_VENDOR)));
    msg += NS_LITERAL_STRING("\nRenderer: ");
    msg += NS_ConvertUTF8toUTF16(
      nsDependentCString((const char*)mGLContext->fGetString(LOCAL_GL_RENDERER)));
    msg += NS_LITERAL_STRING("\nFBO Texture Target: ");
    if (mFBOTextureTarget == LOCAL_GL_TEXTURE_2D)
      msg += NS_LITERAL_STRING("TEXTURE_2D");
    else
      msg += NS_LITERAL_STRING("TEXTURE_RECTANGLE");
    console->LogStringMessage(msg.get());
  }

  Preferences::AddBoolVarCache(&sDrawFPS, "layers.acceleration.draw-fps");

  reporter.SetSuccessful();
  return true;
}

void
LayerManagerOGL::SetClippingRegion(const nsIntRegion& aClippingRegion)
{
  mClippingRegion = aClippingRegion;
}

void
LayerManagerOGL::BeginTransaction()
{
}

void
LayerManagerOGL::BeginTransactionWithTarget(gfxContext *aTarget)
{
#ifdef MOZ_LAYERS_HAVE_LOG
  MOZ_LAYERS_LOG(("[----- BeginTransaction"));
  Log();
#endif

  if (mDestroyed) {
    NS_WARNING("Call on destroyed layer manager");
    return;
  }

  mTarget = aTarget;
}

bool
LayerManagerOGL::EndEmptyTransaction()
{
  if (!mRoot)
    return false;

  EndTransaction(nsnull, nsnull);
  return true;
}

void
LayerManagerOGL::EndTransaction(DrawThebesLayerCallback aCallback,
                                void* aCallbackData,
                                EndTransactionFlags aFlags)
{
#ifdef MOZ_LAYERS_HAVE_LOG
  MOZ_LAYERS_LOG(("  ----- (beginning paint)"));
  Log();
#endif

  if (mDestroyed) {
    NS_WARNING("Call on destroyed layer manager");
    return;
  }

  if (mRoot && !(aFlags & END_NO_IMMEDIATE_REDRAW)) {
    // The results of our drawing always go directly into a pixel buffer,
    // so we don't need to pass any global transform here.
    mRoot->ComputeEffectiveTransforms(gfx3DMatrix());

    mThebesLayerCallback = aCallback;
    mThebesLayerCallbackData = aCallbackData;

    Render();

    mThebesLayerCallback = nsnull;
    mThebesLayerCallbackData = nsnull;
  }

  mTarget = NULL;

#ifdef MOZ_LAYERS_HAVE_LOG
  Log();
  MOZ_LAYERS_LOG(("]----- EndTransaction"));
#endif
}

already_AddRefed<ThebesLayer>
LayerManagerOGL::CreateThebesLayer()
{
  if (mDestroyed) {
    NS_WARNING("Call on destroyed layer manager");
    return nsnull;
  }

  nsRefPtr<ThebesLayer> layer = new ThebesLayerOGL(this);
  return layer.forget();
}

already_AddRefed<ContainerLayer>
LayerManagerOGL::CreateContainerLayer()
{
  if (mDestroyed) {
    NS_WARNING("Call on destroyed layer manager");
    return nsnull;
  }

  nsRefPtr<ContainerLayer> layer = new ContainerLayerOGL(this);
  return layer.forget();
}

already_AddRefed<ImageLayer>
LayerManagerOGL::CreateImageLayer()
{
  if (mDestroyed) {
    NS_WARNING("Call on destroyed layer manager");
    return nsnull;
  }

  nsRefPtr<ImageLayer> layer = new ImageLayerOGL(this);
  return layer.forget();
}

already_AddRefed<ColorLayer>
LayerManagerOGL::CreateColorLayer()
{
  if (mDestroyed) {
    NS_WARNING("Call on destroyed layer manager");
    return nsnull;
  }

  nsRefPtr<ColorLayer> layer = new ColorLayerOGL(this);
  return layer.forget();
}

already_AddRefed<CanvasLayer>
LayerManagerOGL::CreateCanvasLayer()
{
  if (mDestroyed) {
    NS_WARNING("Call on destroyed layer manager");
    return nsnull;
  }

  nsRefPtr<CanvasLayer> layer = new CanvasLayerOGL(this);
  return layer.forget();
}

LayerOGL*
LayerManagerOGL::RootLayer() const
{
  if (mDestroyed) {
    NS_WARNING("Call on destroyed layer manager");
    return nsnull;
  }

  return static_cast<LayerOGL*>(mRoot->ImplData());
}

bool LayerManagerOGL::sDrawFPS = false;

/* This function tries to stick to portable C89 as much as possible
 * so that it can be easily copied into other applications */
void
LayerManagerOGL::FPSState::DrawFPS(GLContext* context, CopyProgram* copyprog)
{
  printf_stderr("draw fps\n");
  fcount++;

  int rate = 30;
  if (fcount >= rate) {
    TimeStamp now = TimeStamp::Now();
    TimeDuration duration = now - last;
    last = now;
    fps = rate / duration.ToSeconds() + .5;
    fcount = 0;
  }

  GLint viewport[4];
  context->fGetIntegerv(LOCAL_GL_VIEWPORT, viewport);

#ifdef MOZ_WIDGET_ANDROID
  __android_log_print(ANDROID_LOG_ERROR, "Gecko", "### Viewport: %d %d %d %d",
                      viewport[0], viewport[1], viewport[2], viewport[3]);
#endif

  static GLuint texture;
  if (!initialized) {
    // Bind the number of textures we need, in this case one.
    context->fGenTextures(1, &texture);
    context->fBindTexture(LOCAL_GL_TEXTURE_2D, texture);
    context->fTexParameteri(LOCAL_GL_TEXTURE_2D,LOCAL_GL_TEXTURE_MIN_FILTER,LOCAL_GL_NEAREST);
    context->fTexParameteri(LOCAL_GL_TEXTURE_2D,LOCAL_GL_TEXTURE_MAG_FILTER,LOCAL_GL_NEAREST);

    unsigned char text[] = {
      0,   0,   0,   0,   0,   0,   0,   0,   0,   0,   0,   0,   0,   0,   0,   0,   0,   0,   0,   0,   0,   0,   0,   0,   0,   0,   0,   0,   0,   0,   0,   0,   0,   0,   0,   0,   0,   0,   0,   0,   0,
      0, 255, 255, 255,   0, 255, 255,   0,   0, 255, 255, 255,   0, 255, 255, 255,   0, 255,   0, 255,   0, 255, 255, 255,   0, 255, 255, 255,   0, 255, 255, 255,   0, 255, 255, 255,   0, 255, 255, 255,   0,
      0, 255,   0, 255,   0,   0, 255,   0,   0,   0,   0, 255,   0,   0,   0, 255,   0, 255,   0, 255,   0, 255,   0,   0,   0, 255,   0,   0,   0,   0,   0, 255,   0, 255,   0, 255,   0, 255,   0, 255,   0,
      0, 255,   0, 255,   0,   0, 255,   0,   0, 255, 255, 255,   0, 255, 255, 255,   0, 255, 255, 255,   0, 255, 255, 255,   0, 255, 255, 255,   0,   0,   0, 255,   0, 255, 255, 255,   0, 255, 255, 255,   0,
      0, 255,   0, 255,   0,   0, 255,   0,   0, 255,   0,   0,   0,   0,   0, 255,   0,   0,   0, 255,   0,   0,   0, 255,   0, 255,   0, 255,   0,   0,   0, 255,   0, 255,   0, 255,   0,   0,   0, 255,   0,
      0, 255, 255, 255,   0, 255, 255, 255,   0, 255, 255, 255,   0, 255, 255, 255,   0,   0,   0, 255,   0, 255, 255, 255,   0, 255, 255, 255,   0,   0,   0, 255,   0, 255, 255, 255,   0,   0,   0, 255,   0,
      0,   0,   0,   0,   0,   0,   0,   0,   0,   0,   0,   0,   0,   0,   0,   0,   0,   0,   0,   0,   0,   0,   0,   0,   0,   0,   0,   0,   0,   0,   0,   0,   0,   0,   0,   0,   0,   0,   0,   0,   0,
    };

    // convert from 8 bit to 32 bit so that don't have to write the text above out in 32 bit format
    // we rely on int being 32 bits
    unsigned int* buf = (unsigned int*)malloc(64 * 8 * 4);
    for (int i = 0; i < 7; i++) {
      for (int j = 0; j < 41; j++) {
        unsigned int purple = 0xfff000ff;
        unsigned int white  = 0xffffffff;
        buf[i * 64 + j] = (text[i * 41 + j] == 0) ? purple : white;
      }
    }
    context->fTexImage2D(LOCAL_GL_TEXTURE_2D, 0, LOCAL_GL_RGBA, 64, 8, 0, LOCAL_GL_RGBA, LOCAL_GL_UNSIGNED_BYTE, buf);
    free(buf);
    initialized = true;
  }

  struct Vertex2D {
    float x,y;
  };
  const Vertex2D vertices[] = {
    { -1.0f, 1.0f - 42.f / viewport[3] },
    { -1.0f, 1.0f},
    { -1.0f + 22.f / viewport[2], 1.0f - 42.f / viewport[3] },
    { -1.0f + 22.f / viewport[2], 1.0f },

    {  -1.0f + 22.f / viewport[2], 1.0f - 42.f / viewport[3] },
    {  -1.0f + 22.f / viewport[2], 1.0f },
    {  -1.0f + 44.f / viewport[2], 1.0f - 42.f / viewport[3] },
    {  -1.0f + 44.f / viewport[2], 1.0f },

    { -1.0f + 44.f / viewport[2], 1.0f - 42.f / viewport[3] },
    { -1.0f + 44.f / viewport[2], 1.0f },
    { -1.0f + 66.f / viewport[2], 1.0f - 42.f / viewport[3] },
    { -1.0f + 66.f / viewport[2], 1.0f }
  };

  int v1   = fps % 10;
  int v10  = (fps % 100) / 10;
  int v100 = (fps % 1000) / 100;

  // Feel free to comment these texture coordinates out and use one
  // of the ones below instead, or play around with your own values.
  const GLfloat texCoords[] = {
    (v100 * 4.f) / 64, 7.f / 8,
    (v100 * 4.f) / 64, 0.0f,
    (v100 * 4.f + 4) / 64, 7.f / 8,
    (v100 * 4.f + 4) / 64, 0.0f,

    (v10 * 4.f) / 64, 7.f / 8,
    (v10 * 4.f) / 64, 0.0f,
    (v10 * 4.f + 4) / 64, 7.f / 8,
    (v10 * 4.f + 4) / 64, 0.0f,

    (v1 * 4.f) / 64, 7.f / 8,
    (v1 * 4.f) / 64, 0.0f,
    (v1 * 4.f + 4) / 64, 7.f / 8,
    (v1 * 4.f + 4) / 64, 0.0f,
  };

  // Turn necessary features on
  context->fEnable(LOCAL_GL_BLEND);
  context->fBlendFunc(LOCAL_GL_ONE, LOCAL_GL_SRC_COLOR);

  context->fActiveTexture(LOCAL_GL_TEXTURE0);
  context->fBindTexture(LOCAL_GL_TEXTURE_2D, texture);

  copyprog->Activate();
  copyprog->SetTextureUnit(0);

  // we're going to use client-side vertex arrays for this.
  context->fBindBuffer(LOCAL_GL_ARRAY_BUFFER, 0);

  // "COPY"
  context->fBlendFuncSeparate(LOCAL_GL_ONE, LOCAL_GL_ZERO,
                              LOCAL_GL_ONE, LOCAL_GL_ZERO);

  // enable our vertex attribs; we'll call glVertexPointer below
  // to fill with the correct data.
  GLint vcattr = copyprog->AttribLocation(CopyProgram::VertexCoordAttrib);
  GLint tcattr = copyprog->AttribLocation(CopyProgram::TexCoordAttrib);

  context->fEnableVertexAttribArray(vcattr);
  context->fEnableVertexAttribArray(tcattr);

  context->fVertexAttribPointer(vcattr,
                                2, LOCAL_GL_FLOAT,
                                LOCAL_GL_FALSE,
                                0, vertices);

  context->fVertexAttribPointer(tcattr,
                                2, LOCAL_GL_FLOAT,
                                LOCAL_GL_FALSE,
                                0, texCoords);

  context->fDrawArrays(LOCAL_GL_TRIANGLE_STRIP, 0, 12);
}

// |aTexCoordRect| is the rectangle from the texture that we want to
// draw using the given program.  The program already has a necessary
// offset and scale, so the geometry that needs to be drawn is a unit
// square from 0,0 to 1,1.
//
// |aTexSize| is the actual size of the texture, as it can be larger
// than the rectangle given by |aTexCoordRect|.
void 
LayerManagerOGL::BindAndDrawQuadWithTextureRect(LayerProgram *aProg,
                                                const nsIntRect& aTexCoordRect,
                                                const nsIntSize& aTexSize,
                                                GLenum aWrapMode /* = LOCAL_GL_REPEAT */,
                                                bool aFlipped /* = false */)
{
  GLuint vertAttribIndex =
    aProg->AttribLocation(LayerProgram::VertexAttrib);
  GLuint texCoordAttribIndex =
    aProg->AttribLocation(LayerProgram::TexCoordAttrib);
  NS_ASSERTION(texCoordAttribIndex != GLuint(-1), "no texture coords?");

  // clear any bound VBO so that glVertexAttribPointer() goes back to
  // "pointer mode"
  mGLContext->fBindBuffer(LOCAL_GL_ARRAY_BUFFER, 0);

  // Given what we know about these textures and coordinates, we can
  // compute fmod(t, 1.0f) to get the same texture coordinate out.  If
  // the texCoordRect dimension is < 0 or > width/height, then we have
  // wraparound that we need to deal with by drawing multiple quads,
  // because we can't rely on full non-power-of-two texture support
  // (which is required for the REPEAT wrap mode).

  GLContext::RectTriangles rects;

  nsIntSize realTexSize = aTexSize;
  if (!mGLContext->CanUploadNonPowerOfTwo()) {
    realTexSize = nsIntSize(NextPowerOfTwo(aTexSize.width),
                            NextPowerOfTwo(aTexSize.height));
  }

  if (aWrapMode == LOCAL_GL_REPEAT) {
    rects.addRect(/* dest rectangle */
                  0.0f, 0.0f, 1.0f, 1.0f,
                  /* tex coords */
                  aTexCoordRect.x / GLfloat(realTexSize.width),
                  aTexCoordRect.y / GLfloat(realTexSize.height),
                  aTexCoordRect.XMost() / GLfloat(realTexSize.width),
                  aTexCoordRect.YMost() / GLfloat(realTexSize.height),
                  aFlipped);
  } else {
    GLContext::DecomposeIntoNoRepeatTriangles(aTexCoordRect, realTexSize,
                                              rects, aFlipped);
  }

  mGLContext->fVertexAttribPointer(vertAttribIndex, 2,
                                   LOCAL_GL_FLOAT, LOCAL_GL_FALSE, 0,
                                   rects.vertexPointer());

  mGLContext->fVertexAttribPointer(texCoordAttribIndex, 2,
                                   LOCAL_GL_FLOAT, LOCAL_GL_FALSE, 0,
                                   rects.texCoordPointer());

  {
    mGLContext->fEnableVertexAttribArray(texCoordAttribIndex);
    {
      mGLContext->fEnableVertexAttribArray(vertAttribIndex);

      mGLContext->fDrawArrays(LOCAL_GL_TRIANGLES, 0, rects.elements());

      mGLContext->fDisableVertexAttribArray(vertAttribIndex);
    }
    mGLContext->fDisableVertexAttribArray(texCoordAttribIndex);
  }
}

void
LayerManagerOGL::Render()
{
  SAMPLE_LABEL("LayerManagerOGL", "Render");
  if (mDestroyed) {
    NS_WARNING("Call on destroyed layer manager");
    return;
  }

  nsIntRect rect;
  mWidget->GetClientBounds(rect);
  WorldTransformRect(rect);

  GLint width = rect.width;
  GLint height = rect.height;

  // We can't draw anything to something with no area
  // so just return
  if (width == 0 || height == 0)
    return;

  printf_stderr("render %i, %i\n", width, height);

  // If the widget size changed, we have to force a MakeCurrent
  // to make sure that GL sees the updated widget size.
  if (mWidgetSize.width != width ||
      mWidgetSize.height != height)
  {
    MakeCurrent(true);

    mWidgetSize.width = width;
    mWidgetSize.height = height;
  } else {
    MakeCurrent();
  }

  SetupBackBuffer(width, height);
  SetupPipeline(width, height, ApplyWorldTransform);

  // Default blend function implements "OVER"
  mGLContext->fBlendFuncSeparate(LOCAL_GL_ONE, LOCAL_GL_ONE_MINUS_SRC_ALPHA,
                                 LOCAL_GL_ONE, LOCAL_GL_ONE);
  mGLContext->fEnable(LOCAL_GL_BLEND);

  const nsIntRect *clipRect = mRoot->GetClipRect();

  if (clipRect) {
    nsIntRect r = *clipRect;
    WorldTransformRect(r);
    mGLContext->fScissor(r.x, r.y, r.width, r.height);
  } else {
    mGLContext->fScissor(0, 0, width, height);
  }

  mGLContext->fEnable(LOCAL_GL_SCISSOR_TEST);

  mGLContext->fClearColor(0.0, 0.0, 0.0, 0.0);
  mGLContext->fClear(LOCAL_GL_COLOR_BUFFER_BIT | LOCAL_GL_DEPTH_BUFFER_BIT);

  // Allow widget to render a custom background.
  mWidget->DrawWindowUnderlay(this, rect);

  // Render our layers.
  RootLayer()->RenderLayer(mGLContext->IsDoubleBuffered() ? 0 : mBackBufferFBO,
                           nsIntPoint(0, 0));

  // Allow widget to render a custom foreground too.
  mWidget->DrawWindowOverlay(this, rect);

#ifdef MOZ_DUMP_PAINTING
  if (gfxUtils::sDumpPainting) {
    nsIntRect rect;
    mWidget->GetBounds(rect);
    nsRefPtr<gfxASurface> surf = gfxPlatform::GetPlatform()->CreateOffscreenSurface(rect.Size(), gfxASurface::CONTENT_COLOR_ALPHA);
    nsRefPtr<gfxContext> ctx = new gfxContext(surf);
    CopyToTarget(ctx);

    WriteSnapshotToDumpFile(this, surf);
  }
#endif

  if (mTarget) {
    CopyToTarget(mTarget);
    mGLContext->fBindBuffer(LOCAL_GL_ARRAY_BUFFER, 0);
    return;
  }

  if (sDrawFPS) {
    mFPS.DrawFPS(mGLContext, GetCopy2DProgram());
  }

  if (mGLContext->IsDoubleBuffered()) {
    mGLContext->SwapBuffers();
    LayerManager::PostPresent();
    mGLContext->fBindBuffer(LOCAL_GL_ARRAY_BUFFER, 0);
    return;
  }

  mGLContext->fBindFramebuffer(LOCAL_GL_FRAMEBUFFER, 0);

  mGLContext->fActiveTexture(LOCAL_GL_TEXTURE0);

  CopyProgram *copyprog = GetCopy2DProgram();

  if (mFBOTextureTarget == LOCAL_GL_TEXTURE_RECTANGLE_ARB) {
    copyprog = GetCopy2DRectProgram();
  }

  mGLContext->fBindTexture(mFBOTextureTarget, mBackBufferTexture);

  copyprog->Activate();
  copyprog->SetTextureUnit(0);

  if (copyprog->GetTexCoordMultiplierUniformLocation() != -1) {
    float f[] = { float(width), float(height) };
    copyprog->SetUniform(copyprog->GetTexCoordMultiplierUniformLocation(),
                         2, f);
  }

  // we're going to use client-side vertex arrays for this.
  mGLContext->fBindBuffer(LOCAL_GL_ARRAY_BUFFER, 0);

  // "COPY"
  mGLContext->fBlendFuncSeparate(LOCAL_GL_ONE, LOCAL_GL_ZERO,
                                 LOCAL_GL_ONE, LOCAL_GL_ZERO);

  // enable our vertex attribs; we'll call glVertexPointer below
  // to fill with the correct data.
  GLint vcattr = copyprog->AttribLocation(CopyProgram::VertexCoordAttrib);
  GLint tcattr = copyprog->AttribLocation(CopyProgram::TexCoordAttrib);

  mGLContext->fEnableVertexAttribArray(vcattr);
  mGLContext->fEnableVertexAttribArray(tcattr);

  const nsIntRect *r;
  nsIntRegionRectIterator iter(mClippingRegion);

  while ((r = iter.Next()) != nsnull) {
    nsIntRect cRect = *r; r = &cRect;
    WorldTransformRect(cRect);
    float left = (GLfloat)r->x / width;
    float right = (GLfloat)r->XMost() / width;
    float top = (GLfloat)r->y / height;
    float bottom = (GLfloat)r->YMost() / height;

    float vertices[] = { left * 2.0f - 1.0f,
                         -(top * 2.0f - 1.0f),
                         right * 2.0f - 1.0f,
                         -(top * 2.0f - 1.0f),
                         left * 2.0f - 1.0f,
                         -(bottom * 2.0f - 1.0f),
                         right * 2.0f - 1.0f,
                         -(bottom * 2.0f - 1.0f) };

    // Use flipped texture coordinates since our
    // projection matrix also has a flip and we
    // need to cancel that out.
    float coords[] = { left, bottom,
                       right, bottom,
                       left, top,
                       right, top };

    mGLContext->fVertexAttribPointer(vcattr,
                                     2, LOCAL_GL_FLOAT,
                                     LOCAL_GL_FALSE,
                                     0, vertices);

    mGLContext->fVertexAttribPointer(tcattr,
                                     2, LOCAL_GL_FLOAT,
                                     LOCAL_GL_FALSE,
                                     0, coords);

    mGLContext->fDrawArrays(LOCAL_GL_TRIANGLE_STRIP, 0, 4);
  }

  mGLContext->fDisableVertexAttribArray(vcattr);
  mGLContext->fDisableVertexAttribArray(tcattr);

  mGLContext->fFlush();
  mGLContext->fBindBuffer(LOCAL_GL_ARRAY_BUFFER, 0);
}

void
LayerManagerOGL::SetWorldTransform(const gfxMatrix& aMatrix)
{
  NS_ASSERTION(aMatrix.PreservesAxisAlignedRectangles(),
               "SetWorldTransform only accepts matrices that satisfy PreservesAxisAlignedRectangles");
  NS_ASSERTION(!aMatrix.HasNonIntegerScale(),
               "SetWorldTransform only accepts matrices with integer scale");

  mWorldMatrix = aMatrix;
}

gfxMatrix&
LayerManagerOGL::GetWorldTransform(void)
{
  return mWorldMatrix;
}

void
LayerManagerOGL::WorldTransformRect(nsIntRect& aRect)
{
  gfxRect grect(aRect.x, aRect.y, aRect.width, aRect.height);
  grect = mWorldMatrix.TransformBounds(grect);
  aRect.SetRect(grect.X(), grect.Y(), grect.Width(), grect.Height());
}

void
LayerManagerOGL::SetupPipeline(int aWidth, int aHeight, WorldTransforPolicy aTransformPolicy)
{
  // Set the viewport correctly. 
  mGLContext->fViewport(0, 0, aWidth, aHeight);

  // We flip the view matrix around so that everything is right-side up; we're
  // drawing directly into the window's back buffer, so this keeps things
  // looking correct.
  //
  // XXX: We keep track of whether the window size changed, so we could skip
  // this update if it hadn't changed since the last call. We will need to
  // track changes to aTransformPolicy and mWorldMatrix for this to work
  // though.

  // Matrix to transform (0, 0, aWidth, aHeight) to viewport space (-1.0, 1.0,
  // 2, 2) and flip the contents.
  gfxMatrix viewMatrix; 
  viewMatrix.Translate(-gfxPoint(1.0, -1.0));
  viewMatrix.Scale(2.0f / float(aWidth), 2.0f / float(aHeight));
  viewMatrix.Scale(1.0f, -1.0f);

  if (aTransformPolicy == ApplyWorldTransform) {
    viewMatrix = mWorldMatrix * viewMatrix;
  }

  gfx3DMatrix matrix3d = gfx3DMatrix::From2D(viewMatrix);
  matrix3d._33 = 0.0f;

  SetLayerProgramProjectionMatrix(matrix3d);
}

void
LayerManagerOGL::SetupBackBuffer(int aWidth, int aHeight)
{
  if (mGLContext->IsDoubleBuffered()) {
    mGLContext->fBindFramebuffer(LOCAL_GL_FRAMEBUFFER, 0);
    return;
  }

  // Do we have a FBO of the right size already?
  if (mBackBufferSize.width == aWidth &&
      mBackBufferSize.height == aHeight)
  {
    mGLContext->fBindFramebuffer(LOCAL_GL_FRAMEBUFFER, mBackBufferFBO);
    return;
  }

  // we already have a FBO, but we need to resize its texture.
  mGLContext->fActiveTexture(LOCAL_GL_TEXTURE0);
  mGLContext->fBindTexture(mFBOTextureTarget, mBackBufferTexture);
  mGLContext->fTexImage2D(mFBOTextureTarget,
                          0,
                          LOCAL_GL_RGBA,
                          aWidth, aHeight,
                          0,
                          LOCAL_GL_RGBA,
                          LOCAL_GL_UNSIGNED_BYTE,
                          NULL);
  mGLContext->fBindTexture(mFBOTextureTarget, 0);

  mGLContext->fBindFramebuffer(LOCAL_GL_FRAMEBUFFER, mBackBufferFBO);
  mGLContext->fFramebufferTexture2D(LOCAL_GL_FRAMEBUFFER,
                                    LOCAL_GL_COLOR_ATTACHMENT0,
                                    mFBOTextureTarget,
                                    mBackBufferTexture,
                                    0);

  GLenum result = mGLContext->fCheckFramebufferStatus(LOCAL_GL_FRAMEBUFFER);
  if (result != LOCAL_GL_FRAMEBUFFER_COMPLETE) {
    nsCAutoString msg;
    msg.Append("Framebuffer not complete -- error 0x");
    msg.AppendInt(result, 16);
    NS_RUNTIMEABORT(msg.get());
  }

  mBackBufferSize.width = aWidth;
  mBackBufferSize.height = aHeight;
}

void
LayerManagerOGL::CopyToTarget(gfxContext *aTarget)
{
  nsIntRect rect;
  mWidget->GetBounds(rect);
  GLint width = rect.width;
  GLint height = rect.height;

  if ((PRInt64(width) * PRInt64(height) * PRInt64(4)) > PR_INT32_MAX) {
    NS_ERROR("Widget size too big - integer overflow!");
    return;
  }

  nsRefPtr<gfxImageSurface> imageSurface =
    new gfxImageSurface(gfxIntSize(width, height),
                        gfxASurface::ImageFormatARGB32);

  mGLContext->fBindFramebuffer(LOCAL_GL_FRAMEBUFFER,
                               mGLContext->IsDoubleBuffered() ? 0 : mBackBufferFBO);

#ifndef USE_GLES2
  // GLES2 promises that binding to any custom FBO will attach
  // to GL_COLOR_ATTACHMENT0 attachment point.
  if (mGLContext->IsDoubleBuffered()) {
    mGLContext->fReadBuffer(LOCAL_GL_BACK);
  }
  else {
    mGLContext->fReadBuffer(LOCAL_GL_COLOR_ATTACHMENT0);
  }
#endif

  GLenum format = LOCAL_GL_RGBA;
  if (mHasBGRA)
    format = LOCAL_GL_BGRA;

  NS_ASSERTION(imageSurface->Stride() == width * 4,
               "Image Surfaces being created with weird stride!");

  PRUint32 currentPackAlignment = 0;
  mGLContext->fGetIntegerv(LOCAL_GL_PACK_ALIGNMENT, (GLint*)&currentPackAlignment);
  if (currentPackAlignment != 4) {
    mGLContext->fPixelStorei(LOCAL_GL_PACK_ALIGNMENT, 4);
  }

  mGLContext->fReadPixels(0, 0,
                          width, height,
                          format,
                          LOCAL_GL_UNSIGNED_BYTE,
                          imageSurface->Data());

  if (currentPackAlignment != 4) {
    mGLContext->fPixelStorei(LOCAL_GL_PACK_ALIGNMENT, currentPackAlignment);
  }

  if (!mHasBGRA) {
    // need to swap B and R bytes
    for (int j = 0; j < height; ++j) {
      PRUint32 *row = (PRUint32*) (imageSurface->Data() + imageSurface->Stride() * j);
      for (int i = 0; i < width; ++i) {
        *row = (*row & 0xff00ff00) | ((*row & 0xff) << 16) | ((*row & 0xff0000) >> 16);
        row++;
      }
    }
  }

  aTarget->SetOperator(gfxContext::OPERATOR_SOURCE);
  aTarget->Scale(1.0, -1.0);
  aTarget->Translate(-gfxPoint(0.0, height));
  aTarget->SetSource(imageSurface);
  aTarget->Paint();
}

LayerManagerOGL::ProgramType LayerManagerOGL::sLayerProgramTypes[] = {
  gl::RGBALayerProgramType,
  gl::BGRALayerProgramType,
  gl::RGBXLayerProgramType,
  gl::BGRXLayerProgramType,
  gl::RGBARectLayerProgramType,
  gl::ColorLayerProgramType,
  gl::YCbCrLayerProgramType,
  gl::ComponentAlphaPass1ProgramType,
  gl::ComponentAlphaPass2ProgramType
};

#define FOR_EACH_LAYER_PROGRAM(vname)                       \
  for (size_t lpindex = 0;                                  \
       lpindex < ArrayLength(sLayerProgramTypes);           \
       ++lpindex)                                           \
  {                                                         \
    LayerProgram *vname = static_cast<LayerProgram*>        \
      (mPrograms[sLayerProgramTypes[lpindex]]);             \
    do

#define FOR_EACH_LAYER_PROGRAM_END              \
    while (0);                                  \
  }                                             \

void
LayerManagerOGL::SetLayerProgramProjectionMatrix(const gfx3DMatrix& aMatrix)
{
  FOR_EACH_LAYER_PROGRAM(lp) {
    lp->Activate();
    lp->SetProjectionMatrix(aMatrix);
  } FOR_EACH_LAYER_PROGRAM_END
}

static GLenum
GetFrameBufferInternalFormat(GLContext* gl,
                             GLuint aCurrentFrameBuffer,
                             nsIWidget* aWidget)
{
  if (aCurrentFrameBuffer == 0) { // default framebuffer
    return aWidget->GetGLFrameBufferFormat();
  }
  return LOCAL_GL_RGBA;
}

static bool
AreFormatsCompatibleForCopyTexImage2D(GLenum aF1, GLenum aF2)
{
  // GL requires that the implementation has to handle copies between
  // different formats, so all are "compatible".  GLES does not
  // require that.
#ifdef USE_GLES2
  return (aF1 == aF2);
#else
  return true;
#endif
}

void
LayerManagerOGL::CreateFBOWithTexture(const nsIntRect& aRect, InitMode aInit,
                                      GLuint aCurrentFrameBuffer,
                                      GLuint *aFBO, GLuint *aTexture)
{
  GLuint tex, fbo;

  mGLContext->fActiveTexture(LOCAL_GL_TEXTURE0);
  mGLContext->fGenTextures(1, &tex);
  mGLContext->fBindTexture(mFBOTextureTarget, tex);
  if (aInit == InitModeCopy) {
    // We're going to create an RGBA temporary fbo.  But to
    // CopyTexImage() from the current framebuffer, the framebuffer's
    // format has to be compatible with the new texture's.  So we
    // check the format of the framebuffer here and take a slow path
    // if it's incompatible.
    GLenum format =
      GetFrameBufferInternalFormat(gl(), aCurrentFrameBuffer, mWidget);
    if (AreFormatsCompatibleForCopyTexImage2D(format, LOCAL_GL_RGBA)) {
      mGLContext->fCopyTexImage2D(mFBOTextureTarget,
                                  0,
                                  LOCAL_GL_RGBA,
                                  aRect.x, aRect.y,
                                  aRect.width, aRect.height,
                                  0);
    } else {
      // Curses, incompatible formats.  Take a slow path.
      //
      // XXX Technically CopyTexSubImage2D also has the requirement of
      // matching formats, but it doesn't seem to affect us in the
      // real world.
      mGLContext->fTexImage2D(mFBOTextureTarget,
                              0,
                              LOCAL_GL_RGBA,
                              aRect.width, aRect.height,
                              0,
                              LOCAL_GL_RGBA,
                              LOCAL_GL_UNSIGNED_BYTE,
                              NULL);
      mGLContext->fCopyTexSubImage2D(mFBOTextureTarget,
                                     0,    // level
                                     0, 0, // offset
                                     aRect.x, aRect.y,
                                     aRect.width, aRect.height);
    }
  } else {
    mGLContext->fTexImage2D(mFBOTextureTarget,
                            0,
                            LOCAL_GL_RGBA,
                            aRect.width, aRect.height,
                            0,
                            LOCAL_GL_RGBA,
                            LOCAL_GL_UNSIGNED_BYTE,
                            NULL);
  }
  mGLContext->fTexParameteri(mFBOTextureTarget, LOCAL_GL_TEXTURE_MIN_FILTER,
                             LOCAL_GL_LINEAR);
  mGLContext->fTexParameteri(mFBOTextureTarget, LOCAL_GL_TEXTURE_MAG_FILTER,
                             LOCAL_GL_LINEAR);
  mGLContext->fTexParameteri(mFBOTextureTarget, LOCAL_GL_TEXTURE_WRAP_S, 
                             LOCAL_GL_CLAMP_TO_EDGE);
  mGLContext->fTexParameteri(mFBOTextureTarget, LOCAL_GL_TEXTURE_WRAP_T, 
                             LOCAL_GL_CLAMP_TO_EDGE);
  mGLContext->fBindTexture(mFBOTextureTarget, 0);

  mGLContext->fGenFramebuffers(1, &fbo);
  mGLContext->fBindFramebuffer(LOCAL_GL_FRAMEBUFFER, fbo);
  mGLContext->fFramebufferTexture2D(LOCAL_GL_FRAMEBUFFER,
                                    LOCAL_GL_COLOR_ATTACHMENT0,
                                    mFBOTextureTarget,
                                    tex,
                                    0);

  // Making this call to fCheckFramebufferStatus prevents a crash on
  // PowerVR. See bug 695246.
  GLenum result = mGLContext->fCheckFramebufferStatus(LOCAL_GL_FRAMEBUFFER);
  if (result != LOCAL_GL_FRAMEBUFFER_COMPLETE) {
    nsCAutoString msg;
    msg.Append("Framebuffer not complete -- error 0x");
    msg.AppendInt(result, 16);
    msg.Append(", mFBOTextureTarget 0x");
    msg.AppendInt(mFBOTextureTarget, 16);
    msg.Append(", aRect.width ");
    msg.AppendInt(aRect.width);
    msg.Append(", aRect.height ");
    msg.AppendInt(aRect.height);
    NS_RUNTIMEABORT(msg.get());
  }

  SetupPipeline(aRect.width, aRect.height, DontApplyWorldTransform);
  mGLContext->fScissor(0, 0, aRect.width, aRect.height);

  if (aInit == InitModeClear) {
    mGLContext->fClearColor(0.0, 0.0, 0.0, 0.0);
    mGLContext->fClear(LOCAL_GL_COLOR_BUFFER_BIT);
  }

  *aFBO = fbo;
  *aTexture = tex;
}

already_AddRefed<ShadowThebesLayer>
LayerManagerOGL::CreateShadowThebesLayer()
{
  if (LayerManagerOGL::mDestroyed) {
    NS_WARNING("Call on destroyed layer manager");
    return nsnull;
  }
  return nsRefPtr<ShadowThebesLayerOGL>(new ShadowThebesLayerOGL(this)).forget();
}

already_AddRefed<ShadowContainerLayer>
LayerManagerOGL::CreateShadowContainerLayer()
{
  if (LayerManagerOGL::mDestroyed) {
    NS_WARNING("Call on destroyed layer manager");
    return nsnull;
  }
  return nsRefPtr<ShadowContainerLayerOGL>(new ShadowContainerLayerOGL(this)).forget();
}

already_AddRefed<ShadowImageLayer>
LayerManagerOGL::CreateShadowImageLayer()
{
  if (LayerManagerOGL::mDestroyed) {
    NS_WARNING("Call on destroyed layer manager");
    return nsnull;
  }
  return nsRefPtr<ShadowImageLayerOGL>(new ShadowImageLayerOGL(this)).forget();
}

already_AddRefed<ShadowColorLayer>
LayerManagerOGL::CreateShadowColorLayer()
{
  if (LayerManagerOGL::mDestroyed) {
    NS_WARNING("Call on destroyed layer manager");
    return nsnull;
  }
  return nsRefPtr<ShadowColorLayerOGL>(new ShadowColorLayerOGL(this)).forget();
}

already_AddRefed<ShadowCanvasLayer>
LayerManagerOGL::CreateShadowCanvasLayer()
{
  if (LayerManagerOGL::mDestroyed) {
    NS_WARNING("Call on destroyed layer manager");
    return nsnull;
  }
  return nsRefPtr<ShadowCanvasLayerOGL>(new ShadowCanvasLayerOGL(this)).forget();
}


} /* layers */
} /* mozilla */<|MERGE_RESOLUTION|>--- conflicted
+++ resolved
@@ -55,10 +55,7 @@
 
 #include "gfxContext.h"
 #include "gfxUtils.h"
-<<<<<<< HEAD
-=======
 #include "gfxPlatform.h"
->>>>>>> 520e2c69
 #include "nsIWidget.h"
 
 #include "GLContext.h"
