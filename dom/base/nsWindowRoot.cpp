/* -*- Mode: C++; tab-width: 3; indent-tabs-mode: nil; c-basic-offset: 2 -*-
 *
 * ***** BEGIN LICENSE BLOCK *****
 * Version: MPL 1.1/GPL 2.0/LGPL 2.1
 *
 * The contents of this file are subject to the Mozilla Public License Version
 * 1.1 (the "License"); you may not use this file except in compliance with
 * the License. You may obtain a copy of the License at
 * http://www.mozilla.org/MPL/
 *
 * Software distributed under the License is distributed on an "AS IS" basis,
 * WITHOUT WARRANTY OF ANY KIND, either express or implied. See the License
 * for the specific language governing rights and limitations under the
 * License.
 *
 * The Original Code is the Mozilla browser.
 *
 * The Initial Developer of the Original Code is
 * Netscape Communications, Inc.
 * Portions created by the Initial Developer are Copyright (C) 1999
 * the Initial Developer. All Rights Reserved.
 *
 * Contributor(s):
 *   David W. Hyatt <hyatt@netscape.com> (Original Author)
 *
 * Alternatively, the contents of this file may be used under the terms of
 * either of the GNU General Public License Version 2 or later (the "GPL"),
 * or the GNU Lesser General Public License Version 2.1 or later (the "LGPL"),
 * in which case the provisions of the GPL or the LGPL are applicable instead
 * of those above. If you wish to allow use of your version of this file only
 * under the terms of either the GPL or the LGPL, and not to allow others to
 * use your version of this file under the terms of the MPL, indicate your
 * decision by deleting the provisions above and replace them with the notice
 * and other provisions required by the GPL or the LGPL. If you do not delete
 * the provisions above, a recipient may use your version of this file under
 * the terms of any one of the MPL, the GPL or the LGPL.
 *
 * ***** END LICENSE BLOCK ***** */

#include "nsCOMPtr.h"
#include "nsWindowRoot.h"
#include "nsPIDOMWindow.h"
#include "nsIDOMWindow.h"
#include "nsIDOMDocument.h"
#include "nsIDocument.h"
#include "nsIEventListenerManager.h"
#include "nsIPresShell.h"
#include "nsPresContext.h"
#include "nsLayoutCID.h"
#include "nsContentCID.h"
#include "nsIEventStateManager.h"
#include "nsIPrivateDOMEvent.h"
#include "nsIDOMWindowInternal.h"
#include "nsString.h"
#include "nsEventDispatcher.h"
#include "nsIProgrammingLanguage.h"
#include "nsGUIEvent.h"
#include "nsGlobalWindow.h"
#include "nsFocusManager.h"
#include "nsIDOMNSHTMLInputElement.h"
#include "nsIDOMNSHTMLTextAreaElement.h"
#include "nsIControllers.h"

#include "nsCycleCollectionParticipant.h"

#ifdef MOZ_XUL
#include "nsIDOMXULElement.h"
#endif

static NS_DEFINE_CID(kEventListenerManagerCID,    NS_EVENTLISTENERMANAGER_CID);

nsWindowRoot::nsWindowRoot(nsPIDOMWindow* aWindow)
{
  mWindow = aWindow;
}

nsWindowRoot::~nsWindowRoot()
{
  if (mListenerManager) {
    mListenerManager->Disconnect();
  }
}

<<<<<<< HEAD
NS_IMPL_CYCLE_COLLECTION_3(nsWindowRoot, mListenerManager, mFocusController,
                           mParent)
=======
NS_IMPL_CYCLE_COLLECTION_2(nsWindowRoot, mListenerManager, mPopupNode)
>>>>>>> 316ce754

NS_INTERFACE_MAP_BEGIN_CYCLE_COLLECTION(nsWindowRoot)
  NS_INTERFACE_MAP_ENTRY_AMBIGUOUS(nsISupports, nsIDOMEventTarget)
  NS_INTERFACE_MAP_ENTRY(nsPIDOMEventTarget)
  NS_INTERFACE_MAP_ENTRY(nsPIWindowRoot)
  NS_INTERFACE_MAP_ENTRY(nsIDOMEventTarget)
  NS_INTERFACE_MAP_ENTRY(nsIDOM3EventTarget)
  NS_INTERFACE_MAP_ENTRY(nsIDOMNSEventTarget)
NS_INTERFACE_MAP_END

NS_IMPL_CYCLE_COLLECTING_ADDREF_AMBIGUOUS(nsWindowRoot, nsIDOMEventTarget)
NS_IMPL_CYCLE_COLLECTING_RELEASE_AMBIGUOUS(nsWindowRoot, nsIDOMEventTarget)

NS_IMETHODIMP
nsWindowRoot::AddEventListener(const nsAString& aType, nsIDOMEventListener* aListener, PRBool aUseCapture)
{
  return AddEventListener(aType, aListener, aUseCapture, PR_FALSE, 0);
}

NS_IMETHODIMP
nsWindowRoot::RemoveEventListener(const nsAString& aType, nsIDOMEventListener* aListener, PRBool aUseCapture)
{
  return RemoveGroupedEventListener(aType, aListener, aUseCapture, nsnull);
}

NS_IMETHODIMP
nsWindowRoot::DispatchEvent(nsIDOMEvent* aEvt, PRBool *_retval)
{
  nsEventStatus status = nsEventStatus_eIgnore;
  nsresult rv =  nsEventDispatcher::DispatchDOMEvent(
    static_cast<nsPIDOMEventTarget*>(this), nsnull, aEvt, nsnull, &status);
  *_retval = (status != nsEventStatus_eConsumeNoDefault);
  return rv;
}

nsresult
nsWindowRoot::DispatchDOMEvent(nsEvent* aEvent,
                               nsIDOMEvent* aDOMEvent,
                               nsPresContext* aPresContext,
                               nsEventStatus* aEventStatus)
{
  return nsEventDispatcher::DispatchDOMEvent(static_cast<nsPIDOMEventTarget*>(this),
                                             aEvent, aDOMEvent,
                                             aPresContext, aEventStatus);
}

NS_IMETHODIMP
nsWindowRoot::AddGroupedEventListener(const nsAString & aType, nsIDOMEventListener *aListener, 
                                          PRBool aUseCapture, nsIDOMEventGroup *aEvtGrp)
{
  nsCOMPtr<nsIEventListenerManager> manager = GetListenerManager(PR_TRUE);
  NS_ENSURE_STATE(manager);
  PRInt32 flags = aUseCapture ? NS_EVENT_FLAG_CAPTURE : NS_EVENT_FLAG_BUBBLE;
  return manager->AddEventListenerByType(aListener, aType, flags, aEvtGrp);
}

NS_IMETHODIMP
nsWindowRoot::RemoveGroupedEventListener(const nsAString & aType, nsIDOMEventListener *aListener, 
                                             PRBool aUseCapture, nsIDOMEventGroup *aEvtGrp)
{
  if (mListenerManager) {
    PRInt32 flags = aUseCapture ? NS_EVENT_FLAG_CAPTURE : NS_EVENT_FLAG_BUBBLE;
    return mListenerManager->RemoveEventListenerByType(aListener, aType, flags,
                                                       aEvtGrp);
  }
  return NS_OK;
}

NS_IMETHODIMP
nsWindowRoot::CanTrigger(const nsAString & type, PRBool *_retval)
{
  return NS_ERROR_NOT_IMPLEMENTED;
}

NS_IMETHODIMP
nsWindowRoot::IsRegisteredHere(const nsAString & type, PRBool *_retval)
{
  return NS_ERROR_NOT_IMPLEMENTED;
}

NS_IMETHODIMP
nsWindowRoot::AddEventListener(const nsAString& aType,
                               nsIDOMEventListener *aListener,
                               PRBool aUseCapture, PRBool aWantsUntrusted,
                               PRUint8 optional_argc)
{
  NS_ASSERTION(!aWantsUntrusted || optional_argc > 0,
               "Won't check if this is chrome, you want to set "
               "aWantsUntrusted to PR_FALSE or make the aWantsUntrusted "
               "explicit by making optional_argc non-zero.");

  nsIEventListenerManager* manager = GetListenerManager(PR_TRUE);
  NS_ENSURE_STATE(manager);

  PRInt32 flags = aUseCapture ? NS_EVENT_FLAG_CAPTURE : NS_EVENT_FLAG_BUBBLE;

  if (aWantsUntrusted) {
    flags |= NS_PRIV_EVENT_UNTRUSTED_PERMITTED;
  }

  return manager->AddEventListenerByType(aListener, aType, flags, nsnull);
}

nsresult
nsWindowRoot::AddEventListenerByIID(nsIDOMEventListener *aListener, const nsIID& aIID)
{
  nsIEventListenerManager* manager = GetListenerManager(PR_TRUE);
  NS_ENSURE_STATE(manager);
  return manager->AddEventListenerByIID(aListener, aIID, NS_EVENT_FLAG_BUBBLE);
}
  
nsresult
nsWindowRoot::RemoveEventListenerByIID(nsIDOMEventListener *aListener, const nsIID& aIID)
{
  nsIEventListenerManager* manager = GetListenerManager(PR_TRUE);
  if (manager) {
    return manager->RemoveEventListenerByIID(aListener, aIID,
                                             NS_EVENT_FLAG_BUBBLE);
  }
  return NS_OK;
}

nsIEventListenerManager*
nsWindowRoot::GetListenerManager(PRBool aCreateIfNotFound)
{
  if (!mListenerManager) {
    if (!aCreateIfNotFound) {
      return nsnull;
    }

    mListenerManager = do_CreateInstance(kEventListenerManagerCID);
    if (mListenerManager) {
      mListenerManager->SetListenerTarget(
        static_cast<nsPIDOMEventTarget*>(this));
    }
  }

  return mListenerManager;
}

nsresult
nsWindowRoot::GetSystemEventGroup(nsIDOMEventGroup **aGroup)
{
  nsIEventListenerManager* manager = GetListenerManager(PR_TRUE);
  NS_ENSURE_STATE(manager);
  return manager->GetSystemEventGroupLM(aGroup);
}


nsresult
nsWindowRoot::PreHandleEvent(nsEventChainPreVisitor& aVisitor)
{
  aVisitor.mCanHandle = PR_TRUE;
  aVisitor.mForceContentDispatch = PR_TRUE; //FIXME! Bug 329119
  // To keep mWindow alive
<<<<<<< HEAD
  aVisitor.mItemData = mWindow;
  aVisitor.mParentTarget = mParent;
=======
  aVisitor.mItemData = static_cast<nsISupports *>(mWindow);
>>>>>>> 316ce754
  return NS_OK;
}

nsresult
nsWindowRoot::PostHandleEvent(nsEventChainPostVisitor& aVisitor)
{
  return NS_OK;
}

nsPIDOMWindow*
nsWindowRoot::GetWindow()
{
  return mWindow;
}

NS_IMETHODIMP
nsWindowRoot::GetScriptTypeID(PRUint32 *aScriptType)
{
    NS_ERROR("No default script type here - ask some element");
    return nsIProgrammingLanguage::UNKNOWN;
}

NS_IMETHODIMP
nsWindowRoot::SetScriptTypeID(PRUint32 aScriptType)
{
    NS_ERROR("Can't change default script type for a document");
    return NS_ERROR_NOT_IMPLEMENTED;
}

nsresult
nsWindowRoot::GetControllers(nsIControllers** aResult)
{
  *aResult = nsnull;

  // XXX: we should fix this so there's a generic interface that
  // describes controllers, so this code would have no special
  // knowledge of what object might have controllers.

  nsCOMPtr<nsPIDOMWindow> focusedWindow;
  nsIContent* focusedContent =
    nsFocusManager::GetFocusedDescendant(mWindow, PR_TRUE, getter_AddRefs(focusedWindow));
  if (focusedContent) {
#ifdef MOZ_XUL
    nsCOMPtr<nsIDOMXULElement> xulElement(do_QueryInterface(focusedContent));
    if (xulElement)
      return xulElement->GetControllers(aResult);
#endif

    nsCOMPtr<nsIDOMNSHTMLTextAreaElement> htmlTextArea =
      do_QueryInterface(focusedContent);
    if (htmlTextArea)
      return htmlTextArea->GetControllers(aResult);

    nsCOMPtr<nsIDOMNSHTMLInputElement> htmlInputElement =
      do_QueryInterface(focusedContent);
    if (htmlInputElement)
      return htmlInputElement->GetControllers(aResult);

    if (focusedContent->IsEditable() && focusedWindow)
      return focusedWindow->GetControllers(aResult);
  }
  else {
    nsCOMPtr<nsIDOMWindowInternal> domWindow = do_QueryInterface(focusedWindow);
    if (domWindow)
      return domWindow->GetControllers(aResult);
  }

  return NS_OK;
}

nsresult
nsWindowRoot::GetControllerForCommand(const char * aCommand,
                                      nsIController** _retval)
{
  NS_ENSURE_ARG_POINTER(_retval);
  *_retval = nsnull;

  nsCOMPtr<nsIControllers> controllers;
  nsCOMPtr<nsIController> controller;

  GetControllers(getter_AddRefs(controllers));
  if (controllers) {
    controllers->GetControllerForCommand(aCommand, getter_AddRefs(controller));
    if (controller) {
      controller.swap(*_retval);
      return NS_OK;
    }
  }

  nsCOMPtr<nsPIDOMWindow> focusedWindow;
  nsFocusManager::GetFocusedDescendant(mWindow, PR_TRUE, getter_AddRefs(focusedWindow));
  while (focusedWindow) {
    nsCOMPtr<nsIDOMWindowInternal> domWindow(do_QueryInterface(focusedWindow));

    nsCOMPtr<nsIControllers> controllers2;
    domWindow->GetControllers(getter_AddRefs(controllers2));
    if (controllers2) {
      controllers2->GetControllerForCommand(aCommand,
                                            getter_AddRefs(controller));
      if (controller) {
        controller.swap(*_retval);
        return NS_OK;
      }
    }

    // XXXndeakin P3 is this casting safe?
    nsCOMPtr<nsPIDOMWindow> piWindow = do_QueryInterface(focusedWindow); 
    nsGlobalWindow *win =
      static_cast<nsGlobalWindow *>
                 (static_cast<nsIDOMWindowInternal *>(piWindow));
    focusedWindow = win->GetPrivateParent();
  }
  
  return NS_OK;
}

void
nsWindowRoot::GetPopupNode(nsIDOMNode** aNode)
{
  NS_IF_ADDREF(*aNode = mPopupNode);
}

void
nsWindowRoot::SetPopupNode(nsIDOMNode* aNode)
{
  mPopupNode = aNode;
}

///////////////////////////////////////////////////////////////////////////////////

nsresult
NS_NewWindowRoot(nsPIDOMWindow* aWindow, nsPIDOMEventTarget** aResult)
{
  *aResult = new nsWindowRoot(aWindow);
  if (!*aResult)
    return NS_ERROR_OUT_OF_MEMORY;
  NS_ADDREF(*aResult);
  return NS_OK;
}<|MERGE_RESOLUTION|>--- conflicted
+++ resolved
@@ -81,12 +81,8 @@
   }
 }
 
-<<<<<<< HEAD
 NS_IMPL_CYCLE_COLLECTION_3(nsWindowRoot, mListenerManager, mFocusController,
                            mParent)
-=======
-NS_IMPL_CYCLE_COLLECTION_2(nsWindowRoot, mListenerManager, mPopupNode)
->>>>>>> 316ce754
 
 NS_INTERFACE_MAP_BEGIN_CYCLE_COLLECTION(nsWindowRoot)
   NS_INTERFACE_MAP_ENTRY_AMBIGUOUS(nsISupports, nsIDOMEventTarget)
@@ -242,12 +238,8 @@
   aVisitor.mCanHandle = PR_TRUE;
   aVisitor.mForceContentDispatch = PR_TRUE; //FIXME! Bug 329119
   // To keep mWindow alive
-<<<<<<< HEAD
-  aVisitor.mItemData = mWindow;
+  aVisitor.mItemData = static_cast<nsISupports *>(mWindow);
   aVisitor.mParentTarget = mParent;
-=======
-  aVisitor.mItemData = static_cast<nsISupports *>(mWindow);
->>>>>>> 316ce754
   return NS_OK;
 }
 
